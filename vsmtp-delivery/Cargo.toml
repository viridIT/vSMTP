--- conflicted
+++ resolved
@@ -25,17 +25,11 @@
 ] }
 
 users = { version = "0.11.0", features = [] }
-<<<<<<< HEAD
 trust-dns-resolver = { version = "0.21.2", features = [
     "dns-over-rustls",
     "dnssec-openssl",
 ] }
-lettre = { version = "0.10.0-rc.4", default-features = false, features = [
-=======
-trust-dns-resolver = "0.21.2"
-
 lettre = { version = "0.10.0-rc.5", default-features = false, features = [
->>>>>>> adbc21bf
     "smtp-transport",
     "pool",
     "builder",
