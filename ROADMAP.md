--- conflicted
+++ resolved
@@ -1,46 +1,5 @@
 # vSMTP standard edition roadmap
 
-<<<<<<< HEAD
->Release before 1.0 should not be used for production purpose.
-
-For the enhanced edition roadmap, please feel free to contact us at <https://www.viridit.com/contact>.
-
-## Release 0.7.x
-
-Available in December 2021, these releases focus on:
-
-- Handling network connections, including TLS support
-- SMTP compliancy (RFC 5321/5322)
-- Interaction with the SMTP transaction
-- Scripting language (vSL) and configuration files
-- Local delivery using "maildir" (IMAP) protocol
-- Application logs
-
-About filtering functionalities :
-
-- All SMTP state : HELO/EHLO, CONNECT, MAIL, RCPT, DATA
-- Inline filtering (pre-queue)
-- Basic actions (accept, deny, rewrite, etc.)
-- User defined quarantine queues and logs
-- JSON and RAW exports
-
->This version only manages incoming mails. For outgoing mail you must use your current SMTP server.
-
-## Release 0.8.x
-
-Available early January 2022, these versions main objectives are:
-
-- The delivery process (local/remote, delivery queues, etc.)
-- The Post-queue filtering
-- Enhance logging
-
-About filtering functionalities :
-
-- MIME compliancy (RFC 2045+) checks
-- Actions on MIME headers related to RFC 5322
-- Offline filtering stage (post-queue)
-- Deliver stage related rules and actions
-=======
 > Release before 1.0 should not be used for production purpose.
 
 For the enhanced edition roadmap, please feel free to contact us at
@@ -65,8 +24,8 @@
 - User defined quarantine queues and logs.
 - JSON and RAW exports.
 
-> This version only manages incoming mails. An IMAP server is required. 
-> For outgoing mail you must use your current SMTP server.
+> This version only manages incoming mails. An IMAP server is required. For
+> outgoing mail you must use your current SMTP server.
 
 ## Release 0.8.x
 
@@ -81,19 +40,11 @@
 - Actions on MIME headers related to RFC 5322.
 - Offline filtering stage (post-queue).
 - Deliver stage related rules and actions.
->>>>>>> 2a1c12f8
 
 ## Release 0.9.x
 
 These releases will focus on the vSMTP policy server and on performances.
 
-<<<<<<< HEAD
-The vSMTP Policy Server (vPS) is a module dedicated to integrating of third-party software. Thanks to its logic engine it can manage complex filtering and security rules. In version RC3, vPS will accept delegation trough :
-
-- The SMTP protocol
-- A libmilter-like emulator
-- Local Unix scripts
-=======
 The vSMTP Policy Server (vPS) is a module dedicated to integrating of
 third-party software. Thanks to its logic engine it can manage complex filtering
 and security rules. In version 0.9.x, vPS will accept delegation trough:
@@ -101,15 +52,10 @@
 - The SMTP protocol.
 - A libmilter-like emulator.
 - Local Unix scripts.
->>>>>>> 2a1c12f8
 
 It can be called at any stage of a SMTP transaction via the rule engine.
 
 ## Production release
 
-<<<<<<< HEAD
-Depending on versions 0.7+ fixes and user feedbacks, the production version is expected for Q2/2022.
-=======
-Depending on versions 0.7+ fixes and user feedbacks, the production version is 
-expected for Q2/2022.
->>>>>>> 2a1c12f8
+Depending on versions 0.7+ fixes and user feedbacks, the production version is
+expected for Q2/2022.