/*
 * vSMTP mail transfer agent
 * Copyright (C) 2022 viridIT SAS
 *
 * This program is free software: you can redistribute it and/or modify it under
 * the terms of the GNU General Public License as published by the Free Software
 * Foundation, either version 3 of the License, or any later version.
 *
 *  This program is distributed in the hope that it will be useful, but WITHOUT
 * ANY WARRANTY; without even the implied warranty of MERCHANTABILITY or FITNESS
 * FOR A PARTICULAR PURPOSE.  See the GNU General Public License for more details.
 *
 * You should have received a copy of the GNU General Public License along with
 * this program. If not, see https://www.gnu.org/licenses/.
 *
*/
use crate::{envelop::Envelop, mail::Mail, status::Status};

/// average size of a mail
pub const MAIL_CAPACITY: usize = 10_000_000; // 10MB

/// metadata
/// TODO: remove retry & resolver fields.
#[derive(Debug, Clone, PartialEq, Eq, serde::Deserialize, serde::Serialize)]
pub struct MessageMetadata {
    /// instant when the last "MAIL FROM" has been received.
    pub timestamp: std::time::SystemTime,
    /// unique id generated when the "MAIL FROM" has been received.
    /// format: {mail timestamp}{connection timestamp}{process id}
    pub message_id: String,
    /// whether further rule analysis has been skipped.
    pub skipped: Option<Status>,
}

impl Default for MessageMetadata {
    fn default() -> Self {
        Self {
            timestamp: std::time::SystemTime::now(),
            message_id: String::default(),
            skipped: None,
        }
    }
}

/// Message body issued by a SMTP transaction
#[derive(Debug, Clone, PartialEq, Eq, serde::Deserialize, serde::Serialize)]
pub enum Body {
    /// Nothing
    Empty,
    /// The raw representation of the message
    Raw(String),
    /// The message parsed using [MailMimeParser]
    Parsed(Box<Mail>),
}

<<<<<<< HEAD
impl std::fmt::Display for Body {
    fn fmt(&self, f: &mut std::fmt::Formatter<'_>) -> std::fmt::Result {
        f.write_str(&match self {
            Body::Empty => "".to_string(),
            Body::Raw(data) => data.clone(),
            Body::Parsed(mail) => mail.to_raw(),
        })
=======
impl Body {
    /// get the value of an header, return None if it does not exists or when the body is empty.
    #[must_use]
    pub fn get_header(&self, name: &str) -> Option<&str> {
        match self {
            Body::Empty => None,
            Body::Raw(raw) => {
                for line in raw.lines() {
                    let mut split = line.splitn(2, ": ");
                    match (split.next(), split.next()) {
                        (Some(header), Some(value)) if header == name => {
                            return Some(value);
                        }
                        (Some(_), Some(_)) => continue,
                        _ => break,
                    }
                }

                None
            }
            Body::Parsed(parsed) => parsed.get_header(name),
        }
    }

    /// rewrite a header with a new value or add it to the header section.
    pub fn set_header(&mut self, name: &str, value: &str) {
        match self {
            Body::Empty => {}
            Body::Raw(raw) => {
                let mut header_start = 0;
                let mut header_end = None;

                for line in raw.lines() {
                    let mut split = line.splitn(2, ": ");
                    match (split.next(), split.next()) {
                        (Some(old_name), Some(_)) if old_name == name => {
                            header_end = Some(line.len());
                            break;
                        }
                        (Some(_), Some(_)) => header_start += line.len() + 1,
                        _ => break,
                    }
                }

                #[allow(clippy::option_if_let_else)]
                if let Some(header_end) = header_end {
                    println!("start {header_start}, end {header_end}");
                    raw.replace_range(
                        header_start..header_start + header_end,
                        &format!("{name}: {value}"),
                    );
                } else {
                    self.add_header(name, value);
                }
            }
            Body::Parsed(parsed) => parsed.set_header(name, value),
        }
    }

    /// prepend a header to the header section.
    pub fn add_header(&mut self, name: &str, value: &str) {
        match self {
            Body::Empty => {}
            Body::Raw(raw) => *raw = format!("{name}: {value}\n{raw}"),
            Body::Parsed(parsed) => {
                parsed.prepend_headers(vec![(name.to_string(), value.to_string())]);
            }
        }
>>>>>>> 890c3590
    }
}

/// Representation of one mail obtained by a transaction SMTP
#[derive(Debug, Clone, PartialEq, Eq, serde::Deserialize, serde::Serialize)]
pub struct MailContext {
    /// time of connection by the client.
    pub connection_timestamp: std::time::SystemTime,
    /// emitter of the mail
    pub client_addr: std::net::SocketAddr,
    /// envelop of the message
    pub envelop: Envelop,
    /// content of the message
    pub body: Body,
    /// metadata
    pub metadata: Option<MessageMetadata>,
}

impl MailContext {
    /// serialize the mail context using serde.
    ///
    /// # Errors
    /// * Failed to read the file
    /// * Failed deserialize to the MailContext struct.
    pub fn from_file<P>(file: P) -> anyhow::Result<Self>
    where
        P: AsRef<std::path::Path>,
    {
        Ok(serde_json::from_str(&std::fs::read_to_string(file)?)?)
    }
}<|MERGE_RESOLUTION|>--- conflicted
+++ resolved
@@ -53,7 +53,6 @@
     Parsed(Box<Mail>),
 }
 
-<<<<<<< HEAD
 impl std::fmt::Display for Body {
     fn fmt(&self, f: &mut std::fmt::Formatter<'_>) -> std::fmt::Result {
         f.write_str(&match self {
@@ -61,7 +60,9 @@
             Body::Raw(data) => data.clone(),
             Body::Parsed(mail) => mail.to_raw(),
         })
-=======
+    }
+}
+
 impl Body {
     /// get the value of an header, return None if it does not exists or when the body is empty.
     #[must_use]
@@ -130,7 +131,6 @@
                 parsed.prepend_headers(vec![(name.to_string(), value.to_string())]);
             }
         }
->>>>>>> 890c3590
     }
 }
 
