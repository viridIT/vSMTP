--- conflicted
+++ resolved
@@ -14,12 +14,9 @@
  * this program. If not, see https://www.gnu.org/licenses/.
  *
 */
-<<<<<<< HEAD
-=======
 
 use std::fmt::Display;
 
->>>>>>> 341c443a
 /// A packet send from the application (.vsl) to the server (vsmtp)
 #[derive(Debug, Clone, PartialEq, Eq, serde::Deserialize, serde::Serialize)]
 pub enum InfoPacket {
