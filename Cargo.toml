[workspace]
members = [
<<<<<<< HEAD
    "src/vqueue",
    "src/vsmtp",
    "src/vsmtp/vsmtp-common",
    "src/vsmtp/vsmtp-config",
    "src/vsmtp/vsmtp-delivery",
    "src/vsmtp/vsmtp-mail-parser",
    "src/vsmtp/vsmtp-rule-engine",
    "src/vsmtp/vsmtp-server",
    "src/vsmtp/vsmtp-test",
]
=======
    "vqueue",
    "vsmtp",
    "vsmtp-common",
    "vsmtp-config",
    "vsmtp-delivery",
    "vsmtp-mail-parser",
    "vsmtp-rule-engine",
    "vsmtp-server",
    "vsmtp-test",
]

exclude = ["fuzz", "benchmarks/stress"]
>>>>>>> aea72e21
<|MERGE_RESOLUTION|>--- conflicted
+++ resolved
@@ -1,6 +1,5 @@
 [workspace]
 members = [
-<<<<<<< HEAD
     "src/vqueue",
     "src/vsmtp",
     "src/vsmtp/vsmtp-common",
@@ -11,17 +10,5 @@
     "src/vsmtp/vsmtp-server",
     "src/vsmtp/vsmtp-test",
 ]
-=======
-    "vqueue",
-    "vsmtp",
-    "vsmtp-common",
-    "vsmtp-config",
-    "vsmtp-delivery",
-    "vsmtp-mail-parser",
-    "vsmtp-rule-engine",
-    "vsmtp-server",
-    "vsmtp-test",
-]
 
-exclude = ["fuzz", "benchmarks/stress"]
->>>>>>> aea72e21
+exclude = ["fuzz", "benchmarks/stress"]