[package]
edition = "2021"

name = "vsmtp"
version = "0.9.2"
license = "GPLv3"

authors = ["Team viridIT <https://viridit.com/>"]
description = "vSMTP : the next-gen MTA. Secured, Faster and Greener"
homepage = "https://github.com/viridIT/vSMTP"
repository = "https://github.com/viridIT/vSMTP"

publish = false

[dependencies]
log = "0.4.14"
log4rs = { version = "1.0.0" }

clap = { version = "3.1.6", features = ["derive"] }

# inactive since Oct. 2020
users = "0.11.0"
libc = "0.2.119"

anyhow = "1.0.56"

serde = { version = "1.0.136", features = ["derive"] }
serde_derive = "1.0.136"
serde_with = { version = "1.12.0", features = ["macros"] }
humantime-serde = "1.0.1"

serde_json = "1.0.79"
toml = "0.5.8"

humantime = "2.1.0"

addr = { version = "0.15.3" }
regex = "1.5.4"
iprange = "0.6.7"
ipnet = "2.4.0"
chrono = "0.4.19"

rhai = { version = "1.5.0", features = ["unchecked", "sync", "internals"] }

# the 0.10 release is more stable than the 0.9 and enable async support.
<<<<<<< HEAD
lettre = { version = "0.10.0-rc.4", default-features = false, features = [
    "smtp-transport",
    "builder",
    "tokio1-rustls-tls",
    "tracing",
] }
trust-dns-resolver = "0.20.4"
=======
lettre = { version = "0.10.0-rc.4", features = ["tracing"] }
trust-dns-resolver = "0.21.1"
>>>>>>> ecccab3a

async-trait = "0.1.52"
lazy_static = "1.4.0"
enum-iterator = "0.7.0"
diff = "0.1.12"
fastrand = "1.7.0"

rustls = { version = "0.20.4", features = ["tls12", "logging"] }
rustls-pemfile = "0.3.0"

tokio = { version = "1.17.0", features = [
    "macros",
    "time",
    "sync",
    "net",
    "io-util",
    "rt-multi-thread",
] }

num_cpus = "1.13.1"
wait-timeout = "0.2.0"

semver = "1.0.6"

[dev-dependencies]
criterion = { version = "0.3.5", features = ["async_tokio"] }
rand = "0.8.5"
webpki-roots = "0.22.2"
opentelemetry = { version = "0.17.0", features = ["rt-tokio", "metrics"] }
opentelemetry-jaeger = { version = "0.16.0", features = ["rt-tokio"] }
pretty_assertions = "1.1.0"

[[bench]]
name = "receiver"
harness = false<|MERGE_RESOLUTION|>--- conflicted
+++ resolved
@@ -43,18 +43,13 @@
 rhai = { version = "1.5.0", features = ["unchecked", "sync", "internals"] }
 
 # the 0.10 release is more stable than the 0.9 and enable async support.
-<<<<<<< HEAD
 lettre = { version = "0.10.0-rc.4", default-features = false, features = [
     "smtp-transport",
     "builder",
     "tokio1-rustls-tls",
     "tracing",
 ] }
-trust-dns-resolver = "0.20.4"
-=======
-lettre = { version = "0.10.0-rc.4", features = ["tracing"] }
 trust-dns-resolver = "0.21.1"
->>>>>>> ecccab3a
 
 async-trait = "0.1.52"
 lazy_static = "1.4.0"
