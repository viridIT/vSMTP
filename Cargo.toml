--- conflicted
+++ resolved
@@ -19,11 +19,8 @@
 clap = { version = "3.0.4", features = ["derive"] }
 
 libc = "0.2.112"
-<<<<<<< HEAD
-=======
 socket2 = "0.4.2"
 trust-dns-resolver = "0.20.3"
->>>>>>> 88b460c4
 
 serde = { version = "1.0.133", features = ["derive"] }
 serde_derive = "1.0.133"
