--- conflicted
+++ resolved
@@ -17,19 +17,11 @@
 use crate::{
     config::{log_channel::DELIVER, server_config::ServerConfig},
     mime::parser::MailMimeParser,
-<<<<<<< HEAD
-    model::mail::Body,
     processes::ProcessMessage,
     queue::Queue,
     rules::rule_engine::{RuleEngine, RuleState, Status},
-=======
-    queue::Queue,
-    rules::rule_engine::{RuleEngine, Status},
     smtp::mail::{Body, MailContext},
->>>>>>> 26c1d28c
 };
-
-use anyhow::Context;
 
 /// process that treats incoming email offline with the postq stage.
 pub async fn start(
