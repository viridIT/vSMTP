use std::path::PathBuf;

/**
 * vSMTP mail transfer agent
 * Copyright (C) 2021 viridIT SAS
 *
 * This program is free software: you can redistribute it and/or modify it under
 * the terms of the GNU General Public License as published by the Free Software
 * Foundation, either version 3 of the License, or any later version.
 *
 *  This program is distributed in the hope that it will be useful, but WITHOUT
 * ANY WARRANTY; without even the implied warranty of MERCHANTABILITY or FITNESS
 * FOR A PARTICULAR PURPOSE.  See the GNU General Public License for more details.
 *
 * You should have received a copy of the GNU General Public License along with
 * this program. If not, see https://www.gnu.org/licenses/.
 *
**/
use crate::{
    config::{log::RESOLVER, server_config::ServerConfig},
    mailprocessing::mail_receiver::State,
    model::mail::MailContext,
    rules::address::Address,
    smtp::code::SMTPReplyCode,
};

#[async_trait::async_trait]
pub trait DataEndResolver {
    async fn on_data_end(
        config: &ServerConfig,
        deliveries: usize,
        mail: &MailContext,
    ) -> (State, SMTPReplyCode);
}

pub struct ResolverWriteDisk;
impl ResolverWriteDisk {
    pub fn init_spool_folder(path: &str) -> Result<std::path::PathBuf, std::io::Error> {
        let filepath = <std::path::PathBuf as std::str::FromStr>::from_str(path)
            .expect("Failed to initialize the spool folder");
        if filepath.exists() {
            if filepath.is_dir() {
                log::debug!(
                    target: RESOLVER,
                    "vmta's mail spool is already initialized."
                );
                Ok(filepath)
            } else {
                Err(std::io::Error::new(
                    std::io::ErrorKind::AlreadyExists,
                    "path specified is not a folder",
                ))
            }
        } else {
            std::fs::create_dir_all(&filepath)?;
            log::debug!(target: RESOLVER, "vmta's mail spool initialized.");
            Ok(filepath)
        }
    }

<<<<<<< HEAD
    /// write to ${spool_dir}/inbox/${rcpt}
    /// the mail body sent by the client
    fn write_email_to_rcpt_inbox(
        spool_dir: &str,
        rcpt: &Address,
=======
    /// write to /home/${user}/Maildir/ the mail body sent by the client.
    /// the format of the file name is the following:
    /// `{timestamp}.Size={content size}.D={deliveries}.ID={unique_id}.vsmtp`
    fn write_to_maildir(
        rcpt: &Address,
        timestamp: &str,
        deliveries: usize,
        unique_id: usize,
>>>>>>> d5279bd1
        content: &str,
    ) -> std::io::Result<()> {
        let mut folder = PathBuf::from_iter(["/", "home", rcpt.user(), "Maildir", "new"]);
        std::fs::create_dir_all(&folder)?;

        // TODO: follow maildir's writing convention.
        // NOTE: see https://en.wikipedia.org/wiki/Maildir
        let filename = format!(
            "{}.Size={}.D={}.ID={}.vsmtp",
            timestamp,
            content.as_bytes().len(),
            deliveries,
            unique_id
        );
        folder.push(filename);

        let mut inbox = std::fs::OpenOptions::new()
            .write(true)
            .create(true)
            .open(folder)?;

        std::io::Write::write_all(&mut inbox, content.as_bytes())?;

        log::debug!(
            target: RESOLVER,
            "{} bytes written to {}'s mail spool",
            content.len(),
            rcpt
        );

        Ok(())
    }

    /// write to ${spool_dir}/to_process/${timestamp}_${thread_id}.json
    /// the mail context in a serialized json format
    /// NOTE: unused for now, as the delivery system isn't ready yet.
    #[allow(unused)]
    fn write_mail_to_process(
        spool_dir: &str,
        mail: &crate::model::mail::MailContext,
    ) -> std::io::Result<()> {
        let folder = format!("{}/to_process", spool_dir);
        std::fs::create_dir_all(&folder)?;

        let mut to_process = std::fs::OpenOptions::new()
            .write(true)
            .create(true)
            .open(format!(
                "{}/{}_{:?}.json",
                folder,
                mail.timestamp
                    .unwrap()
                    .duration_since(std::time::SystemTime::UNIX_EPOCH)
                    .unwrap()
                    .as_millis(),
                std::thread::current().id()
            ))?;

        std::io::Write::write_all(&mut to_process, serde_json::to_string(&mail)?.as_bytes())
    }
}

#[async_trait::async_trait]
impl DataEndResolver for ResolverWriteDisk {
    async fn on_data_end(
        _config: &ServerConfig,
        deliveries: usize,
        mail: &MailContext,
    ) -> (State, SMTPReplyCode) {
        // TODO: use temporary file unix syscall to generate temporary files
        // NOTE: see https://docs.rs/tempfile/3.0.7/tempfile/index.html
        //       and https://en.wikipedia.org/wiki/Maildir
        //
        // Self::write_mail_to_process(&config.smtp.spool_dir, mail)

        log::trace!(target: RESOLVER, "mail: {:#?}", mail.envelop);

<<<<<<< HEAD
        for rcpt in &mail.envelop.rcpt {
            log::debug!(target: RESOLVER, "writing email to {}'s inbox.", rcpt);
=======
        for (index, rcpt) in mail.envelop.rcpt.iter().enumerate() {
            if crate::rules::rule_engine::user_exists(rcpt.user()) {
                log::debug!(target: RESOLVER, "writing email to {}'s inbox.", rcpt);

                if let Err(error) = Self::write_to_maildir(
                    rcpt,
                    &format!(
                        "{:?}",
                        match mail.timestamp {
                            Some(timestamp) => match timestamp.elapsed() {
                                Ok(elapsed) => elapsed,
                                Err(error) => {
                                    log::error!("failed to deliver mail to '{}': {}", rcpt, error);
                                    return (State::MailFrom, SMTPReplyCode::Code250);
                                }
                            },
>>>>>>> d5279bd1

                            None => {
                                log::error!("failed to deliver mail to '{}': timestamp for email file name is unavailable", rcpt);
                                return (State::MailFrom, SMTPReplyCode::Code250);
                            }
                        }
                    ),
                    deliveries,
                    index,
                    &mail.body,
                ) {
                    log::error!(
                        target: RESOLVER,
                        "Couldn't write email to inbox: {:?}",
                        error
                    );
                }
            } else {
                log::trace!(
                    target: RESOLVER,
                    "User {} not found on the system, skipping delivery ...",
                    rcpt
                );
            }
        }

        (State::MailFrom, SMTPReplyCode::Code250)
    }
}<|MERGE_RESOLUTION|>--- conflicted
+++ resolved
@@ -58,13 +58,6 @@
         }
     }
 
-<<<<<<< HEAD
-    /// write to ${spool_dir}/inbox/${rcpt}
-    /// the mail body sent by the client
-    fn write_email_to_rcpt_inbox(
-        spool_dir: &str,
-        rcpt: &Address,
-=======
     /// write to /home/${user}/Maildir/ the mail body sent by the client.
     /// the format of the file name is the following:
     /// `{timestamp}.Size={content size}.D={deliveries}.ID={unique_id}.vsmtp`
@@ -73,7 +66,6 @@
         timestamp: &str,
         deliveries: usize,
         unique_id: usize,
->>>>>>> d5279bd1
         content: &str,
     ) -> std::io::Result<()> {
         let mut folder = PathBuf::from_iter(["/", "home", rcpt.user(), "Maildir", "new"]);
@@ -151,10 +143,6 @@
 
         log::trace!(target: RESOLVER, "mail: {:#?}", mail.envelop);
 
-<<<<<<< HEAD
-        for rcpt in &mail.envelop.rcpt {
-            log::debug!(target: RESOLVER, "writing email to {}'s inbox.", rcpt);
-=======
         for (index, rcpt) in mail.envelop.rcpt.iter().enumerate() {
             if crate::rules::rule_engine::user_exists(rcpt.user()) {
                 log::debug!(target: RESOLVER, "writing email to {}'s inbox.", rcpt);
@@ -171,7 +159,6 @@
                                     return (State::MailFrom, SMTPReplyCode::Code250);
                                 }
                             },
->>>>>>> d5279bd1
 
                             None => {
                                 log::error!("failed to deliver mail to '{}': timestamp for email file name is unavailable", rcpt);
