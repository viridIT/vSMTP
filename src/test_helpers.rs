/**
 * vSMTP mail transfer agent
 * Copyright (C) 2021 viridIT SAS
 *
 * This program is free software: you can redistribute it and/or modify it under
 * the terms of the GNU General Public License as published by the Free Software
 * Foundation, either version 3 of the License, or any later version.
 *
 *  This program is distributed in the hope that it will be useful, but WITHOUT
 * ANY WARRANTY; without even the implied warranty of MERCHANTABILITY or FITNESS
 * FOR A PARTICULAR PURPOSE.  See the GNU General Public License for more details.
 *
 * You should have received a copy of the GNU General Public License along with
 * this program. If not, see https://www.gnu.org/licenses/.
 *
**/
use crate::{
    config::server_config::ServerConfig, connection::Connection, io_service::IoService,
    model::mail::MailContext, resolver::DataEndResolver, server::ServerVSMTP,
    smtp::code::SMTPReplyCode,
};

pub struct Mock<'a> {
    read_cursor: std::io::Cursor<Vec<u8>>,
    write_cursor: std::io::Cursor<&'a mut Vec<u8>>,
}

impl<'a> Mock<'a> {
    pub fn new(read: Vec<u8>, write: &'a mut Vec<u8>) -> Self {
        Self {
            read_cursor: std::io::Cursor::new(read),
            write_cursor: std::io::Cursor::new(write),
        }
    }
}

impl std::io::Write for Mock<'_> {
    fn write(&mut self, buf: &[u8]) -> std::io::Result<usize> {
        self.write_cursor.write(buf)
    }

    fn flush(&mut self) -> std::io::Result<()> {
        self.write_cursor.flush()
    }
}

impl std::io::Read for Mock<'_> {
    fn read(&mut self, buf: &mut [u8]) -> std::io::Result<usize> {
        self.read_cursor.read(buf)
    }
}

pub struct DefaultResolverTest;

#[async_trait::async_trait]
impl DataEndResolver for DefaultResolverTest {
    async fn on_data_end(
        &mut self,
        _: &ServerConfig,
        _: &MailContext,
    ) -> Result<SMTPReplyCode, std::io::Error> {
        Ok(SMTPReplyCode::Code250)
    }
}

// TODO: should be a macro instead of a function.
pub async fn test_receiver<T: DataEndResolver>(
    resolver: std::sync::Arc<tokio::sync::Mutex<T>>,
    smtp_input: &[u8],
    expected_output: &[u8],
    config: std::sync::Arc<ServerConfig>,
) -> Result<(), std::io::Error> {
    let mut written_data = Vec::new();
    let mut mock = Mock::new(smtp_input.to_vec(), &mut written_data);
    let mut io = IoService::new(&mut mock);
<<<<<<< HEAD
    let mut conn = Connection::<Mock<'_>>::from_plain(
        // TODO: pass client address as parameter.
        "127.0.0.1:0".parse().unwrap(),
        std::sync::Arc::new(config),
        &mut io,
    )?;
=======
    let mut conn =
        Connection::<Mock<'_>>::from_plain("0.0.0.0:0".parse().unwrap(), config, &mut io)?;
>>>>>>> 88b460c4

    ServerVSMTP::handle_connection::<T, Mock<'_>>(&mut conn, resolver, None).await?;
    std::io::Write::flush(&mut conn.io_stream.inner)?;

    assert_eq!(
        std::str::from_utf8(&written_data),
        std::str::from_utf8(&expected_output.to_vec())
    );
    Ok(())
}<|MERGE_RESOLUTION|>--- conflicted
+++ resolved
@@ -73,17 +73,8 @@
     let mut written_data = Vec::new();
     let mut mock = Mock::new(smtp_input.to_vec(), &mut written_data);
     let mut io = IoService::new(&mut mock);
-<<<<<<< HEAD
-    let mut conn = Connection::<Mock<'_>>::from_plain(
-        // TODO: pass client address as parameter.
-        "127.0.0.1:0".parse().unwrap(),
-        std::sync::Arc::new(config),
-        &mut io,
-    )?;
-=======
     let mut conn =
-        Connection::<Mock<'_>>::from_plain("0.0.0.0:0".parse().unwrap(), config, &mut io)?;
->>>>>>> 88b460c4
+        Connection::<Mock<'_>>::from_plain("127.0.0.1:0".parse().unwrap(), config, &mut io)?;
 
     ServerVSMTP::handle_connection::<T, Mock<'_>>(&mut conn, resolver, None).await?;
     std::io::Write::flush(&mut conn.io_stream.inner)?;
