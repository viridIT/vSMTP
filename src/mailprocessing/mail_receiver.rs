/**
 * vSMTP mail transfer agent
 * Copyright (C) 2021 viridIT SAS
 *
 * This program is free software: you can redistribute it and/or modify it under
 * the terms of the GNU General Public License as published by the Free Software
 * Foundation, either version 3 of the License, or any later version.
 *
 *  This program is distributed in the hope that it will be useful, but WITHOUT
 * ANY WARRANTY; without even the implied warranty of MERCHANTABILITY or FITNESS
 * FOR A PARTICULAR PURPOSE.  See the GNU General Public License for more details.
 *
 * You should have received a copy of the GNU General Public License along with
 * this program. If not, see https://www.gnu.org/licenses/.
 *
**/
use super::io_service::{IoService, ReadError};
use crate::model::envelop::Envelop;
use crate::model::mail::{ConnectionData, MailContext};
use crate::resolver::DataEndResolver;
use crate::rules::rule_engine::{RuleEngine, Status};
use crate::server::TlsSecurityLevel;
use crate::smtp::code::SMTPReplyCode;
use crate::smtp::event::Event;

/// Abstracted memory of the last client message
#[derive(Debug, Eq, PartialEq, Hash)]
pub enum State {
    Connect,
    Helo,
    NegotiationTLS,
    MailFrom,
    RcptTo,
    Data,
    Stop,
}

impl std::str::FromStr for State {
    type Err = &'static str;

    fn from_str(s: &str) -> Result<Self, Self::Err> {
        match s {
            "connect" => Ok(State::Connect),
            "helo" => Ok(State::Helo),
            "mail" => Ok(State::MailFrom),
            "rcpt" => Ok(State::RcptTo),
            "data" => Ok(State::Data),
            _ => Err("not a valid value"),
        }
    }
}

lazy_static::lazy_static! {
    static ref NEXT_LINE_TIMEOUT: std::collections::HashMap<State, std::time::Duration> = {
         crate::config::get::<std::collections::HashMap<String,u64>>("smtp.timeout_client")
            .unwrap_or_default()
            .into_iter()
            .filter_map(|(k, v)|
            <State as std::str::FromStr>::from_str(&k).ok().map(|s| (s, std::time::Duration::from_millis(v))))
            .collect::<std::collections::HashMap<State,std::time::Duration>>()
    };
}

pub struct MailReceiver<'a, R>
where
    R: DataEndResolver,
{
    /// state mutated by the client's commands and the rule engine.
    state: State,

    /// mail informations sent by the client.
    mail: MailContext,

    /// rule engine executing the server's rhai configuration.
    rule_engine: RuleEngine<'a>,

    /// tsl metadata.
    tls_config: Option<std::sync::Arc<rustls::ServerConfig>>,
    tls_security_level: TlsSecurityLevel,
    is_secured: bool,

    /// timeout configuration.
    next_line_timeout: std::time::Duration,
    _phantom: std::marker::PhantomData<R>,

    error_count: u64,
}

impl<R> MailReceiver<'_, R>
where
    R: DataEndResolver,
{
    pub fn new(
        peer_addr: std::net::SocketAddr,
        tls_config: Option<std::sync::Arc<rustls::ServerConfig>>,
        tls_security_level: TlsSecurityLevel,
    ) -> Self {
        if tls_security_level != TlsSecurityLevel::None && tls_config.is_none() {
            log::error!(
                target: "mail_receiver",
                "TLS encryption is enabled, but no TLS config provided. If a tls connection is ensured, the server will reply with \"{}\"", SMTPReplyCode::Code454.as_str(),
            );
        } else if tls_security_level == TlsSecurityLevel::None && tls_config.is_some() {
            log::error!(
                target: "mail_receiver",
                "TLS encryption is disabled, but a TLS config is provided. TLS config will be ignored",
            );
        }
        Self {
            state: State::Connect,
            rule_engine: RuleEngine::new(),
            mail: MailContext {
                connection: ConnectionData {
                    peer_addr,
                    timestamp: std::time::SystemTime::now(),
                },
                envelop: Envelop::default(),
                body: String::with_capacity(20_000),
                timestamp: None,
            },
            tls_config,
            tls_security_level,
            is_secured: false,
            next_line_timeout: *NEXT_LINE_TIMEOUT
                .get(&State::Connect)
                .unwrap_or(&std::time::Duration::from_millis(10_000)),
            _phantom: std::marker::PhantomData,
            error_count: 0,
        }
    }

    async fn process_event(&mut self, event: Event) -> (Option<State>, Option<SMTPReplyCode>) {
        match (&self.state, event) {
            (_, Event::NoopCmd) => (None, Some(SMTPReplyCode::Code250)),

            (_, Event::HelpCmd(_)) => (None, Some(SMTPReplyCode::Code214)),

            (_, Event::RsetCmd) => {
                self.mail.body = String::with_capacity(20_000);
                // NOTE: clear envelop but keep helo
                self.mail.envelop.recipients = vec![];
                self.mail.envelop.mail_from = String::new();

                (Some(State::Helo), Some(SMTPReplyCode::Code250))
            }

            (_, Event::ExpnCmd(_) | Event::VrfyCmd(_) | Event::PrivCmd) => {
                (None, Some(SMTPReplyCode::Code502))
            } // unimplemented

            (_, Event::QuitCmd) => (Some(State::Stop), Some(SMTPReplyCode::Code221)),

            // A mail transaction may be aborted by a new EHLO command.
            // TODO: clear envelop ?
            (_, Event::HeloCmd(helo)) => {
                self.mail.envelop.helo = helo.clone();
                log::trace!(
                    target: "mail_receiver",
                    "[p:{}] envelop=\"{:?}\"",
                    self.mail.connection.peer_addr.port(), self.mail.envelop,
                );

                self.rule_engine.add_data("helo", helo);

                let status = self.rule_engine.run_when("helo");
                self.process_rules_status(status, Some(State::Helo), Some(SMTPReplyCode::Code250))
            }

            (_, Event::EhloCmd(helo)) => {
                self.mail.envelop.helo = helo.clone();
                log::trace!(
                    target: "mail_receiver",
                    "[p:{}] envelop=\"{:?}\"",
                    self.mail.connection.peer_addr.port(), self.mail.envelop,
                );
                self.rule_engine.add_data("helo", helo);

                let reply_code = if self.is_secured {
                    SMTPReplyCode::Code250SecuredEsmtp
                } else {
                    SMTPReplyCode::Code250PlainEsmtp
                };

                let status = self.rule_engine.run_when("helo");
                self.process_rules_status(status, Some(State::Helo), Some(reply_code))
            }

            (State::Helo, Event::StartTls) if self.tls_config.is_some() => {
                (Some(State::NegotiationTLS), Some(SMTPReplyCode::Code220))
            }

            (State::Helo, Event::StartTls) if self.tls_config.is_none() => {
                (None, Some(SMTPReplyCode::Code454))
            }

            (State::Helo, Event::MailCmd(_))
                if self.tls_security_level == TlsSecurityLevel::Encrypt && !self.is_secured =>
            {
                (None, Some(SMTPReplyCode::Code530))
            }

            // SMTP pipeline
            (State::Helo, Event::MailCmd(mail_from)) => {
                self.mail.envelop.mail_from = mail_from;
                self.mail.timestamp = Some(std::time::SystemTime::now());
                log::trace!(
                    target: "mail_receiver",
                    "[p:{}] envelop=\"{:?}\"",
                    self.mail.connection.peer_addr.port(), self.mail.envelop,
                );
                self.rule_engine
                    .add_data("mail", self.mail.envelop.mail_from.clone());

                let status = self.rule_engine.run_when("mail");
                self.process_rules_status(
                    status,
                    Some(State::MailFrom),
                    Some(SMTPReplyCode::Code250),
                )
            }

            (State::MailFrom | State::RcptTo, Event::RcptCmd(rcpt_to)) => {
                self.rule_engine.add_data("rcpt", rcpt_to.clone());

                // FIXME: the whole rcpt vector is cloned each command,
                //        since it can be changed by the rhai context.
                match self.rule_engine.get_data::<Vec<String>>("rcpts") {
                    Some(mut rcpts) => {
                        rcpts.push(rcpt_to);
                        self.mail.envelop.recipients = rcpts.clone();
                        self.rule_engine.add_data("rcpts", rcpts.clone());
                    }
                    None => unreachable!("rcpts is injected by the default scope"),
                };

                log::trace!(
                    target: "mail_receiver",
                    "[p:{}] envelop=\"{:?}\"",
                    self.mail.connection.peer_addr.port(), self.mail.envelop,
                );

                let status = self.rule_engine.run_when("rcpt");
                self.process_rules_status(status, Some(State::RcptTo), Some(SMTPReplyCode::Code250))
            }

            (State::RcptTo, Event::DataCmd) => (Some(State::Data), Some(SMTPReplyCode::Code354)),

            (State::Data, Event::DataLine(line)) => {
                self.mail.body.push_str(&line);
                self.mail.body.push('\n');
                (None, None)
            }

            (State::Data, Event::DataEnd) => {
                let (state, code) = R::on_data_end(&self.mail).await;
                // NOTE: clear envelop and raw_data

                self.rule_engine.add_data("data", self.mail.body.clone());

                let status = self.rule_engine.run_when("preq");

                let result = match status {
                    Status::Block => (Some(State::Stop), Some(SMTPReplyCode::Code554)),
                    _ => self.process_rules_status(status, Some(state), Some(code)),
                };

                // executing all registered extensive operations.
                if let Err(error) = self.rule_engine.execute_operation_queue(
                    &self.mail,
                    &format!(
                        "{}_{:?}",
                        self.mail
                            .timestamp
                            .unwrap()
                            .duration_since(std::time::SystemTime::UNIX_EPOCH)
                            .unwrap()
                            .as_millis(),
                        std::thread::current().id()
                    ),
                ) {
                    log::error!(target: "rule_engine", "failed to empty the operation queue: '{}'", error);
                }

                log::info!(
                    target: "mail_receiver",
                    "final envelop after executing all rules:\n {:#?}",
                    self.rule_engine.get_scoped_envelop()
                );

                result
            }

            _ => (None, Some(SMTPReplyCode::Code503)),
        }
    }

    /// checks the result of the rule engine and returns the appropriate state and code.
    fn process_rules_status(
        &mut self,
        status: Status,
        desired_state: Option<State>,
        desired_code: Option<SMTPReplyCode>,
    ) -> (Option<State>, Option<SMTPReplyCode>) {
        match status {
            Status::Deny => (Some(State::Stop), Some(SMTPReplyCode::Code554)),
            _ => (desired_state, desired_code),
        }
    }

    /// handle a clear text received with plain_stream or tls_stream
<<<<<<< HEAD
    async fn handle_plain_text(&mut self, client_message: String) -> Option<String> {
        log::trace!(target: "mail_receiver", "[p:{}] buffer=\"{}\"", self.mail.connection.peer_addr.port(), client_message);
=======
    async fn handle_plain_text(&mut self, client_message: String) -> Option<SMTPReplyCode> {
        log::trace!(target: "mail_receiver", "[p:{}] buffer=\"{}\"", self.client_address.port(), client_message);
>>>>>>> eaf8c776

        let command_or_code = if self.state == State::Data {
            Event::parse_data
        } else {
            Event::parse_cmd
        }(&client_message);

        log::trace!(
            target: "mail_receiver",
            "[p:{}] parsed=\"{:?}\"",
            self.mail.connection.peer_addr.port(), command_or_code
        );

        let (new_state, reply) = match command_or_code {
            Ok(event) => self.process_event(event).await,
            Err(error) => (None, Some(error)),
        };

        if let Some(new_state) = new_state {
            log::warn!(
                target: "mail_receiver",
                "[p:{}] ================ STATE: /{:?}/ => /{:?}/",
                self.mail.connection.peer_addr.port(), self.state, new_state
            );
            self.state = new_state;
            let new_duration = *NEXT_LINE_TIMEOUT
                .get(&self.state)
                .unwrap_or(&std::time::Duration::from_millis(10_000));
            self.next_line_timeout = new_duration;
        }

<<<<<<< HEAD
        if let Some(rp) = reply {
            log::warn!(
                target: "mail_receiver",
                "[p:{}] send=\"{:?}\"",
                self.mail.connection.peer_addr.port(), rp
            );

            Some(rp.as_str().to_string())
        } else {
            None
        }
=======
        reply
>>>>>>> eaf8c776
    }

    async fn read_and_handle<S>(&mut self, io: &mut IoService<'_, S>) -> Result<(), std::io::Error>
    where
        S: std::io::Write + std::io::Read,
    {
        match tokio::time::timeout(self.next_line_timeout, io.get_next_line_async()).await {
            Ok(Ok(client_message)) => {
                if let Some(response) = self.handle_plain_text(client_message).await {
                    log::warn!(
                        target: "mail_receiver",
                        "[p:{}] send=\"{:?}\"",
                        self.client_address.port(), response
                    );

                    if response.is_error() {
                        self.error_count += 1;

                        let hard_error =
                            crate::config::get::<i64>("smtp.error.hard_count").unwrap_or(-1);
                        let soft_error =
                            crate::config::get::<i64>("smtp.error.soft_count").unwrap_or(-1);

                        if hard_error != -1 && self.error_count >= hard_error as u64 {
                            let mut response_begin = response.as_str().to_string();
                            response_begin.replace_range(3..4, "-");
                            response_begin.push_str(SMTPReplyCode::Code451TooManyError.as_str());
                            std::io::Write::write_all(io, response_begin.as_bytes())?;

                            return Err(std::io::Error::new(
                                std::io::ErrorKind::ConnectionAborted,
                                "too many errors",
                            ));
                        }

                        std::io::Write::write_all(io, response.as_str().as_bytes())?;

                        if soft_error != -1 && self.error_count >= soft_error as u64 {
                            std::thread::sleep(std::time::Duration::from_millis(
                                crate::config::get::<u64>("smtp.error.delay").unwrap_or(100),
                            ));
                        }
                    } else {
                        std::io::Write::write_all(io, response.as_str().as_bytes())?;
                    }
                }
                Ok(())
            }
            Ok(Err(ReadError::Blocking)) => Ok(()),
            Ok(Err(ReadError::Eof)) => {
                log::warn!(
                    target: "mail_receiver", "[p:{}] (secured:{}) eof",
                    self.mail.connection.peer_addr.port(), self.is_secured
                );
                self.state = State::Stop;
                Ok(())
            }
            Ok(Err(ReadError::Other(e))) => {
                log::error!(
                    target: "mail_receiver", "[p:{}] (secured:{}) error {}",
                    self.mail.connection.peer_addr.port(), self.is_secured, e
                );
                self.state = State::Stop;
                Err(e)
            }
            Err(e) => {
                std::io::Write::write_all(io, SMTPReplyCode::Code451Timeout.as_str().as_bytes())?;
                Err(std::io::Error::new(std::io::ErrorKind::TimedOut, e))
            }
        }
    }

    fn complete_tls_handshake<S>(
        io: &mut IoService<rustls::Stream<rustls::ServerConnection, S>>,
    ) -> Result<(), std::io::Error>
    where
        S: std::io::Read + std::io::Write,
    {
        let begin_handshake = std::time::Instant::now();
        let duration = std::time::Duration::from_millis(
            crate::config::get::<u64>("tls.handshake_timeout_ms").unwrap_or(1000),
        );

        loop {
            if !io.inner.conn.is_handshaking() {
                break;
            }
            if begin_handshake.elapsed() > duration {
                return Err(std::io::Error::new(
                    std::io::ErrorKind::TimedOut,
                    "too long",
                ));
            }
            match std::io::Write::flush(&mut io.inner) {
                Ok(_) => {}
                Err(e) if e.kind() == std::io::ErrorKind::WouldBlock => {}
                Err(e) => return Err(e),
            }
        }
        Ok(())
    }

    async fn receive_secured<S>(&mut self, mut plain_stream: S) -> Result<S, std::io::Error>
    where
        S: std::io::Read + std::io::Write,
    {
        let mut tls_connection =
            rustls::ServerConnection::new(self.tls_config.as_ref().unwrap().clone()).unwrap();

        let mut tls_stream: rustls::Stream<rustls::ServerConnection, S> =
            rustls::Stream::new(&mut tls_connection, &mut plain_stream);

        let mut io = IoService::new(&mut tls_stream);

        Self::complete_tls_handshake(&mut io)?;

        // TODO: rfc:
        // The decision of whether or not to believe the authenticity of the
        // other party in a TLS negotiation is a local matter.  However, some
        // general rules for the decisions are:
        //
        // -  A SMTP client would probably only want to authenticate an SMTP
        //    server whose server certificate has a domain name that is the
        //    domain name that the client thought it was connecting to.
        // -  A publicly-referenced  SMTP server would probably want to accept
        //    any verifiable certificate from an SMTP client, and would possibly
        //    want to put distinguishing information about the certificate in
        //    the Received header of messages that were relayed or submitted
        //    from the client.

        log::info!(
            target: "mail_receiver",
            "[p:{}] is_handshaking={}",
            self.mail.connection.peer_addr.port(), io.inner.conn.is_handshaking()
        );

        log::debug!(
            target: "mail_receiver",
            "[p:{}] protocol_version={:#?}\n alpn_protocol={:#?}\n negotiated_cipher_suite={:#?}\n peer_certificates={:#?}\n sni_hostname={:#?}",
            self.mail.connection.peer_addr.port(),
            io.inner.conn.protocol_version(),
            io.inner.conn.alpn_protocol(),
            io.inner.conn.negotiated_cipher_suite(),
            io.inner.conn.peer_certificates(),
            io.inner.conn.sni_hostname(),
        );

        log::warn!(
            target: "mail_receiver",
            "[p:{}] ================ STATE: /{:?}/ => /{:?}/",
            self.mail.connection.peer_addr.port(), self.state, State::Connect
        );

        self.mail.envelop = Envelop::default();
        self.mail.body = String::with_capacity(20_000);

        self.state = State::Connect;
        self.is_secured = true;
        self.next_line_timeout = *NEXT_LINE_TIMEOUT
            .get(&self.state)
            .unwrap_or(&std::time::Duration::from_millis(10_000));

        while self.state != State::Stop {
            self.read_and_handle(&mut io).await?;
        }

        Ok(plain_stream)
    }

    pub async fn receive_plain<S>(&mut self, mut plain_stream: S) -> Result<S, std::io::Error>
    where
        S: std::io::Write + std::io::Read,
    {
        let mut io = IoService::new(&mut plain_stream);

        match std::io::Write::write_all(&mut io, SMTPReplyCode::Code220.as_str().as_bytes()) {
            Ok(_) => {}
            Err(e) => {
                log::error!(
                    target: "mail_receiver",
                    "Error on sending response (receiving); error = {:?}", e
                );
                return Err(e);
            }
        }

        self.rule_engine
            .add_data("connect", self.mail.connection.peer_addr.ip());
        // self.rule_engine.add_data("msg_id", self.msg_id.clone());

        if let Status::Deny = self.rule_engine.run_when("connect") {
            return Err(std::io::Error::new(
                std::io::ErrorKind::Other,
                format!(
                    "connection at '{}' has been denied when connecting.",
                    self.mail.connection.peer_addr
                ),
            ));
        };

        while self.state != State::Stop {
            if self.state == State::NegotiationTLS {
                return self.receive_secured(plain_stream).await;
            }

            self.read_and_handle(&mut io).await?;
        }
        Ok(plain_stream)
    }
}<|MERGE_RESOLUTION|>--- conflicted
+++ resolved
@@ -308,13 +308,13 @@
     }
 
     /// handle a clear text received with plain_stream or tls_stream
-<<<<<<< HEAD
-    async fn handle_plain_text(&mut self, client_message: String) -> Option<String> {
-        log::trace!(target: "mail_receiver", "[p:{}] buffer=\"{}\"", self.mail.connection.peer_addr.port(), client_message);
-=======
     async fn handle_plain_text(&mut self, client_message: String) -> Option<SMTPReplyCode> {
-        log::trace!(target: "mail_receiver", "[p:{}] buffer=\"{}\"", self.client_address.port(), client_message);
->>>>>>> eaf8c776
+        log::trace!(
+            target: "mail_receiver",
+            "[p:{}] buffer=\"{}\"",
+            self.mail.connection.peer_addr.port(),
+            client_message
+        );
 
         let command_or_code = if self.state == State::Data {
             Event::parse_data
@@ -346,21 +346,7 @@
             self.next_line_timeout = new_duration;
         }
 
-<<<<<<< HEAD
-        if let Some(rp) = reply {
-            log::warn!(
-                target: "mail_receiver",
-                "[p:{}] send=\"{:?}\"",
-                self.mail.connection.peer_addr.port(), rp
-            );
-
-            Some(rp.as_str().to_string())
-        } else {
-            None
-        }
-=======
         reply
->>>>>>> eaf8c776
     }
 
     async fn read_and_handle<S>(&mut self, io: &mut IoService<'_, S>) -> Result<(), std::io::Error>
@@ -373,7 +359,7 @@
                     log::warn!(
                         target: "mail_receiver",
                         "[p:{}] send=\"{:?}\"",
-                        self.client_address.port(), response
+                        self.mail.connection.peer_addr.port(), response
                     );
 
                     if response.is_error() {
