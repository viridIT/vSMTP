--- conflicted
+++ resolved
@@ -344,12 +344,8 @@
                     // TODO: resolver should not be responsible for mutating the SMTP state
                     // should return a code and handle if code.is_error()
                     let (state, code) =
-<<<<<<< HEAD
-                        R::on_data_end(self.server_config.as_ref(), &self.mail).await;
-=======
                         R::on_data_end(&self.server_config, self.deliveries, &self.mail).await;
                     self.deliveries += 1;
->>>>>>> d5279bd1
 
                     // NOTE: clear envelop and mail context ?
 
