/**
 * vSMTP mail transfer agent
 * Copyright (C) 2021 viridIT SAS
 *
 * This program is free software: you can redistribute it and/or modify it under
 * the terms of the GNU General Public License as published by the Free Software
 * Foundation, either version 3 of the License, or any later version.
 *
 *  This program is distributed in the hope that it will be useful, but WITHOUT
 * ANY WARRANTY; without even the implied warranty of MERCHANTABILITY or FITNESS
 * FOR A PARTICULAR PURPOSE.  See the GNU General Public License for more details.
 *
 * You should have received a copy of the GNU General Public License along with
 * this program. If not, see https://www.gnu.org/licenses/.
 *
**/
use super::io_service::{IoService, ReadError};
use crate::model::envelop::Envelop;
use crate::model::mail::{ConnectionData, MailContext};
use crate::resolver::DataEndResolver;
use crate::rules::rule_engine::{RuleEngine, Status};
use crate::server_config::TlsSecurityLevel;
use crate::smtp::code::SMTPReplyCode;
use crate::smtp::event::Event;

/// Abstracted memory of the last client message
#[derive(Debug, Eq, PartialEq, Hash, serde::Deserialize)]
pub enum State {
    Connect,
    Helo,
    NegotiationTLS,
    MailFrom,
    RcptTo,
    Data,
    Stop,
}

impl std::str::FromStr for State {
    type Err = &'static str;

    fn from_str(s: &str) -> Result<Self, Self::Err> {
        match s {
            "connect" => Ok(State::Connect),
            "helo" => Ok(State::Helo),
            "mail" => Ok(State::MailFrom),
            "rcpt" => Ok(State::RcptTo),
            "data" => Ok(State::Data),
            _ => Err("not a valid value"),
        }
    }
}

const MAIL_CAPACITY: usize = 10_000_000; // 10MB
const TIMEOUT_DEFAULT: u64 = 10_000; // 10s
<<<<<<< HEAD
=======

lazy_static::lazy_static! {
    static ref NEXT_LINE_TIMEOUT: std::collections::HashMap<State, std::time::Duration> = {
         crate::config::get::<std::collections::HashMap<String,u64>>("smtp.timeout_client")
            .unwrap_or_default()
            .into_iter()
            .filter_map(|(k, v)|
            <State as std::str::FromStr>::from_str(&k).ok().map(|s| (s, std::time::Duration::from_millis(v))))
            .collect::<std::collections::HashMap<State,std::time::Duration>>()
    };
}
>>>>>>> eee64d6c

pub struct MailReceiver<'a, R>
where
    R: DataEndResolver,
{
<<<<<<< HEAD
    /// config
    server_config: std::sync::Arc<crate::server_config::ServerConfig>,
    tls_config: Option<std::sync::Arc<rustls::ServerConfig>>,
    smtp_timeouts: std::collections::HashMap<State, std::time::Duration>,
=======
    /// state mutated by the client's commands and the rule engine.
    state: State,

    /// mail information sent by the client.
    mail: MailContext,
>>>>>>> eee64d6c

    /// rule engine executing the server's rhai configuration.
    rule_engine: RuleEngine<'a>,

    /// Current connection data
    state: State,
    mail: MailContext,
    error_count: u64,
    is_secured: bool,

    /// cached state
    next_line_timeout: std::time::Duration,

    _phantom: std::marker::PhantomData<R>,
}

impl<R> MailReceiver<'_, R>
where
    R: DataEndResolver,
{
    pub fn new(
        peer_addr: std::net::SocketAddr,
        tls_config: Option<std::sync::Arc<rustls::ServerConfig>>,
        server_config: std::sync::Arc<crate::server_config::ServerConfig>,
    ) -> Self {
        if server_config.tls.security_level != TlsSecurityLevel::None && tls_config.is_none() {
            log::error!(
                target: "mail_receiver",
                "TLS encryption is enabled, but no TLS config provided. If a tls connection is ensured, the server will reply with \"{}\"", SMTPReplyCode::Code454.as_str(),
            );
        } else if server_config.tls.security_level == TlsSecurityLevel::None && tls_config.is_some()
        {
            log::error!(
                target: "mail_receiver",
                "TLS encryption is disabled, but a TLS config is provided. TLS config will be ignored",
            );
        }
        let smtp_timeouts = server_config
            .smtp
            .timeout_client
            .iter()
            .filter_map(|(k, v)| {
                match (
                    <State as std::str::FromStr>::from_str(k),
                    humantime::parse_duration(v),
                ) {
                    (Ok(state), Ok(duration)) => Some((state, duration)),
                    _ => None,
                }
            })
            .collect::<std::collections::HashMap<State, std::time::Duration>>();

        Self {
            state: State::Connect,
            rule_engine: RuleEngine::new(server_config.as_ref()),
            server_config,
            mail: MailContext {
                connection: ConnectionData {
                    peer_addr,
                    timestamp: std::time::SystemTime::now(),
                },
                envelop: Envelop::default(),
                body: String::with_capacity(MAIL_CAPACITY),
                timestamp: None,
            },
            tls_config,
            is_secured: false,
            next_line_timeout: *smtp_timeouts
                .get(&State::Connect)
                .unwrap_or(&std::time::Duration::from_millis(TIMEOUT_DEFAULT)),
<<<<<<< HEAD
            smtp_timeouts,
=======
>>>>>>> eee64d6c
            _phantom: std::marker::PhantomData,
            error_count: 0,
        }
    }

    fn set_helo(&mut self, helo: String) {
        self.mail.envelop = Envelop {
            helo,
            mail_from: String::new(),
            rcpt: vec![],
        };
        self.rule_engine
            .add_data("helo", self.mail.envelop.helo.clone());
    }

    fn set_mail_from(&mut self, mail_from: String) {
        self.mail.envelop.mail_from = mail_from;
        self.mail.timestamp = Some(std::time::SystemTime::now());
        self.mail.envelop.rcpt = vec![];

        self.rule_engine
            .add_data("mail", self.mail.envelop.mail_from.clone());
<<<<<<< HEAD
    }

    // NOTE: too many clone
=======
        self.rule_engine
            .add_data("mail_timestamp", self.mail.timestamp);
    }

    // FIXME: too many clone
>>>>>>> eee64d6c
    fn set_rcpt_to(&mut self, rcpt_to: String) {
        self.rule_engine.add_data("rcpt", rcpt_to.clone());

        match self.rule_engine.get_data::<Vec<String>>("rcpts") {
            Some(mut rcpts) => {
                rcpts.push(rcpt_to);
                self.mail.envelop.rcpt = rcpts.clone();
                self.rule_engine.add_data("rcpts", rcpts.clone());
            }
            None => unreachable!("rcpts is injected by the default scope"),
        };
    }

    async fn process_event(&mut self, event: Event) -> (Option<State>, Option<SMTPReplyCode>) {
        match (&self.state, event) {
            (_, Event::NoopCmd) => (None, Some(SMTPReplyCode::Code250)),

            (_, Event::HelpCmd(_)) => (None, Some(SMTPReplyCode::Code214)),

            (_, Event::RsetCmd) => {
                self.mail.body = String::with_capacity(MAIL_CAPACITY);
                self.mail.envelop.rcpt = vec![];
                self.mail.envelop.mail_from = String::new();

                (Some(State::Helo), Some(SMTPReplyCode::Code250))
            }

            (_, Event::ExpnCmd(_) | Event::VrfyCmd(_) | Event::PrivCmd) => {
                (None, Some(SMTPReplyCode::Code502))
            } // unimplemented

            (_, Event::QuitCmd) => (Some(State::Stop), Some(SMTPReplyCode::Code221)),

            (_, Event::HeloCmd(helo)) => {
                self.set_helo(helo);
                log::trace!(
                    target: "mail_receiver",
                    "[p:{}] envelop=\"{:?}\"",
                    self.mail.connection.peer_addr.port(), self.mail.envelop,
                );

                let status = self.rule_engine.run_when("helo");
                self.process_rules_status(status, Some(State::Helo), Some(SMTPReplyCode::Code250))
            }

            (_, Event::EhloCmd(helo)) => {
                self.set_helo(helo);
                log::trace!(
                    target: "mail_receiver",
                    "[p:{}] envelop=\"{:?}\"",
                    self.mail.connection.peer_addr.port(), self.mail.envelop,
                );

                let status = self.rule_engine.run_when("helo");
                self.process_rules_status(
                    status,
                    Some(State::Helo),
                    Some(if self.is_secured {
                        SMTPReplyCode::Code250SecuredEsmtp
                    } else {
                        SMTPReplyCode::Code250PlainEsmtp
                    }),
                )
            }

            (State::Helo, Event::StartTls) if self.tls_config.is_some() => {
                (Some(State::NegotiationTLS), Some(SMTPReplyCode::Code220))
            }

            (State::Helo, Event::StartTls) if self.tls_config.is_none() => {
                (None, Some(SMTPReplyCode::Code454))
            }

            (State::Helo, Event::MailCmd(_))
                if self.server_config.tls.security_level == TlsSecurityLevel::Encrypt
                    && !self.is_secured =>
            {
                (None, Some(SMTPReplyCode::Code530))
            }

            (State::Helo, Event::MailCmd(mail_from)) => {
                self.mail.body = String::with_capacity(MAIL_CAPACITY);
                self.set_mail_from(mail_from);

                log::trace!(
                    target: "mail_receiver",
                    "[p:{}] envelop=\"{:?}\"",
                    self.mail.connection.peer_addr.port(), self.mail.envelop,
                );

                let status = self.rule_engine.run_when("mail");
                self.process_rules_status(
                    status,
                    Some(State::MailFrom),
                    Some(SMTPReplyCode::Code250),
                )
            }

            (State::MailFrom | State::RcptTo, Event::RcptCmd(rcpt_to)) => {
                self.set_rcpt_to(rcpt_to);

                log::trace!(
                    target: "mail_receiver",
                    "[p:{}] envelop=\"{:?}\"",
                    self.mail.connection.peer_addr.port(), self.mail.envelop,
                );

                let status = self.rule_engine.run_when("rcpt");
                self.process_rules_status(status, Some(State::RcptTo), Some(SMTPReplyCode::Code250))
            }

            (State::RcptTo, Event::DataCmd) => (Some(State::Data), Some(SMTPReplyCode::Code354)),

            (State::Data, Event::DataLine(line)) => {
                self.mail.body.push_str(&line);
                self.mail.body.push('\n');
                (None, None)
            }

            (State::Data, Event::DataEnd) => {
<<<<<<< HEAD
                // TODO: resolver should not be responsible for mutating the SMTP state
                // should return a code and handle if code.is_error()
                let (state, code) = R::on_data_end(self.server_config.as_ref(), &self.mail).await;
=======
                let (state, code) = R::on_data_end(&self.mail).await;
>>>>>>> eee64d6c

                self.rule_engine.add_data("data", self.mail.body.clone());

                let status = self.rule_engine.run_when("preq");

                let result = match status {
                    Status::Block => (Some(State::Stop), Some(SMTPReplyCode::Code554)),
                    _ => self.process_rules_status(status, Some(state), Some(code)),
                };

                // executing all registered extensive operations.
                if let Err(error) = self.rule_engine.execute_operation_queue(
                    &self.mail,
                    &format!(
                        "{}_{:?}",
                        self.mail
                            .timestamp
                            .unwrap()
                            .duration_since(std::time::SystemTime::UNIX_EPOCH)
                            .unwrap()
                            .as_millis(),
                        std::thread::current().id()
                    ),
                ) {
                    log::error!(target: "rule_engine", "failed to empty the operation queue: '{}'", error);
                }

                log::info!(
                    target: "mail_receiver",
                    "final envelop after executing all rules:\n {:#?}",
                    self.rule_engine.get_scoped_envelop()
                );

                // NOTE: clear envelop and mail context ?

                result
            }

            _ => (None, Some(SMTPReplyCode::Code503)),
        }
    }

    /// checks the result of the rule engine and returns the appropriate state and code.
    fn process_rules_status(
        &mut self,
        status: Status,
        desired_state: Option<State>,
        desired_code: Option<SMTPReplyCode>,
    ) -> (Option<State>, Option<SMTPReplyCode>) {
        match status {
            Status::Deny => (Some(State::Stop), Some(SMTPReplyCode::Code554)),
            _ => (desired_state, desired_code),
        }
    }

    /// handle a clear text received with plain_stream or tls_stream
    async fn handle_plain_text(&mut self, client_message: String) -> Option<SMTPReplyCode> {
        log::trace!(
            target: "mail_receiver",
            "[p:{}] buffer=\"{}\"",
            self.mail.connection.peer_addr.port(),
            client_message
        );

        let command_or_code = if self.state == State::Data {
            Event::parse_data
        } else {
            Event::parse_cmd
        }(&client_message);

        log::trace!(
            target: "mail_receiver",
            "[p:{}] parsed=\"{:?}\"",
            self.mail.connection.peer_addr.port(), command_or_code
        );

        let (new_state, reply) = match command_or_code {
            Ok(event) => self.process_event(event).await,
            Err(error) => (None, Some(error)),
        };

        if let Some(new_state) = new_state {
            log::warn!(
                target: "mail_receiver",
                "[p:{}] ================ STATE: /{:?}/ => /{:?}/",
                self.mail.connection.peer_addr.port(), self.state, new_state
            );
            self.state = new_state;
            self.next_line_timeout = *self
                .smtp_timeouts
                .get(&self.state)
                .unwrap_or(&std::time::Duration::from_millis(TIMEOUT_DEFAULT));
<<<<<<< HEAD
=======
            self.next_line_timeout = new_duration;
>>>>>>> eee64d6c
        }

        reply
    }

    async fn read_and_handle<S>(&mut self, io: &mut IoService<'_, S>) -> Result<(), std::io::Error>
    where
        S: std::io::Write + std::io::Read,
    {
        match tokio::time::timeout(self.next_line_timeout, io.get_next_line_async()).await {
            Ok(Ok(client_message)) => {
                if let Some(response) = self.handle_plain_text(client_message).await {
                    log::warn!(
                        target: "mail_receiver",
                        "[p:{}] send=\"{:?}\"",
                        self.mail.connection.peer_addr.port(), response
                    );

                    if response.is_error() {
                        self.error_count += 1;

                        let hard_error = self.server_config.smtp.error.hard_count;
                        // crate::config::get::<i64>("smtp.error.hard_count").unwrap_or(-1);
                        let soft_error = self.server_config.smtp.error.soft_count;
                        // crate::config::get::<i64>("smtp.error.soft_count").unwrap_or(-1);

                        if hard_error != -1 && self.error_count >= hard_error as u64 {
                            let mut response_begin = response.as_str().to_string();
                            response_begin.replace_range(3..4, "-");
                            response_begin.push_str(SMTPReplyCode::Code451TooManyError.as_str());
                            std::io::Write::write_all(io, response_begin.as_bytes())?;

                            return Err(std::io::Error::new(
                                std::io::ErrorKind::ConnectionAborted,
                                "too many errors",
                            ));
                        }

                        std::io::Write::write_all(io, response.as_str().as_bytes())?;

                        if soft_error != -1 && self.error_count >= soft_error as u64 {
                            std::thread::sleep(self.server_config.smtp.error.delay);
                        }
                    } else {
                        std::io::Write::write_all(io, response.as_str().as_bytes())?;
                    }
                }
                Ok(())
            }
            Ok(Err(ReadError::Blocking)) => Ok(()),
            Ok(Err(ReadError::Eof)) => {
                log::warn!(
                    target: "mail_receiver", "[p:{}] (secured:{}) eof",
                    self.mail.connection.peer_addr.port(), self.is_secured
                );
                self.state = State::Stop;
                Ok(())
            }
            Ok(Err(ReadError::Other(e))) => {
                log::error!(
                    target: "mail_receiver", "[p:{}] (secured:{}) error {}",
                    self.mail.connection.peer_addr.port(), self.is_secured, e
                );
                self.state = State::Stop;
                Err(e)
            }
            Err(e) => {
                std::io::Write::write_all(io, SMTPReplyCode::Code451Timeout.as_str().as_bytes())?;
                Err(std::io::Error::new(std::io::ErrorKind::TimedOut, e))
            }
        }
    }

    fn complete_tls_handshake<S>(
        io: &mut IoService<rustls::Stream<rustls::ServerConnection, S>>,
        timeout: &std::time::Duration,
    ) -> Result<(), std::io::Error>
    where
        S: std::io::Read + std::io::Write,
    {
        let begin_handshake = std::time::Instant::now();

        while io.inner.conn.is_handshaking() {
            if begin_handshake.elapsed() > *timeout {
                return Err(std::io::Error::new(
                    std::io::ErrorKind::TimedOut,
                    "too long",
                ));
            }
            match std::io::Write::flush(&mut io.inner) {
                Ok(_) => {}
                Err(e) if e.kind() == std::io::ErrorKind::WouldBlock => {}
                Err(e) => return Err(e),
            }
        }
        Ok(())
    }

    async fn receive_secured<S>(&mut self, mut plain_stream: S) -> Result<S, std::io::Error>
    where
        S: std::io::Read + std::io::Write,
    {
        let mut tls_connection =
            rustls::ServerConnection::new(self.tls_config.as_ref().unwrap().clone()).unwrap();

        let mut tls_stream: rustls::Stream<rustls::ServerConnection, S> =
            rustls::Stream::new(&mut tls_connection, &mut plain_stream);

        let mut io = IoService::new(&mut tls_stream);

        Self::complete_tls_handshake(&mut io, &self.server_config.tls.handshake_timeout)?;

        // TODO: rfc:
        // The decision of whether or not to believe the authenticity of the
        // other party in a TLS negotiation is a local matter.  However, some
        // general rules for the decisions are:
        //
        // -  A SMTP client would probably only want to authenticate an SMTP
        //    server whose server certificate has a domain name that is the
        //    domain name that the client thought it was connecting to.
        // -  A publicly-referenced  SMTP server would probably want to accept
        //    any verifiable certificate from an SMTP client, and would possibly
        //    want to put distinguishing information about the certificate in
        //    the Received header of messages that were relayed or submitted
        //    from the client.

        log::info!(
            target: "mail_receiver",
            "[p:{}] is_handshaking={}",
            self.mail.connection.peer_addr.port(), io.inner.conn.is_handshaking()
        );

        log::debug!(
            target: "mail_receiver",
            "[p:{}] protocol_version={:#?}\n alpn_protocol={:#?}\n negotiated_cipher_suite={:#?}\n peer_certificates={:#?}\n sni_hostname={:#?}",
            self.mail.connection.peer_addr.port(),
            io.inner.conn.protocol_version(),
            io.inner.conn.alpn_protocol(),
            io.inner.conn.negotiated_cipher_suite(),
            io.inner.conn.peer_certificates(),
            io.inner.conn.sni_hostname(),
        );

        log::warn!(
            target: "mail_receiver",
            "[p:{}] ================ STATE: /{:?}/ => /{:?}/",
            self.mail.connection.peer_addr.port(), self.state, State::Connect
        );

        self.mail.envelop = Envelop::default();
        self.mail.body = String::with_capacity(MAIL_CAPACITY);

        self.state = State::Connect;
        self.is_secured = true;
        self.next_line_timeout = *self
            .smtp_timeouts
            .get(&self.state)
            .unwrap_or(&std::time::Duration::from_millis(TIMEOUT_DEFAULT));

        while self.state != State::Stop {
            self.read_and_handle(&mut io).await?;
        }

        Ok(plain_stream)
    }

    pub async fn receive_plain<S>(&mut self, mut plain_stream: S) -> Result<S, std::io::Error>
    where
        S: std::io::Write + std::io::Read,
    {
        let mut io = IoService::new(&mut plain_stream);

        match std::io::Write::write_all(&mut io, SMTPReplyCode::Code220.as_str().as_bytes()) {
            Ok(_) => {}
            Err(e) => {
                log::error!(
                    target: "mail_receiver",
                    "Error on sending response (receiving); error = {:?}", e
                );
                return Err(e);
            }
        }

        self.rule_engine
            .add_data("connect", self.mail.connection.peer_addr.ip());
<<<<<<< HEAD
        // self.rule_engine.add_data("msg_id", self.msg_id.clone());
=======
        self.rule_engine
            .add_data("port", self.mail.connection.peer_addr.port());
        self.rule_engine
            .add_data("connection_timestamp", self.mail.connection.timestamp);
>>>>>>> eee64d6c

        if let Status::Deny = self.rule_engine.run_when("connect") {
            return Err(std::io::Error::new(
                std::io::ErrorKind::Other,
                format!(
                    "connection at '{}' has been denied when connecting.",
                    self.mail.connection.peer_addr
                ),
            ));
        };

        while self.state != State::Stop {
            if self.state == State::NegotiationTLS {
                return self.receive_secured(plain_stream).await;
            }

            self.read_and_handle(&mut io).await?;
        }
        Ok(plain_stream)
    }
}<|MERGE_RESOLUTION|>--- conflicted
+++ resolved
@@ -52,37 +52,15 @@
 
 const MAIL_CAPACITY: usize = 10_000_000; // 10MB
 const TIMEOUT_DEFAULT: u64 = 10_000; // 10s
-<<<<<<< HEAD
-=======
-
-lazy_static::lazy_static! {
-    static ref NEXT_LINE_TIMEOUT: std::collections::HashMap<State, std::time::Duration> = {
-         crate::config::get::<std::collections::HashMap<String,u64>>("smtp.timeout_client")
-            .unwrap_or_default()
-            .into_iter()
-            .filter_map(|(k, v)|
-            <State as std::str::FromStr>::from_str(&k).ok().map(|s| (s, std::time::Duration::from_millis(v))))
-            .collect::<std::collections::HashMap<State,std::time::Duration>>()
-    };
-}
->>>>>>> eee64d6c
 
 pub struct MailReceiver<'a, R>
 where
     R: DataEndResolver,
 {
-<<<<<<< HEAD
     /// config
     server_config: std::sync::Arc<crate::server_config::ServerConfig>,
     tls_config: Option<std::sync::Arc<rustls::ServerConfig>>,
     smtp_timeouts: std::collections::HashMap<State, std::time::Duration>,
-=======
-    /// state mutated by the client's commands and the rule engine.
-    state: State,
-
-    /// mail information sent by the client.
-    mail: MailContext,
->>>>>>> eee64d6c
 
     /// rule engine executing the server's rhai configuration.
     rule_engine: RuleEngine<'a>,
@@ -153,10 +131,7 @@
             next_line_timeout: *smtp_timeouts
                 .get(&State::Connect)
                 .unwrap_or(&std::time::Duration::from_millis(TIMEOUT_DEFAULT)),
-<<<<<<< HEAD
             smtp_timeouts,
-=======
->>>>>>> eee64d6c
             _phantom: std::marker::PhantomData,
             error_count: 0,
         }
@@ -179,17 +154,11 @@
 
         self.rule_engine
             .add_data("mail", self.mail.envelop.mail_from.clone());
-<<<<<<< HEAD
-    }
-
-    // NOTE: too many clone
-=======
         self.rule_engine
             .add_data("mail_timestamp", self.mail.timestamp);
     }
 
     // FIXME: too many clone
->>>>>>> eee64d6c
     fn set_rcpt_to(&mut self, rcpt_to: String) {
         self.rule_engine.add_data("rcpt", rcpt_to.clone());
 
@@ -310,13 +279,9 @@
             }
 
             (State::Data, Event::DataEnd) => {
-<<<<<<< HEAD
                 // TODO: resolver should not be responsible for mutating the SMTP state
                 // should return a code and handle if code.is_error()
                 let (state, code) = R::on_data_end(self.server_config.as_ref(), &self.mail).await;
-=======
-                let (state, code) = R::on_data_end(&self.mail).await;
->>>>>>> eee64d6c
 
                 self.rule_engine.add_data("data", self.mail.body.clone());
 
@@ -409,10 +374,6 @@
                 .smtp_timeouts
                 .get(&self.state)
                 .unwrap_or(&std::time::Duration::from_millis(TIMEOUT_DEFAULT));
-<<<<<<< HEAD
-=======
-            self.next_line_timeout = new_duration;
->>>>>>> eee64d6c
         }
 
         reply
@@ -598,14 +559,10 @@
 
         self.rule_engine
             .add_data("connect", self.mail.connection.peer_addr.ip());
-<<<<<<< HEAD
-        // self.rule_engine.add_data("msg_id", self.msg_id.clone());
-=======
         self.rule_engine
             .add_data("port", self.mail.connection.peer_addr.port());
         self.rule_engine
             .add_data("connection_timestamp", self.mail.connection.timestamp);
->>>>>>> eee64d6c
 
         if let Status::Deny = self.rule_engine.run_when("connect") {
             return Err(std::io::Error::new(
