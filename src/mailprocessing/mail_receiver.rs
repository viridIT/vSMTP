/**
 * vSMTP mail transfer agent
 * Copyright (C) 2021 viridIT SAS
 *
 * This program is free software: you can redistribute it and/or modify it under
 * the terms of the GNU General Public License as published by the Free Software
 * Foundation, either version 3 of the License, or any later version.
 *
 *  This program is distributed in the hope that it will be useful, but WITHOUT
 * ANY WARRANTY; without even the implied warranty of MERCHANTABILITY or FITNESS
 * FOR A PARTICULAR PURPOSE.  See the GNU General Public License for more details.
 *
 * You should have received a copy of the GNU General Public License along with
 * this program. If not, see https://www.gnu.org/licenses/.
 *
**/
use super::io_service::{IoService, ReadError};
use crate::config::log::{RECEIVER, RULES};
use crate::config::server_config::{ServerConfig, TlsSecurityLevel};
use crate::model::envelop::Envelop;
use crate::model::mail::{ConnectionData, MailContext};
use crate::resolver::DataEndResolver;
use crate::rules::address::Address;
use crate::rules::rule_engine::{RuleEngine, Status};
use crate::smtp::code::SMTPReplyCode;
use crate::smtp::event::Event;

/// Abstracted memory of the last client message
#[derive(Debug, Eq, PartialEq, Hash, Copy, Clone, serde::Deserialize, serde::Serialize)]
pub enum StateSMTP {
    Connect,
    Helo,
    NegotiationTLS,
    MailFrom,
    RcptTo,
    Data,
    Stop,
}

impl std::fmt::Display for StateSMTP {
    fn fmt(&self, f: &mut std::fmt::Formatter<'_>) -> std::fmt::Result {
        f.write_str(match self {
            StateSMTP::Connect => "Connect",
            StateSMTP::Helo => "Helo",
            StateSMTP::NegotiationTLS => "NegotiationTLS",
            StateSMTP::MailFrom => "MailFrom",
            StateSMTP::RcptTo => "RcptTo",
            StateSMTP::Data => "Data",
            StateSMTP::Stop => "Stop",
        })
    }
}

pub struct StateSMTPFromStrError;

impl std::fmt::Display for StateSMTPFromStrError {
    fn fmt(&self, f: &mut std::fmt::Formatter) -> std::fmt::Result {
        f.write_str("SourceFromStrError")
    }
}

impl std::str::FromStr for StateSMTP {
    type Err = StateSMTPFromStrError;

    fn from_str(s: &str) -> Result<Self, Self::Err> {
        match s {
            "Connect" => Ok(StateSMTP::Connect),
            "Helo" => Ok(StateSMTP::Helo),
            "MailFrom" => Ok(StateSMTP::MailFrom),
            "RcptTo" => Ok(StateSMTP::RcptTo),
            "Data" => Ok(StateSMTP::Data),
            _ => Err(StateSMTPFromStrError),
        }
    }
}

const MAIL_CAPACITY: usize = 10_000_000; // 10MB

// TODO: move that cleanly in config
const TIMEOUT_DEFAULT: u64 = 10_000; // 10s

pub struct MailReceiver<'a, R>
where
    R: DataEndResolver,
{
    /// config
    server_config: std::sync::Arc<ServerConfig>,
    tls_config: Option<std::sync::Arc<rustls::ServerConfig>>,
    smtp_timeouts: std::collections::HashMap<StateSMTP, std::time::Duration>,

    /// rule engine executing the server's rhai configuration.
    rule_engine: RuleEngine<'a>,

    /// Current connection data
    state: StateSMTP,
    mail: MailContext,
    error_count: u64,
    is_secured: bool,

    /// cached state // TODO: move that cleanly in config
    next_line_timeout: std::time::Duration,

    // NOTE: an overflow could happen.
    // FIXME: prevent delivery counting overflow.
    deliveries: usize,

    _phantom: std::marker::PhantomData<R>,
}

impl<R> MailReceiver<'_, R>
where
    R: DataEndResolver,
{
    pub fn new(
        peer_addr: std::net::SocketAddr,
        tls_config: Option<std::sync::Arc<rustls::ServerConfig>>,
        server_config: std::sync::Arc<ServerConfig>,
    ) -> Self {
        // TODO: move that cleanly in config
        let smtp_timeouts = server_config
            .smtp
            .timeout_client
            .iter()
            .filter_map(|(k, v)| match humantime::parse_duration(v) {
                Ok(v) => Some((*k, v)),
                Err(e) => {
                    log::error!(
                        target: RECEIVER,
                        "error \"{}\" parsing timeout for key={}, ignored",
                        e,
                        k
                    );
                    None
                }
            })
            .collect::<std::collections::HashMap<_, _>>();

        Self {
            state: StateSMTP::Connect,
            rule_engine: RuleEngine::new(server_config.as_ref()),
            mail: MailContext {
                connection: ConnectionData {
                    peer_addr,
                    timestamp: std::time::SystemTime::now(),
                },
                envelop: Envelop::default(),
                body: String::with_capacity(MAIL_CAPACITY),
                timestamp: None,
            },
            tls_config,
            is_secured: false,
            next_line_timeout: *smtp_timeouts
                .get(&StateSMTP::Connect)
                .unwrap_or(&std::time::Duration::from_millis(TIMEOUT_DEFAULT)),
            smtp_timeouts,
            server_config,
            deliveries: 0,
            error_count: 0,
            _phantom: std::marker::PhantomData,
        }
    }

    fn set_helo(&mut self, helo: String) {
        self.mail.envelop = Envelop {
            helo,
            mail_from: Address::default(),
            rcpt: vec![],
        };
        self.rule_engine
            .add_data("helo", self.mail.envelop.helo.clone());
    }

    fn set_mail_from(&mut self, mail_from: String) {
        if let Ok(mail_from) = Address::new(&mail_from) {
            self.mail.envelop.mail_from = mail_from;
            self.mail.timestamp = Some(std::time::SystemTime::now());
            self.mail.envelop.rcpt = vec![];

            self.rule_engine
                .add_data("mail", self.mail.envelop.mail_from.clone());
            self.rule_engine
                .add_data("mail_timestamp", self.mail.timestamp);
        }
    }

    // FIXME: too many clone
    fn set_rcpt_to(&mut self, rcpt_to: String) {
        if let Ok(rcpt_to) = Address::new(&rcpt_to) {
            self.rule_engine.add_data("rcpt", rcpt_to.clone());

            match self.rule_engine.get_data::<Vec<Address>>("rcpts") {
                Some(mut rcpts) => {
                    rcpts.push(rcpt_to);
                    self.mail.envelop.rcpt = rcpts.clone();
                    self.rule_engine.add_data("rcpts", rcpts.clone());
                }
                None => unreachable!("rcpts is injected by the default scope"),
            };
        } else {
            log::error!(target: RECEIVER, "rcpt's email address is invalid.");
        }
    }

    async fn process_event(&mut self, event: Event) -> (Option<StateSMTP>, Option<SMTPReplyCode>) {
        match (&self.state, event) {
            (_, Event::NoopCmd) => (None, Some(SMTPReplyCode::Code250)),

            (_, Event::HelpCmd(_)) => (None, Some(SMTPReplyCode::Code214)),

            (_, Event::RsetCmd) => {
                self.mail.body = String::with_capacity(MAIL_CAPACITY);
                self.mail.envelop.rcpt = vec![];
                self.mail.envelop.mail_from = Address::default();

                (Some(StateSMTP::Helo), Some(SMTPReplyCode::Code250))
            }

            (_, Event::ExpnCmd(_) | Event::VrfyCmd(_) | Event::PrivCmd) => {
                (None, Some(SMTPReplyCode::Code502unimplemented))
            }

            (_, Event::QuitCmd) => (Some(StateSMTP::Stop), Some(SMTPReplyCode::Code221)),

            (_, Event::HeloCmd(helo)) => {
                self.set_helo(helo);
                log::trace!(
                    target: RECEIVER,
                    "[p:{}] envelop=\"{:?}\"",
                    self.mail.connection.peer_addr.port(),
                    self.mail.envelop,
                );

                let status = self.rule_engine.run_when("helo");
                self.process_rules_status(
                    status,
                    Some(StateSMTP::Helo),
                    Some(SMTPReplyCode::Code250),
                )
            }

            (_, Event::EhloCmd(_)) if self.server_config.smtp.disable_ehlo => {
                (None, Some(SMTPReplyCode::Code502unimplemented))
            }

            (_, Event::EhloCmd(helo)) => {
                self.set_helo(helo);
                log::trace!(
                    target: RECEIVER,
                    "[p:{}] envelop=\"{:?}\"",
                    self.mail.connection.peer_addr.port(),
                    self.mail.envelop,
                );

                let status = self.rule_engine.run_when("helo");
                self.process_rules_status(
                    status,
                    Some(StateSMTP::Helo),
                    Some(if self.is_secured {
                        SMTPReplyCode::Code250SecuredEsmtp
                    } else {
                        SMTPReplyCode::Code250PlainEsmtp
                    }),
                )
            }

            (StateSMTP::Helo, Event::StartTls) if self.tls_config.is_some() => (
                Some(StateSMTP::NegotiationTLS),
                Some(SMTPReplyCode::Code220),
            ),

            (StateSMTP::Helo, Event::StartTls) if self.tls_config.is_none() => {
                (None, Some(SMTPReplyCode::Code454))
            }

            (StateSMTP::Helo, Event::MailCmd(_))
                if self.server_config.tls.security_level == TlsSecurityLevel::Encrypt
                    && !self.is_secured =>
            {
                (None, Some(SMTPReplyCode::Code530))
            }

            (StateSMTP::Helo, Event::MailCmd(mail_from)) => {
                self.mail.body = String::with_capacity(MAIL_CAPACITY);
                self.set_mail_from(mail_from);

                log::trace!(
                    target: RECEIVER,
                    "[p:{}] envelop=\"{:?}\"",
                    self.mail.connection.peer_addr.port(),
                    self.mail.envelop,
                );

                let status = self.rule_engine.run_when("mail");
                self.process_rules_status(
                    status,
                    Some(StateSMTP::MailFrom),
                    Some(SMTPReplyCode::Code250),
                )
            }

            (StateSMTP::MailFrom | StateSMTP::RcptTo, Event::RcptCmd(rcpt_to)) => {
                self.set_rcpt_to(rcpt_to);

                log::trace!(
                    target: RECEIVER,
                    "[p:{}] envelop=\"{:?}\"",
                    self.mail.connection.peer_addr.port(),
                    self.mail.envelop,
                );

                let status = self.rule_engine.run_when("rcpt");
<<<<<<< HEAD
                let result = self.process_rules_status(
                    status,
                    Some(State::RcptTo),
                    Some(SMTPReplyCode::Code250),
                );

                match self.server_config.smtp.rcpt_count_max {
                    Some(rcpt_count_max) if rcpt_count_max < self.mail.envelop.rcpt.len() => {
                        log::error!(target: RECEIVER, "client sent to much rcpt commands");
                        (
                            Some(State::RcptTo),
                            Some(SMTPReplyCode::Code452TooManyRecipients),
                        )
                    }
                    _ => result,
                }
=======
                self.process_rules_status(
                    status,
                    Some(StateSMTP::RcptTo),
                    Some(SMTPReplyCode::Code250),
                )
>>>>>>> 86a1fbe3
            }

            (StateSMTP::RcptTo, Event::DataCmd) => {
                (Some(StateSMTP::Data), Some(SMTPReplyCode::Code354))
            }

            (StateSMTP::Data, Event::DataLine(line)) => {
                self.mail.body.push_str(&line);
                self.mail.body.push('\n');
                (None, None)
            }

            (StateSMTP::Data, Event::DataEnd) => {
                self.rule_engine.add_data("data", self.mail.body.clone());

                let status = self.rule_engine.run_when("preq");

                let result = match status {
                    Status::Block => return (Some(StateSMTP::Stop), Some(SMTPReplyCode::Code554)),
                    _ => self.process_rules_status(
                        status,
                        Some(StateSMTP::MailFrom),
                        Some(SMTPReplyCode::Code250),
                    ),
                };

                // checking if the rule engine haven't ran successfully.
                match result {
                    (Some(StateSMTP::MailFrom), Some(SMTPReplyCode::Code250)) => {}
                    _ => return result,
                };

                // executing all registered extensive operations.
                if let Err(error) = self.rule_engine.execute_operation_queue(
                    &self.mail,
                    &format!(
                        "{}_{:?}",
                        self.mail
                            .timestamp
                            .unwrap()
                            .duration_since(std::time::SystemTime::UNIX_EPOCH)
                            .unwrap()
                            .as_millis(),
                        std::thread::current().id()
                    ),
                ) {
                    log::error!(
                        target: RULES,
                        "failed to empty the operation queue: '{}'",
                        error
                    );
                }

                // getting the server's envelop, that could have mutated in the
                // rule engine.
                if let Some(envelop) = self.rule_engine.get_scoped_envelop() {
                    self.mail.envelop = envelop;

                    // TODO: resolver should not be responsible for mutating the SMTP state
                    // should return a code and handle if code.is_error()
                    let (state, code) =
                        R::on_data_end(&self.server_config, self.deliveries, &self.mail).await;
                    self.deliveries += 1;

                    // NOTE: clear envelop and mail context ?

                    (Some(state), Some(code))
                } else {
                    // NOTE: which code is returned when the server failed ?
                    (Some(StateSMTP::MailFrom), Some(SMTPReplyCode::Code554))
                }
            }

            _ => (None, Some(SMTPReplyCode::Code503)),
        }
    }

    /// checks the result of the rule engine and returns the appropriate state and code.
    fn process_rules_status(
        &mut self,
        status: Status,
        desired_state: Option<StateSMTP>,
        desired_code: Option<SMTPReplyCode>,
    ) -> (Option<StateSMTP>, Option<SMTPReplyCode>) {
        match status {
            Status::Deny => (Some(StateSMTP::Stop), Some(SMTPReplyCode::Code554)),
            _ => (desired_state, desired_code),
        }
    }

    /// handle a clear text received with plain_stream or tls_stream
    async fn handle_plain_text(&mut self, client_message: String) -> Option<SMTPReplyCode> {
        log::trace!(
            target: RECEIVER,
            "[p:{}] buffer=\"{}\"",
            self.mail.connection.peer_addr.port(),
            client_message
        );

        let command_or_code = if self.state == StateSMTP::Data {
            Event::parse_data
        } else {
            Event::parse_cmd
        }(&client_message);

        log::trace!(
            target: RECEIVER,
            "[p:{}] parsed=\"{:?}\"",
            self.mail.connection.peer_addr.port(),
            command_or_code
        );

        let (new_state, reply) = match command_or_code {
            Ok(event) => self.process_event(event).await,
            Err(error) => (None, Some(error)),
        };

        if let Some(new_state) = new_state {
            log::warn!(
                target: RECEIVER,
                "[p:{}] ================ STATE: /{:?}/ => /{:?}/",
                self.mail.connection.peer_addr.port(),
                self.state,
                new_state
            );
            self.state = new_state;
            self.next_line_timeout = *self
                .smtp_timeouts
                .get(&self.state)
                .unwrap_or(&std::time::Duration::from_millis(TIMEOUT_DEFAULT));
        }

        reply
    }

    async fn read_and_handle<S>(&mut self, io: &mut IoService<'_, S>) -> Result<(), std::io::Error>
    where
        S: std::io::Write + std::io::Read,
    {
        match tokio::time::timeout(self.next_line_timeout, io.get_next_line_async()).await {
            Ok(Ok(client_message)) => {
                if let Some(response) = self.handle_plain_text(client_message).await {
                    log::warn!(
                        target: RECEIVER,
                        "[p:{}] send=\"{:?}\"",
                        self.mail.connection.peer_addr.port(),
                        response
                    );

                    if response.is_error() {
                        self.error_count += 1;

                        let hard_error = self.server_config.smtp.error.hard_count;
                        let soft_error = self.server_config.smtp.error.soft_count;

                        if hard_error != -1 && self.error_count >= hard_error as u64 {
                            let mut response_begin = self
                                .server_config
                                .smtp
                                .get_code()
                                .get(&response)
                                .to_string();
                            response_begin.replace_range(3..4, "-");
                            response_begin.push_str(
                                self.server_config
                                    .smtp
                                    .get_code()
                                    .get(&SMTPReplyCode::Code451TooManyError),
                            );
                            std::io::Write::write_all(io, response_begin.as_bytes())?;

                            return Err(std::io::Error::new(
                                std::io::ErrorKind::ConnectionAborted,
                                "too many errors",
                            ));
                        }

                        std::io::Write::write_all(
                            io,
                            self.server_config.smtp.get_code().get(&response).as_bytes(),
                        )?;

                        if soft_error != -1 && self.error_count >= soft_error as u64 {
                            std::thread::sleep(self.server_config.smtp.error.delay);
                        }
                    } else {
                        std::io::Write::write_all(
                            io,
                            self.server_config.smtp.get_code().get(&response).as_bytes(),
                        )?;
                    }
                }
                Ok(())
            }
            Ok(Err(ReadError::Blocking)) => Ok(()),
            Ok(Err(ReadError::Eof)) => {
                log::warn!(
                    target: RECEIVER,
                    "[p:{}] (secured:{}) eof",
                    self.mail.connection.peer_addr.port(),
                    self.is_secured
                );
                self.state = StateSMTP::Stop;
                Ok(())
            }
            Ok(Err(ReadError::Other(e))) => {
                log::error!(
                    target: RECEIVER,
                    "[p:{}] (secured:{}) error {}",
                    self.mail.connection.peer_addr.port(),
                    self.is_secured,
                    e
                );
                self.state = StateSMTP::Stop;
                Err(e)
            }
            Err(e) => {
                std::io::Write::write_all(
                    io,
                    self.server_config
                        .smtp
                        .get_code()
                        .get(&SMTPReplyCode::Code451Timeout)
                        .as_bytes(),
                )?;
                Err(std::io::Error::new(std::io::ErrorKind::TimedOut, e))
            }
        }
    }

    fn complete_tls_handshake<S>(
        io: &mut IoService<rustls::Stream<rustls::ServerConnection, S>>,
        timeout: &std::time::Duration,
    ) -> Result<(), std::io::Error>
    where
        S: std::io::Read + std::io::Write,
    {
        let begin_handshake = std::time::Instant::now();

        while io.inner.conn.is_handshaking() {
            if begin_handshake.elapsed() > *timeout {
                return Err(std::io::Error::new(
                    std::io::ErrorKind::TimedOut,
                    "too long",
                ));
            }
            match std::io::Write::flush(&mut io.inner) {
                Ok(_) => {}
                Err(e) if e.kind() == std::io::ErrorKind::WouldBlock => {}
                Err(e) => return Err(e),
            }
        }
        Ok(())
    }

    async fn receive_secured<S>(&mut self, mut plain_stream: S) -> Result<S, std::io::Error>
    where
        S: std::io::Read + std::io::Write,
    {
        let mut tls_connection = rustls::ServerConnection::new(
            self.tls_config
                .as_ref()
                .expect("Failed to get tsl_config")
                .clone(),
        )
        .expect("Failed to open tsl connection");

        let mut tls_stream: rustls::Stream<rustls::ServerConnection, S> =
            rustls::Stream::new(&mut tls_connection, &mut plain_stream);

        let mut io = IoService::new(&mut tls_stream);

        Self::complete_tls_handshake(&mut io, &self.server_config.tls.handshake_timeout)?;

        // TODO: rfc:
        // The decision of whether or not to believe the authenticity of the
        // other party in a TLS negotiation is a local matter.  However, some
        // general rules for the decisions are:
        //
        // -  A SMTP client would probably only want to authenticate an SMTP
        //    server whose server certificate has a domain name that is the
        //    domain name that the client thought it was connecting to.
        // -  A publicly-referenced  SMTP server would probably want to accept
        //    any verifiable certificate from an SMTP client, and would possibly
        //    want to put distinguishing information about the certificate in
        //    the Received header of messages that were relayed or submitted
        //    from the client.

        log::info!(
            target: RECEIVER,
            "[p:{}] is_handshaking={}",
            self.mail.connection.peer_addr.port(),
            io.inner.conn.is_handshaking()
        );

        log::debug!(
            target: RECEIVER,
            "[p:{}] protocol_version={:#?}\n alpn_protocol={:#?}\n negotiated_cipher_suite={:#?}\n peer_certificates={:#?}\n sni_hostname={:#?}",
            self.mail.connection.peer_addr.port(),
            io.inner.conn.protocol_version(),
            io.inner.conn.alpn_protocol(),
            io.inner.conn.negotiated_cipher_suite(),
            io.inner.conn.peer_certificates(),
            io.inner.conn.sni_hostname(),
        );

        log::warn!(
            target: RECEIVER,
            "[p:{}] ================ STATE: /{:?}/ => /{:?}/",
            self.mail.connection.peer_addr.port(),
            self.state,
            StateSMTP::Connect
        );

        self.mail.envelop = Envelop::default();
        self.mail.body = String::with_capacity(MAIL_CAPACITY);

        self.state = StateSMTP::Connect;
        self.is_secured = true;
        self.next_line_timeout = *self
            .smtp_timeouts
            .get(&self.state)
            .unwrap_or(&std::time::Duration::from_millis(TIMEOUT_DEFAULT));

        while self.state != StateSMTP::Stop {
            self.read_and_handle(&mut io).await?;
        }

        Ok(plain_stream)
    }

    pub async fn receive_plain<S>(&mut self, mut plain_stream: S) -> Result<S, std::io::Error>
    where
        S: std::io::Write + std::io::Read,
    {
        let mut io = IoService::new(&mut plain_stream);

        match std::io::Write::write_all(
            &mut io,
            self.server_config
                .smtp
                .get_code()
                .get(&SMTPReplyCode::Code220)
                .as_bytes(),
        ) {
            Ok(_) => {}
            Err(e) => {
                log::error!(
                    target: RECEIVER,
                    "Error on sending response (receiving); error = {:?}",
                    e
                );
                return Err(e);
            }
        }

        self.rule_engine
            .add_data("connect", self.mail.connection.peer_addr.ip());
        self.rule_engine
            .add_data("port", self.mail.connection.peer_addr.port());
        self.rule_engine
            .add_data("connection_timestamp", self.mail.connection.timestamp);

        if let Status::Deny = self.rule_engine.run_when("connect") {
            return Err(std::io::Error::new(
                std::io::ErrorKind::Other,
                format!(
                    "connection at '{}' has been denied when connecting.",
                    self.mail.connection.peer_addr
                ),
            ));
        };

        while self.state != StateSMTP::Stop {
            if self.state == StateSMTP::NegotiationTLS {
                return self.receive_secured(plain_stream).await;
            }

            self.read_and_handle(&mut io).await?;
        }
        Ok(plain_stream)
    }
}<|MERGE_RESOLUTION|>--- conflicted
+++ resolved
@@ -309,10 +309,9 @@
                 );
 
                 let status = self.rule_engine.run_when("rcpt");
-<<<<<<< HEAD
                 let result = self.process_rules_status(
                     status,
-                    Some(State::RcptTo),
+                    Some(StateSMTP::RcptTo),
                     Some(SMTPReplyCode::Code250),
                 );
 
@@ -320,19 +319,12 @@
                     Some(rcpt_count_max) if rcpt_count_max < self.mail.envelop.rcpt.len() => {
                         log::error!(target: RECEIVER, "client sent to much rcpt commands");
                         (
-                            Some(State::RcptTo),
+                            Some(StateSMTP::RcptTo),
                             Some(SMTPReplyCode::Code452TooManyRecipients),
                         )
                     }
                     _ => result,
                 }
-=======
-                self.process_rules_status(
-                    status,
-                    Some(StateSMTP::RcptTo),
-                    Some(SMTPReplyCode::Code250),
-                )
->>>>>>> 86a1fbe3
             }
 
             (StateSMTP::RcptTo, Event::DataCmd) => {
