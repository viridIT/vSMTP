--- conflicted
+++ resolved
@@ -329,22 +329,6 @@
             (StateSMTP::Data, Event::DataEnd) => {
                 self.rule_engine.add_data("data", self.mail.body.clone());
 
-<<<<<<< HEAD
-                let result = match self.rule_engine.run_when("preq") {
-                    Status::Block => return (Some(StateSMTP::Stop), Some(SMTPReplyCode::Code554)),
-                    status => self.process_rules_status(
-                        status,
-                        Some(StateSMTP::MailFrom),
-                        Some(SMTPReplyCode::Code250),
-                    ),
-                };
-
-                // checking if the rule engine haven't ran successfully.
-                match result {
-                    (Some(StateSMTP::MailFrom), Some(SMTPReplyCode::Code250)) => {}
-                    _ => return result,
-                };
-=======
                 let status = self.rule_engine.run_when("preq");
 
                 if let Status::Block | Status::Deny = status {
@@ -353,7 +337,6 @@
                         SMTPReplyCode::Code554,
                     );
                 }
->>>>>>> 05b46d60
 
                 // executing all registered extensive operations.
                 if let Err(error) = self.rule_engine.execute_operation_queue(&self.mail) {
@@ -372,8 +355,8 @@
                     let mut output = MailContext {
                         envelop: Envelop::default(),
                         body: String::with_capacity(MAIL_CAPACITY),
-                        timestamp: None,
                         connection: self.mail.connection,
+                        metadata: None,
                     };
 
                     std::mem::swap(&mut self.mail, &mut output);
