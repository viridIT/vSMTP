--- conflicted
+++ resolved
@@ -17,11 +17,7 @@
 use crate::{
     config::{log_channel::RESOLVER, server_config::ServerConfig},
     model::mail::{Body, MailContext, MessageMetadata},
-<<<<<<< HEAD
-    rules::address::Address,
-=======
     rules::{address::Address, rule_engine::user_exists},
->>>>>>> 9e417c63
     smtp::code::SMTPReplyCode,
 };
 
@@ -140,30 +136,6 @@
 
         log::trace!(target: RESOLVER, "mail: {:#?}", mail.envelop);
 
-<<<<<<< HEAD
-        let content = match &mail.body {
-            Body::Raw(content) => content.clone(),
-            Body::Parsed(content) => {
-                let (headers, body) = content.to_raw();
-                [headers, body].join("\n\n")
-            }
-        };
-
-        for rcpt in mail.envelop.rcpt.iter() {
-            if crate::rules::rule_engine::user_exists(rcpt.local_part()) {
-                log::debug!(target: RESOLVER, "writing email to {}'s inbox.", rcpt);
-
-                if let Err(error) =
-                    Self::write_to_maildir(rcpt, mail.metadata.as_ref().unwrap(), &content)
-                {
-                    log::error!(
-                        target: RESOLVER,
-                        "Couldn't write email to inbox: {:?}",
-                        error
-                    );
-
-                    return Err(error);
-=======
         let not_local_users = mail
             .envelop
             .rcpt
@@ -201,7 +173,6 @@
                             })?
                     }
                     _ => todo!(),
->>>>>>> 9e417c63
                 }
             }
             Ok(SMTPReplyCode::Code250)
