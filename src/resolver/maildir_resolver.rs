/**
 * vSMTP mail transfer agent
 * Copyright (C) 2022 viridIT SAS
 *
 * This program is free software: you can redistribute it and/or modify it under
 * the terms of the GNU General Public License as published by the Free Software
 * Foundation, either version 3 of the License, or any later version.
 *
 *  This program is distributed in the hope that it will be useful, but WITHOUT
 * ANY WARRANTY; without even the implied warranty of MERCHANTABILITY or FITNESS
 * FOR A PARTICULAR PURPOSE.  See the GNU General Public License for more details.
 *
 * You should have received a copy of the GNU General Public License along with
 * this program. If not, see https://www.gnu.org/licenses/.
 *
**/
use crate::{
    config::{log_channel::RESOLVER, server_config::ServerConfig},
<<<<<<< HEAD
    my_libc::chown_file,
=======
    libc_abstraction::chown_file,
    rules::address::Address,
>>>>>>> afeb80dc
    smtp::mail::{Body, MailContext, MessageMetadata},
};

use super::Resolver;

use anyhow::Context;

/// see https://en.wikipedia.org/wiki/Maildir
#[derive(Default)]
pub struct MailDirResolver;

#[async_trait::async_trait]
impl Resolver for MailDirResolver {
    // NOTE: see https://docs.rs/tempfile/3.0.7/tempfile/index.html
    //       and https://en.wikipedia.org/wiki/Maildir
    async fn deliver(&mut self, _: &ServerConfig, ctx: &MailContext) -> anyhow::Result<()> {
        let content = match &ctx.body {
            Body::Empty => {
                anyhow::bail!("failed to write email using maildir: body is empty")
            }
            Body::Raw(raw) => raw.clone(),
            Body::Parsed(parsed) => parsed.to_raw(),
        };

        for rcpt in &ctx.envelop.rcpt {
            match users::get_user_by_name(rcpt.local_part()) {
                Some(user) => {
                    if let Err(err) =
                        write_to_maildir(&user, ctx.metadata.as_ref().unwrap(), &content)
                    {
                        log::error!(
                            target: RESOLVER,
                            "could not write email to '{}' maildir directory: {}",
                            rcpt,
                            err
                        );
                    }
                }
                None => {
                    log::error!(
                        target: RESOLVER,
                        "could not write email to '{}' maildir directory: user was not found on the system",
                        rcpt
                    );
                }
            }
        }
        Ok(())
    }
}

fn get_maildir_path(user: &users::User) -> anyhow::Result<std::path::PathBuf> {
    let passwd = unsafe { libc::getpwuid(user.uid()) };
    if !passwd.is_null() && !unsafe { *passwd }.pw_dir.is_null() {
        unsafe { std::ffi::CStr::from_ptr((*passwd).pw_dir) }
            .to_str()
            .map(|path| std::path::PathBuf::from_iter([path, "Maildir"]))
            .map_err(|error| anyhow::anyhow!("unable to get user's home directory: '{}'", error))
    } else {
        anyhow::bail!(
            "failed to get maildir directory for '{:?}': {}",
            user.name(),
            std::io::Error::last_os_error()
        )
    }
}

// NOTE: see https://en.wikipedia.org/wiki/Maildir
fn create_maildir(
    user: &users::User,
    metadata: &MessageMetadata,
) -> anyhow::Result<std::path::PathBuf> {
    let mut maildir = get_maildir_path(user)?;

    let create_and_chown = |path: &std::path::PathBuf, user: &users::User| -> anyhow::Result<()> {
        if !path.exists() {
            std::fs::create_dir(&path).with_context(|| format!("failed to create {:?}", path))?;
            chown_file(path, user)
                .with_context(|| format!("failed to set user rights to {:?}", path))?;
        }

        Ok(())
    };

    // create and set rights for the MailDir & new folder if they don't exists.
    create_and_chown(&maildir, user)?;
    maildir.push("new");
    create_and_chown(&maildir, user)?;
    maildir.push(format!("{}.eml", metadata.message_id));

    Ok(maildir)
}

fn write_to_maildir(
    user: &users::User,
    metadata: &MessageMetadata,
    content: &str,
) -> anyhow::Result<()> {
    let maildir = create_maildir(user, metadata)?;

    let mut email = std::fs::OpenOptions::new()
        .create(true)
        .write(true)
        .open(&maildir)?;

    std::io::Write::write_all(&mut email, content.as_bytes())?;

    chown_file(&maildir, user)?;

    log::debug!(
        target: RESOLVER,
        "{} bytes written to {:?}'s inbox",
        content.len(),
        user
    );

    Ok(())
}

#[cfg(test)]
mod test {

    use users::os::unix::UserExt;

    use super::*;

    #[test]
    fn test_maildir_path() {
        let user = users::User::new(10000, "test_user", 10001);
        let current = users::get_user_by_uid(users::get_current_uid())
            .expect("current user has been deleted after running this test");

        // NOTE: if a user with uid 10000 exists, this is not guaranteed to fail. maybe iterate over all users beforehand ?
        assert!(get_maildir_path(&user).is_err());
        assert_eq!(
            std::path::PathBuf::from_iter([
                current.home_dir().as_os_str().to_str().unwrap(),
                "Maildir",
            ]),
            get_maildir_path(&current).unwrap()
        );
    }

    #[test]
    #[ignore]
    fn test_writing_to_maildir() {
        let current = users::get_user_by_uid(users::get_current_uid())
            .expect("current user has been deleted after running this test");
        let message_id = "test_message";

        write_to_maildir(
            &current,
            &MessageMetadata {
                message_id: message_id.to_string(),
                ..Default::default()
            },
            "email content",
        )
        .expect("could not write email to maildir");

        let maildir = std::path::PathBuf::from_iter([
            current.home_dir().as_os_str().to_str().unwrap(),
            "Maildir",
            "new",
            &format!("{}.eml", message_id),
        ]);

        assert_eq!(
            "email content".to_string(),
            std::fs::read_to_string(&maildir)
                .unwrap_or_else(|_| panic!("could not read current '{:?}'", maildir))
        );
    }
}<|MERGE_RESOLUTION|>--- conflicted
+++ resolved
@@ -16,12 +16,7 @@
 **/
 use crate::{
     config::{log_channel::RESOLVER, server_config::ServerConfig},
-<<<<<<< HEAD
-    my_libc::chown_file,
-=======
     libc_abstraction::chown_file,
-    rules::address::Address,
->>>>>>> afeb80dc
     smtp::mail::{Body, MailContext, MessageMetadata},
 };
 
