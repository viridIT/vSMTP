/**
 * vSMTP mail transfer agent
 * Copyright (C) 2022 viridIT SAS
 *
 * This program is free software: you can redistribute it and/or modify it under
 * the terms of the GNU General Public License as published by the Free Software
 * Foundation, either version 3 of the License, or any later version.
 *
 *  This program is distributed in the hope that it will be useful, but WITHOUT
 * ANY WARRANTY; without even the implied warranty of MERCHANTABILITY or FITNESS
 * FOR A PARTICULAR PURPOSE.  See the GNU General Public License for more details.
 *
 * You should have received a copy of the GNU General Public License along with
 * this program. If not, see https://www.gnu.org/licenses/.
 *
**/
use crate::{
    config::{log_channel::RESOLVER, server_config::ServerConfig},
    libc_abstraction::chown_file,
    smtp::mail::{Body, MailContext, MessageMetadata},
};

use super::Resolver;

use anyhow::Context;

/// see https://en.wikipedia.org/wiki/Maildir
#[derive(Default)]
pub struct MailDirResolver;

#[async_trait::async_trait]
impl Resolver for MailDirResolver {
    // NOTE: see https://docs.rs/tempfile/3.0.7/tempfile/index.html
    //       and https://en.wikipedia.org/wiki/Maildir
    async fn deliver(&mut self, _: &ServerConfig, ctx: &MailContext) -> anyhow::Result<()> {
        let content = match &ctx.body {
            Body::Empty => {
                anyhow::bail!("failed to write email using maildir: body is empty")
            }
            Body::Raw(raw) => raw.clone(),
            Body::Parsed(parsed) => parsed.to_raw(),
        };

        for rcpt in &ctx.envelop.rcpt {
            match users::get_user_by_name(rcpt.local_part()) {
                Some(user) => {
                    if let Err(err) =
                        write_to_maildir(&user, ctx.metadata.as_ref().unwrap(), &content)
                    {
                        log::error!(
                            target: RESOLVER,
                            "could not write email to '{}' maildir directory: {}",
                            rcpt,
                            err
                        );
                    }
                }
                None => {
                    log::error!(
                        target: RESOLVER,
                        "could not write email to '{}' maildir directory: user was not found on the system",
                        rcpt
                    );
                }
            }
        }
        Ok(())
    }
}

fn get_maildir_path(user: &users::User) -> anyhow::Result<std::path::PathBuf> {
    let passwd = unsafe { libc::getpwuid(user.uid()) };
    if !passwd.is_null() && !unsafe { *passwd }.pw_dir.is_null() {
        unsafe { std::ffi::CStr::from_ptr((*passwd).pw_dir) }
            .to_str()
            .map(|path| std::path::PathBuf::from_iter([path, "Maildir"]))
            .map_err(|error| anyhow::anyhow!("unable to get user's home directory: '{}'", error))
    } else {
        anyhow::bail!(
            "failed to get maildir directory for '{:?}': {}",
            user.name(),
            std::io::Error::last_os_error()
        )
    }
}

// NOTE: see https://en.wikipedia.org/wiki/Maildir
fn create_maildir(
    user: &users::User,
    metadata: &MessageMetadata,
) -> anyhow::Result<std::path::PathBuf> {
    let mut maildir = get_maildir_path(user)?;

    let create_and_chown = |path: &std::path::PathBuf, user: &users::User| -> anyhow::Result<()> {
        if !path.exists() {
            std::fs::create_dir(&path).with_context(|| format!("failed to create {:?}", path))?;
            chown_file(path, user)
                .with_context(|| format!("failed to set user rights to {:?}", path))?;
        }

        Ok(())
    };

    // create and set rights for the MailDir & new folder if they don't exists.
    create_and_chown(&maildir, user)?;
    maildir.push("new");
    create_and_chown(&maildir, user)?;
    maildir.push(format!("{}.eml", metadata.message_id));

    Ok(maildir)
}

fn write_to_maildir(
    user: &users::User,
    metadata: &MessageMetadata,
    content: &str,
) -> anyhow::Result<()> {
    let maildir = create_maildir(user, metadata)?;

    let mut email = std::fs::OpenOptions::new()
        .create(true)
        .write(true)
        .open(&maildir)?;

    std::io::Write::write_all(&mut email, content.as_bytes())?;

    chown_file(&maildir, user)?;

    log::debug!(
        target: RESOLVER,
        "{} bytes written to {:?}'s inbox",
        content.len(),
        user
    );

    Ok(())
}

<<<<<<< HEAD
#[cfg(test)]
mod test {

    use users::os::unix::UserExt;

    use super::*;

    #[test]
    fn test_maildir_path() {
        let user = users::User::new(10000, "test_user", 10001);
        let current = users::get_user_by_uid(users::get_current_uid())
            .expect("current user has been deleted after running this test");

        // NOTE: if a user with uid 10000 exists, this is not guaranteed to fail. maybe iterate over all users beforehand ?
        assert!(get_maildir_path(&user).is_err());
        assert_eq!(
            std::path::PathBuf::from_iter([
                current.home_dir().as_os_str().to_str().unwrap(),
                "Maildir",
            ]),
            get_maildir_path(&current).unwrap()
        );
    }

    #[test]
    #[ignore]
    fn test_writing_to_maildir() {
        let current = users::get_user_by_uid(users::get_current_uid())
            .expect("current user has been deleted after running this test");
        let message_id = "test_message";

        write_to_maildir(
            &current,
            &MessageMetadata {
                message_id: message_id.to_string(),
                ..Default::default()
            },
            "email content",
        )
        .expect("could not write email to maildir");

        let maildir = std::path::PathBuf::from_iter([
            current.home_dir().as_os_str().to_str().unwrap(),
            "Maildir",
            "new",
            &format!("{}.eml", message_id),
        ]);

        assert_eq!(
            "email content".to_string(),
            std::fs::read_to_string(&maildir)
                .unwrap_or_else(|_| panic!("could not read current '{:?}'", maildir))
        );
=======
#[async_trait::async_trait]
impl Resolver for MailDirResolver {
    async fn deliver(&mut self, _: &ServerConfig, mail: &MailContext) -> anyhow::Result<()> {
        // NOTE: see https://docs.rs/tempfile/3.0.7/tempfile/index.html
        //       and https://en.wikipedia.org/wiki/Maildir

        log::trace!(target: RESOLVER, "mail: {:#?}", mail.envelop);

        let not_local_users = mail
            .envelop
            .rcpt
            .iter()
            .filter(|i| users::get_user_by_name(i.local_part()).is_some())
            .collect::<Vec<_>>();

        if !not_local_users.is_empty() {
            log::trace!(
                target: RESOLVER,
                "Users '{:?}' not found on the system, skipping delivery ...",
                not_local_users
            );
            anyhow::bail!(
                "Users '{:?}' not found on the system, skipping delivery ...",
                not_local_users
            )
        }
        for rcpt in &mail.envelop.rcpt {
            log::debug!(target: RESOLVER, "writing email to {}'s inbox.", rcpt);

            match &mail.body {
                Body::Empty => {
                    anyhow::bail!("failed to write email using maildir: body is empty")
                }
                Body::Raw(content) => {
                    Self::write_to_maildir(rcpt, mail.metadata.as_ref().unwrap(), content)
                        .map_err(|error| {
                            log::error!(
                                target: RESOLVER,
                                "Couldn't write email to inbox: {:?}",
                                error
                            );
                            error
                        })?;
                }
                Body::Parsed(parsed_mail) => Self::write_to_maildir(
                    rcpt,
                    mail.metadata.as_ref().unwrap(),
                    &parsed_mail.to_raw(),
                )
                .map_err(|error| {
                    log::error!(
                        target: RESOLVER,
                        "Couldn't write email to inbox: {:?}",
                        error
                    );
                    error
                })?,
            }
        }
        Ok(())
>>>>>>> ecccab3a
    }
}<|MERGE_RESOLUTION|>--- conflicted
+++ resolved
@@ -136,7 +136,6 @@
     Ok(())
 }
 
-<<<<<<< HEAD
 #[cfg(test)]
 mod test {
 
@@ -172,7 +171,7 @@
             &current,
             &MessageMetadata {
                 message_id: message_id.to_string(),
-                ..Default::default()
+                ..crate::smtp::mail::MessageMetadata::default()
             },
             "email content",
         )
@@ -190,67 +189,5 @@
             std::fs::read_to_string(&maildir)
                 .unwrap_or_else(|_| panic!("could not read current '{:?}'", maildir))
         );
-=======
-#[async_trait::async_trait]
-impl Resolver for MailDirResolver {
-    async fn deliver(&mut self, _: &ServerConfig, mail: &MailContext) -> anyhow::Result<()> {
-        // NOTE: see https://docs.rs/tempfile/3.0.7/tempfile/index.html
-        //       and https://en.wikipedia.org/wiki/Maildir
-
-        log::trace!(target: RESOLVER, "mail: {:#?}", mail.envelop);
-
-        let not_local_users = mail
-            .envelop
-            .rcpt
-            .iter()
-            .filter(|i| users::get_user_by_name(i.local_part()).is_some())
-            .collect::<Vec<_>>();
-
-        if !not_local_users.is_empty() {
-            log::trace!(
-                target: RESOLVER,
-                "Users '{:?}' not found on the system, skipping delivery ...",
-                not_local_users
-            );
-            anyhow::bail!(
-                "Users '{:?}' not found on the system, skipping delivery ...",
-                not_local_users
-            )
-        }
-        for rcpt in &mail.envelop.rcpt {
-            log::debug!(target: RESOLVER, "writing email to {}'s inbox.", rcpt);
-
-            match &mail.body {
-                Body::Empty => {
-                    anyhow::bail!("failed to write email using maildir: body is empty")
-                }
-                Body::Raw(content) => {
-                    Self::write_to_maildir(rcpt, mail.metadata.as_ref().unwrap(), content)
-                        .map_err(|error| {
-                            log::error!(
-                                target: RESOLVER,
-                                "Couldn't write email to inbox: {:?}",
-                                error
-                            );
-                            error
-                        })?;
-                }
-                Body::Parsed(parsed_mail) => Self::write_to_maildir(
-                    rcpt,
-                    mail.metadata.as_ref().unwrap(),
-                    &parsed_mail.to_raw(),
-                )
-                .map_err(|error| {
-                    log::error!(
-                        target: RESOLVER,
-                        "Couldn't write email to inbox: {:?}",
-                        error
-                    );
-                    error
-                })?,
-            }
-        }
-        Ok(())
->>>>>>> ecccab3a
     }
 }