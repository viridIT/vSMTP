--- conflicted
+++ resolved
@@ -26,16 +26,9 @@
 #[derive(Default)]
 pub struct SMTPResolver;
 
-<<<<<<< HEAD
 #[async_trait::async_trait]
 impl Resolver for SMTPResolver {
     async fn deliver(&self, _: &ServerConfig, ctx: &MailContext) -> std::io::Result<()> {
-        println!("........................................... USING SMTP RESOLVER");
-
-=======
-impl SMTPResolver {
-    pub async fn deliver(&self, ctx: &MailContext) -> Result<(), std::io::Error> {
->>>>>>> d41bef7e
         if let Body::Parsed(mail) = &ctx.body {
             let mut builder = Message::builder();
             for header in mail.headers.iter() {
