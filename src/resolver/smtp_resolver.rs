use crate::config::server_config::ServerConfig;
/**
 * vSMTP mail transfer agent
 * Copyright (C) 2021 viridIT SAS
 *
 * This program is free software: you can redistribute it and/or modify it under
 * the terms of the GNU General Public License as published by the Free Software
 * Foundation, either version 3 of the License, or any later version.
 *
 *  This program is distributed in the hope that it will be useful, but WITHOUT
 * ANY WARRANTY; without even the implied warranty of MERCHANTABILITY or FITNESS
 * FOR A PARTICULAR PURPOSE.  See the GNU General Public License for more details.
 *
 * You should have received a copy of the GNU General Public License along with
 * this program. If not, see https://www.gnu.org/licenses/.
 *
**/
use crate::model::mail::{Body, MailContext};

use anyhow::Context;
use lettre::{SmtpTransport, Transport};
use trust_dns_resolver::config::*;
use trust_dns_resolver::TokioAsyncResolver;

use super::Resolver;

#[derive(Default)]
pub struct SMTPResolver;

#[async_trait::async_trait]
impl Resolver for SMTPResolver {
<<<<<<< HEAD
    async fn deliver(&mut self, _: &ServerConfig, ctx: &MailContext) -> anyhow::Result<()> {
        if let Body::Parsed(mail) = &ctx.body {
            let mut builder = Message::builder();
            for header in mail.headers.iter() {
                builder = match (header.0.as_str(), header.1.as_str()) {
                    ("from", value) => builder.from(value.parse().unwrap()),
                    ("to", value) => {
                        for inbox in value.split(", ") {
                            builder = builder.to(inbox.parse().unwrap())
                        }
                        builder
                    }
                    ("subject", value) => builder.subject(value),
                    _ => builder,
                };
            }

            let to_send = builder
                .body(mail.to_raw().1)
                .context("failed to build email with lettre")?;
=======
    async fn deliver(&self, _: &ServerConfig, ctx: &MailContext) -> anyhow::Result<()> {
        let envelop = lettre::address::Envelope::new(
            Some(ctx.envelop.mail_from.full().parse()?),
            ctx.envelop
                .rcpt
                .iter()
                // NOTE: address that couldn't be converted will be silently dropped.
                .flat_map(|rcpt| rcpt.full().parse::<lettre::Address>())
                .collect(),
        )?;
>>>>>>> c75db883

        let resolver =
            TokioAsyncResolver::tokio(ResolverConfig::default(), ResolverOpts::default())
                .context("failed to build resolver with trust-dns-resolver")?;

        for rcpt in ctx.envelop.rcpt.iter() {
            match resolver.mx_lookup(rcpt.domain()).await {
                Ok(mxs) => {
                    let mut mxs_by_priority = mxs.into_iter().collect::<Vec<_>>();
                    mxs_by_priority.sort_by_key(|mx| mx.preference());

                    for record in mxs_by_priority.iter() {
                        let exchange = record.exchange().to_ascii();

                        let tls_parameters = lettre::transport::smtp::client::TlsParameters::new(
                            exchange.as_str().into(),
                        )
                        .context("couldn't build tls parameters in smtp resolver")?;

                        let mailer = SmtpTransport::builder_dangerous(exchange.as_str())
                            .port(25)
                            .tls(lettre::transport::smtp::client::Tls::Required(
                                tls_parameters,
                            ))
                            .build();

                        let result = match &ctx.body {
                            Body::Parsed(mail) => {
                                mailer.send_raw(&envelop, mail.to_raw().1.as_bytes())
                            }
                            Body::Raw(raw) => mailer.send_raw(&envelop, raw.as_bytes()),
                        };

                        match result {
                            Ok(_) => {
                                log::debug!("email to {rcpt} sent successfully.");
                                break;
                            }
                            Err(err) => log::warn!("could not send email to {rcpt}: {err:?}, looking for other exchangers ..."),
                        };
                    }

                    log::error!("could not send email to any mail exchanger for {rcpt}, see warnings above.");
                }
                Err(err) => log::error!("could not send email to {rcpt}: {err}"),
            }
        }
        Ok(())
    }
}<|MERGE_RESOLUTION|>--- conflicted
+++ resolved
@@ -29,29 +29,7 @@
 
 #[async_trait::async_trait]
 impl Resolver for SMTPResolver {
-<<<<<<< HEAD
     async fn deliver(&mut self, _: &ServerConfig, ctx: &MailContext) -> anyhow::Result<()> {
-        if let Body::Parsed(mail) = &ctx.body {
-            let mut builder = Message::builder();
-            for header in mail.headers.iter() {
-                builder = match (header.0.as_str(), header.1.as_str()) {
-                    ("from", value) => builder.from(value.parse().unwrap()),
-                    ("to", value) => {
-                        for inbox in value.split(", ") {
-                            builder = builder.to(inbox.parse().unwrap())
-                        }
-                        builder
-                    }
-                    ("subject", value) => builder.subject(value),
-                    _ => builder,
-                };
-            }
-
-            let to_send = builder
-                .body(mail.to_raw().1)
-                .context("failed to build email with lettre")?;
-=======
-    async fn deliver(&self, _: &ServerConfig, ctx: &MailContext) -> anyhow::Result<()> {
         let envelop = lettre::address::Envelope::new(
             Some(ctx.envelop.mail_from.full().parse()?),
             ctx.envelop
@@ -61,7 +39,6 @@
                 .flat_map(|rcpt| rcpt.full().parse::<lettre::Address>())
                 .collect(),
         )?;
->>>>>>> c75db883
 
         let resolver =
             TokioAsyncResolver::tokio(ResolverConfig::default(), ResolverOpts::default())
