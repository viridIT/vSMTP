--- conflicted
+++ resolved
@@ -33,48 +33,17 @@
 #[async_trait::async_trait]
 impl Resolver for MBoxResolver {
     async fn deliver(&mut self, _: &ServerConfig, ctx: &MailContext) -> anyhow::Result<()> {
-<<<<<<< HEAD
         let timestamp = get_mbox_timestamp_format(&ctx.metadata);
-        let content = build_mbox_message(ctx, timestamp)?;
+        let content = build_mbox_message(ctx, &timestamp)?;
 
-        for rcpt in ctx.envelop.rcpt.iter() {
-            // FIXME: use UsersCache.
-            match users::get_user_by_name(rcpt.local_part()) {
-                Some(user) => {
-=======
         for rcpt in &ctx.envelop.rcpt {
             // FIXME: use UsersCache.
             match users::get_user_by_name(rcpt.local_part()) {
                 Some(user) => {
-                    let timestamp: chrono::DateTime<chrono::offset::Utc> = ctx
-                        .metadata
-                        .as_ref()
-                        .map_or_else(std::time::SystemTime::now, |metadata| metadata.timestamp)
-                        .into();
-                    let timestamp = timestamp.format("%c");
-
-                    let content = match &ctx.body {
-                        Body::Empty => {
-                            anyhow::bail!("failed to write email using mbox: body is empty")
-                        }
-                        Body::Raw(raw) => {
-                            format!("From {} {timestamp}\n{raw}\n", ctx.envelop.mail_from)
-                        }
-                        Body::Parsed(parsed) => {
-                            format!(
-                                "From {} {}\n{}\n",
-                                timestamp,
-                                ctx.envelop.mail_from,
-                                parsed.to_raw()
-                            )
-                        }
-                    };
-
->>>>>>> ecccab3a
                     // NOTE: only linux system is supported here, is the
                     //       path to all mboxes always /var/mail ?
                     write_content_to_mbox(
-                        std::path::PathBuf::from_iter(["/var/mail/", rcpt.local_part()]),
+                        &std::path::PathBuf::from_iter(["/var/mail/", rcpt.local_part()]),
                         &user,
                         &content,
                     )?;
@@ -89,14 +58,13 @@
 fn get_mbox_timestamp_format(metadata: &Option<MessageMetadata>) -> String {
     let timestamp: chrono::DateTime<chrono::offset::Utc> = metadata
         .as_ref()
-        .map(|metadata| metadata.timestamp)
-        .unwrap_or_else(std::time::SystemTime::now)
+        .map_or_else(std::time::SystemTime::now, |metadata| metadata.timestamp)
         .into();
 
     timestamp.format("%c").to_string()
 }
 
-fn build_mbox_message(ctx: &MailContext, timestamp: String) -> anyhow::Result<String> {
+fn build_mbox_message(ctx: &MailContext, timestamp: &str) -> anyhow::Result<String> {
     Ok(format!(
         "From {} {}\n{}\n",
         timestamp,
@@ -112,7 +80,7 @@
 }
 
 fn write_content_to_mbox(
-    mbox: std::path::PathBuf,
+    mbox: &std::path::Path,
     user: &users::User,
     content: &str,
 ) -> anyhow::Result<()> {
@@ -122,8 +90,7 @@
         .open(&mbox)
         .with_context(|| format!("could not open '{:?}' mbox", mbox))?;
 
-    chown_file(&mbox, user)
-        .with_context(|| format!("could not set owner for '{:?}' mbox", mbox))?;
+    chown_file(mbox, user).with_context(|| format!("could not set owner for '{:?}' mbox", mbox))?;
 
     std::io::Write::write_all(&mut file, content.as_bytes())
         .with_context(|| format!("could not write email to '{:?}' mbox", mbox))?;
@@ -149,7 +116,7 @@
     fn test_mbox_time_format() {
         let metadata = Some(MessageMetadata {
             timestamp: std::time::SystemTime::now(),
-            ..Default::default()
+            ..crate::smtp::mail::MessageMetadata::default()
         });
 
         // FIXME: I did not find a proper way to compare timestamps because the system time
@@ -162,7 +129,7 @@
     fn test_mbox_message_empty() {
         let ctx = get_default_context();
 
-        assert!(build_mbox_message(&ctx, get_mbox_timestamp_format(&ctx.metadata)).is_err())
+        assert!(build_mbox_message(&ctx, &get_mbox_timestamp_format(&ctx.metadata)).is_err());
     }
 
     #[test]
@@ -181,7 +148,7 @@
 
         let timestamp = get_mbox_timestamp_format(&ctx.metadata);
 
-        let message_from_raw = build_mbox_message(&ctx, timestamp.clone()).unwrap();
+        let message_from_raw = build_mbox_message(&ctx, &timestamp).unwrap();
 
         ctx.body = Body::Parsed(Box::new(Mail {
             headers: [
@@ -195,7 +162,7 @@
             body: BodyType::Regular(vec!["This is a raw email.".to_string()]),
         }));
 
-        let message_from_parsed = build_mbox_message(&ctx, timestamp.clone()).unwrap();
+        let message_from_parsed = build_mbox_message(&ctx, &timestamp).unwrap();
 
         assert_eq!(
             format!(
@@ -218,7 +185,7 @@
 
         std::fs::create_dir_all("./tests/generated/").expect("could not create temporary folders");
 
-        write_content_to_mbox(mbox.clone(), &user, content).expect("could not write to mbox");
+        write_content_to_mbox(&mbox, &user, content).expect("could not write to mbox");
 
         assert_eq!(
             content.to_string(),
