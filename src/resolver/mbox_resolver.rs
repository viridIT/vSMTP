--- conflicted
+++ resolved
@@ -18,13 +18,8 @@
 **/
 use crate::{
     config::{log_channel::RESOLVER, server_config::ServerConfig},
-<<<<<<< HEAD
-    my_libc::chown_file,
+    libc_abstraction::chown_file,
     smtp::mail::{Body, MailContext, MessageMetadata},
-=======
-    libc_abstraction::chown_file,
-    smtp::mail::{Body, MailContext},
->>>>>>> afeb80dc
 };
 
 use super::Resolver;
