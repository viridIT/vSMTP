/**
 * vSMTP mail transfer agent
 * Copyright (C) 2022 viridIT SAS
 *
 * This program is free software: you can redistribute it and/or modify it under
 * the terms of the GNU General Public License as published by the Free Software
 * Foundation, either version 3 of the License, or any later version.
 *
 *  This program is distributed in the hope that it will be useful, but WITHOUT
 * ANY WARRANTY; without even the implied warranty of MERCHANTABILITY or FITNESS
 * FOR A PARTICULAR PURPOSE.  See the GNU General Public License for more details.
 *
 * You should have received a copy of the GNU General Public License along with
 * this program. If not, see https://www.gnu.org/licenses/.
 *
**/
pub mod address;
mod error;
pub mod modules;
mod obj;
pub mod rule_engine;
<<<<<<< HEAD
mod server_api;
mod service;
=======
>>>>>>> 4d635a6f
#[cfg(test)]
mod tests;<|MERGE_RESOLUTION|>--- conflicted
+++ resolved
@@ -19,10 +19,7 @@
 pub mod modules;
 mod obj;
 pub mod rule_engine;
-<<<<<<< HEAD
 mod server_api;
-mod service;
-=======
->>>>>>> 4d635a6f
+
 #[cfg(test)]
 mod tests;