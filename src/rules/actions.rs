/**
 * vSMTP mail transfer agent
 * Copyright (C) 2022 viridIT SAS
 *
 * This program is free software: you can redistribute it and/or modify it under
 * the terms of the GNU General Public License as published by the Free Software
 * Foundation, either version 3 of the License, or any later version.
 *
 *  This program is distributed in the hope that it will be useful, but WITHOUT
 * ANY WARRANTY; without even the implied warranty of MERCHANTABILITY or FITNESS
 * FOR A PARTICULAR PURPOSE.  See the GNU General Public License for more details.
 *
 * You should have received a copy of the GNU General Public License along with
 * this program. If not, see https://www.gnu.org/licenses/.
 *
**/
<<<<<<< HEAD
use crate::model::mail::MailContext;

=======
>>>>>>> 26c1d28c
use crate::rules::{
    obj::Object,
    operation_queue::{Operation, OperationQueue},
    rule_engine::{user_exists, Status},
};

use lettre::{Message, SmtpTransport, Transport};
use rhai::plugin::*;

use super::address::Address;

use std::net::ToSocketAddrs;

// exported methods are used in rhai context, so we allow dead code.
#[allow(dead_code)]
#[export_module]
pub(super) mod vsl {
    use std::collections::HashSet;

<<<<<<< HEAD
    use crate::{config::log_channel::RULES, mime::mail::Mail, rules::address::Address};

    // #[rhai_fn(name = "__SHELL", return_raw)]
    // pub fn shell(command: &str) -> Result<std::process::Output, Box<EvalAltResult>> {
    //     std::process::Command::new("sh")
    //         .arg("-c")
    //         .arg(command)
    //         .output()
    //         .map_err(|e| e.to_string().into())
    // }

    // /// enqueue a block operation on the queue.
    // pub fn op_block(queue: &mut OperationQueue, path: &str) {
    //     queue.enqueue(Operation::Block(path.to_string()))
    // }

    // /// enqueue a quarantine operation on the queue.
    // pub fn op_quarantine(queue: &mut OperationQueue, reason: String) {
    //     queue.enqueue(Operation::Quarantine { reason })
    // }

    // /// enqueue a header mutation operation on the queue.
    // pub fn op_mutate_header(queue: &mut OperationQueue, header: &str, value: &str) {
    //     queue.enqueue(Operation::MutateHeader(
    //         header.to_string(),
    //         value.to_string(),
    //     ))
    // }
=======
    use crate::{
        config::log_channel::RULES,
        mime::mail::Mail,
        rules::address::Address,
        smtp::{
            envelop::Envelop,
            mail::{Body, MailContext, MessageMetadata},
        },
    };

    #[rhai_fn(name = "__SHELL", return_raw)]
    pub fn shell(command: &str) -> Result<std::process::Output, Box<EvalAltResult>> {
        std::process::Command::new("sh")
            .arg("-c")
            .arg(command)
            .output()
            .map_err(|e| e.to_string().into())
    }

    /// enqueue a block operation on the queue.
    pub fn op_block(queue: &mut OperationQueue, path: &str) {
        queue.enqueue(Operation::Block(path.to_string()))
    }

    /// enqueue a quarantine operation on the queue.
    pub fn op_quarantine(queue: &mut OperationQueue, reason: String) {
        queue.enqueue(Operation::Quarantine { reason })
    }

    /// enqueue a header mutation operation on the queue.
    pub fn op_mutate_header(queue: &mut OperationQueue, header: &str, value: &str) {
        queue.enqueue(Operation::MutateHeader(
            header.to_string(),
            value.to_string(),
        ))
    }
>>>>>>> 26c1d28c

    #[rhai_fn(name = "__FACCEPT")]
    pub fn faccept() -> Status {
        Status::Faccept
    }

    #[rhai_fn(name = "__ACCEPT")]
    pub fn accept() -> Status {
        Status::Accept
    }

    #[rhai_fn(name = "__CONTINUE")]
    pub fn ct() -> Status {
        Status::Continue
    }

    #[rhai_fn(name = "__DENY")]
    pub fn deny() -> Status {
        Status::Deny
    }

    #[rhai_fn(name = "__BLOCK")]
    pub fn block() -> Status {
        Status::Block
    }

    // /// logs a message to stdout, stderr or a file.
    // #[rhai_fn(name = "__LOG", return_raw)]
    // pub fn log(message: &str, path: &str) -> Result<(), Box<EvalAltResult>> {
    //     match path {
    //         "stdout" => {
    //             println!("{}", message);
    //             Ok(())
    //         }
    //         "stderr" => {
    //             eprintln!("{}", message);
    //             Ok(())
    //         }
    //         _ => {
    //             // the only writer on "objects" is called and unlocked
    //             // at the start of the server, we can unwrap here.
    //             let path = match acquire_engine().objects.read().unwrap().get(path) {
    //                 // from_str is infallible, we can unwrap.
    //                 Some(Object::Var(p)) => {
    //                     <std::path::PathBuf as std::str::FromStr>::from_str(p.as_str()).unwrap()
    //                 }
    //                 _ => <std::path::PathBuf as std::str::FromStr>::from_str(path).unwrap(),
    //             };

    //             match std::fs::OpenOptions::new()
    //                 .create(true)
    //                 .append(true)
    //                 .open(&path)
    //             {
    //                 Ok(file) => {
    //                     let mut writer = std::io::LineWriter::new(file);

    //                     std::io::Write::write_all(&mut writer, message.as_bytes()).map_err::<Box<
    //                         EvalAltResult,
    //                     >, _>(
    //                         |_| format!("could not log to '{:?}'.", path).into(),
    //                     )?;
    //                     std::io::Write::write_all(&mut writer, b"\n")
    //                         .map_err(|_| format!("could not log to '{:?}'.", path).into())
    //                 }
    //                 Err(error) => Err(format!(
    //                     "'{:?}' is not a valid path to log to: {:#?}",
    //                     path, error
    //                 )
    //                 .into()),
    //             }
    //         }
    //     }
    // }

    // // NOTE: this function needs to be curried to access data,
    // //       could it be added to the operation queue ?
    // /// write the email to a specified file.
    // #[rhai_fn(name = "__WRITE", return_raw)]
    // pub fn write_mail(data: Mail, path: &str) -> Result<(), Box<EvalAltResult>> {
    //     if data.headers.is_empty() {
    //         return Err("the WRITE action can only be called after or in the 'preq' stage.".into());
    //     }

    //     // from_str is infallible, we can unwrap.
    //     let path = <std::path::PathBuf as std::str::FromStr>::from_str(path).unwrap();

    //     match std::fs::OpenOptions::new()
    //         .create(true)
    //         .append(true)
    //         .open(&path)
    //     {
    //         Ok(mut file) => {
    //             let (headers, body) = data.to_raw();
    //             std::io::Write::write_all(&mut file, format!("{}\n{}", headers, body).as_bytes())
    //                 .map_err(|_| format!("could not write email to '{:?}'.", path).into())
    //         }
    //         Err(error) => Err(format!(
    //             "'{:?}' is not a valid path to write the email to: {:#?}",
    //             path, error
    //         )
    //         .into()),
    //     }
    // }

    // /// dumps the content of the current connection in a json file.
    // /// if some data is missing because of the current stage, it will
    // /// be blank in the json representation.
    // /// for example, dumping during the rcpt stage will leave the data
    // /// field empty.
    // #[rhai_fn(name = "__DUMP", return_raw)]
    // pub fn dump(ctx: &mut MailContext, path: &str) -> Result<(), Box<EvalAltResult>> {
    //     if let Err(error) = std::fs::create_dir_all(path) {
    //         return Err(format!("could not write email to '{:?}': {}", path, error).into());
    //     }

    //     let mut file = match std::fs::OpenOptions::new().write(true).create(true).open({
    //         // Error is of type Infallible, we can unwrap.
    //         let mut path = <std::path::PathBuf as std::str::FromStr>::from_str(path).unwrap();
    //         path.push(
    //             ctx.metadata
    //                 .as_ref()
    //                 .ok_or_else::<Box<EvalAltResult>, _>(|| {
    //                     "could not dump email, metadata has not been received yet.".into()
    //                 })?
    //                 .message_id
    //                 .clone(),
    //         );
    //         path.set_extension("json");
    //         path
    //     }) {
    //         Ok(file) => file,
    //         Err(error) => {
    //             return Err(format!("could not write email to '{:?}': {}", path, error).into())
    //         }
    //     };

    //     std::io::Write::write_all(&mut file, serde_json::to_string(&ctx).unwrap().as_bytes())
    //         .map_err(|error| format!("could not write email to '{:?}': {}", path, error).into())
    // }

    // // NOTE: instead of filling the email using arguments, should we create a 'mail' object
    // //       defined beforehand in the user's object files ?
    // /// (WARNING: NOT YET FUNCTIONAL)
    // /// sends a mail.
    // /// the body can be formatted using html.
    // #[rhai_fn(name = "__MAIL", return_raw)]
    // pub fn send_mail(
    //     from: &str,
    //     to: &str,
    //     subject: &str,
    //     body: &str,
    // ) -> Result<(), Box<EvalAltResult>> {
    //     let email = Message::builder()
    //         .from(from.parse().unwrap())
    //         .to(to.parse().unwrap())
    //         .subject(subject)
    //         .body(String::from(body))
    //         .unwrap();

    //     // TODO: replace unencrypted_localhost by a valid host.
    //     // NOTE: unscripted_localhost is used for test purposes.
    //     match SmtpTransport::unencrypted_localhost().send(&email) {
    //         Ok(_) => Ok(()),
    //         Err(error) => Err(EvalAltResult::ErrorInFunctionCall(
    //             "MAIL".to_string(),
    //             "__MAIL".to_string(),
    //             format!("Couldn't send the email: {}", error).into(),
    //             Position::NONE,
    //         )
    //         .into()),
    //     }
    // }

    // #[rhai_fn(name = "__LOOKUP_MAIL_FROM", return_raw)]
    // /// check the client's ip matches against the hostname passed has parameter.
    // /// this can be used, for example, to check if MAIL FROM's value
    // /// is matching the connection, preventing relaying.
    // pub fn lookup_mail_from(
    //     // curried parameters.
    //     connect: std::net::IpAddr,
    //     port: u16,
    //     // exposed parameter.
    //     hostname: &str,
    // ) -> Result<bool, Box<EvalAltResult>> {
    //     if hostname.is_empty() {
    //         return Err(
    //             "the LOOKUP_MAIL_FROM action can only be called after or in the 'mail' stage."
    //                 .into(),
    //         );
    //     }

    //     let engine = acquire_engine();
    //     let objects = engine.objects.read().unwrap();

    //     let hostname = match objects.get(hostname) {
    //         Some(Object::Fqdn(fqdn)) => fqdn.as_str(),
    //         _ => hostname,
    //     };

    //     Ok(format!("{}:{}", hostname, port)
    //         .to_socket_addrs()
    //         .map_err::<Box<EvalAltResult>, _>(|error| {
    //             format!("couldn't process dns lookup: {}", error).into()
    //         })?
    //         .any(|socket| socket.ip() == connect))
    // }

    #[rhai_fn(name = "==")]
    pub fn eq_status_operator(in1: &mut Status, in2: Status) -> bool {
        *in1 == in2
    }

    #[rhai_fn(name = "!=")]
    pub fn neq_status_operator(in1: &mut Status, in2: Status) -> bool {
        !(*in1 == in2)
    }

    //     /// checks if the object exists and check if it matches against the connect value.
    //     pub fn __is_connect(connect: &mut std::net::SocketAddr, object: &str) -> bool {
    //         match acquire_engine().objects.read().unwrap().get(object) {
    //             Some(object) => internal_is_connect(&connect.ip(), object),
    //             None => match <std::net::IpAddr as std::str::FromStr>::from_str(object) {
    //                 Ok(ip) => ip == connect.ip(),
    //                 Err(_) => {
    //                     log::error!(
    //                         target: RULES,
    //                         "tried to convert '{}' to an ip because it is not a object, but conversion failed.",
    //                         object
    //                     );
    //                     false
    //                 }
    //             },
    //         }
    //     }

    //     // TODO: the following functions could be refactored as one.
    //     /// checks if the object exists and check if it matches against the helo value.
    //     pub fn __is_helo(helo: &str, object: &str) -> bool {
    //         match acquire_engine().objects.read().unwrap().get(object) {
    //             Some(object) => internal_is_helo(helo, object),
    //             _ => object == helo,
    //         }
    //     }

    //     /// checks if the object exists and check if it matches against the mail value.
    //     pub fn __is_mail(mail: &mut Address, object: &str) -> bool {
    //         match acquire_engine().objects.read().unwrap().get(object) {
    //             Some(object) => internal_is_mail(mail, object),
    //             // TODO: allow for user / domain search with a string.
    //             _ => object == mail.full(),
    //         }
    //     }

    //     /// checks if the object exists and check if it matches against the rcpt value.
    //     pub fn __is_rcpt(rcpt: &mut Address, object: &str) -> bool {
    //         match acquire_engine().objects.read().unwrap().get(object) {
    //             Some(object) => internal_is_rcpt(rcpt, object),
    //             // TODO: allow for user / domain search with a string.
    //             _ => rcpt.full() == object,
    //         }
    //     }

    //     /// check if the given object matches one of the incoming recipients.
    //     pub fn __contains_rcpt(rcpts: &mut HashSet<Address>, object: &str) -> bool {
    //         match acquire_engine().objects.read().unwrap().get(object) {
    //             Some(object) => rcpts.iter().any(|rcpt| internal_is_rcpt(rcpt, object)),
    //             // TODO: allow for user / domain search with a string.
    //             _ => rcpts.iter().any(|rcpt| rcpt.full() == object),
    //         }
    //     }

    //     /// checks if the given user exists on the system.
    //     pub fn __user_exists(object: &str) -> bool {
    //         match acquire_engine().objects.read().unwrap().get(object) {
    //             Some(object) => internal_user_exists(object),
    //             _ => internal_user_exists(&Object::Var(object.to_string())),
    //         }
    //     }
}

// // NOTE: the following functions use pub(super) because they need to be exposed for tests.
// // FIXME: find a way to hide the following function to the parent scope.
// /// checks recursively if the current connect value is matching the object's value.
// pub(super) fn internal_is_connect(connect: &std::net::IpAddr, object: &Object) -> bool {
//     match (&connect, object) {
//         (std::net::IpAddr::V4(connect), Object::Ip4(ip)) => *ip == *connect,
//         (std::net::IpAddr::V6(connect), Object::Ip6(ip)) => *ip == *connect,
//         (std::net::IpAddr::V4(connect), Object::Rg4(range)) => range.contains(connect),
//         (std::net::IpAddr::V6(connect), Object::Rg6(range)) => range.contains(connect),
//         // NOTE: is there a way to get a &str instead of a String here ?
//         (connect, Object::Regex(re)) => re.is_match(connect.to_string().as_str()),
//         (connect, Object::File(content)) => content
//             .iter()
//             .any(|object| internal_is_connect(connect, object)),
//         (connect, Object::Group(group)) => group
//             .iter()
//             .any(|object| internal_is_connect(connect, object)),
//         _ => false,
//     }
// }

// /// checks recursively if the current helo value is matching the object's value.
// pub(super) fn internal_is_helo(helo: &str, object: &Object) -> bool {
//     match object {
//         Object::Fqdn(fqdn) => *fqdn == helo,
//         Object::Regex(re) => re.is_match(helo),
//         Object::File(content) => content.iter().any(|object| internal_is_helo(helo, object)),
//         Object::Group(group) => group.iter().any(|object| internal_is_helo(helo, object)),
//         _ => false,
//     }
// }

// /// checks recursively if the current mail value is matching the object's value.
// pub(super) fn internal_is_mail(mail: &Address, object: &Object) -> bool {
//     match object {
//         Object::Var(user) => mail.local_part() == user,
//         Object::Fqdn(domain) => mail.domain() == domain,
//         Object::Address(addr) => addr == mail,
//         Object::Regex(re) => re.is_match(mail.full()),
//         Object::File(content) => content.iter().any(|object| internal_is_mail(mail, object)),
//         Object::Group(group) => group.iter().any(|object| internal_is_mail(mail, object)),
//         _ => false,
//     }
// }

// /// checks recursively if the current rcpt value is matching the object's value.
// pub(super) fn internal_is_rcpt(rcpt: &Address, object: &Object) -> bool {
//     match object {
//         Object::Var(user) => rcpt.local_part() == user,
//         Object::Fqdn(domain) => rcpt.domain() == domain,
//         Object::Address(addr) => rcpt == addr,
//         Object::Regex(re) => re.is_match(rcpt.full()),
//         Object::File(content) => content.iter().any(|object| internal_is_rcpt(rcpt, object)),
//         Object::Group(group) => group.iter().any(|object| internal_is_rcpt(rcpt, object)),
//         _ => false,
//     }
// }

// /// checks recursively if the/all user(s) exists on the system.
// pub(super) fn internal_user_exists(user: &Object) -> bool {
//     match user {
//         Object::Var(user) => user_exists(user),
//         Object::Address(addr) => user_exists(addr.local_part()),
//         Object::File(content) | Object::Group(content) => content.iter().all(internal_user_exists),
//         _ => false,
//     }
// }<|MERGE_RESOLUTION|>--- conflicted
+++ resolved
@@ -14,32 +14,26 @@
  * this program. If not, see https://www.gnu.org/licenses/.
  *
 **/
-<<<<<<< HEAD
-use crate::model::mail::MailContext;
-
-=======
->>>>>>> 26c1d28c
-use crate::rules::{
-    obj::Object,
-    operation_queue::{Operation, OperationQueue},
-    rule_engine::{user_exists, Status},
-};
-
-use lettre::{Message, SmtpTransport, Transport};
+use super::address::Address;
 use rhai::plugin::*;
-
-use super::address::Address;
-
-use std::net::ToSocketAddrs;
 
 // exported methods are used in rhai context, so we allow dead code.
 #[allow(dead_code)]
 #[export_module]
 pub(super) mod vsl {
+    use lettre::{Message, SmtpTransport, Transport};
+
+    use crate::{
+        config::log_channel::RULES,
+        mime::mail::Mail,
+        rules::{address::Address, rule_engine::Status},
+        smtp::{
+            envelop::Envelop,
+            mail::{Body, MailContext, MessageMetadata},
+        },
+    };
     use std::collections::HashSet;
-
-<<<<<<< HEAD
-    use crate::{config::log_channel::RULES, mime::mail::Mail, rules::address::Address};
+    use std::net::ToSocketAddrs;
 
     // #[rhai_fn(name = "__SHELL", return_raw)]
     // pub fn shell(command: &str) -> Result<std::process::Output, Box<EvalAltResult>> {
@@ -67,44 +61,6 @@
     //         value.to_string(),
     //     ))
     // }
-=======
-    use crate::{
-        config::log_channel::RULES,
-        mime::mail::Mail,
-        rules::address::Address,
-        smtp::{
-            envelop::Envelop,
-            mail::{Body, MailContext, MessageMetadata},
-        },
-    };
-
-    #[rhai_fn(name = "__SHELL", return_raw)]
-    pub fn shell(command: &str) -> Result<std::process::Output, Box<EvalAltResult>> {
-        std::process::Command::new("sh")
-            .arg("-c")
-            .arg(command)
-            .output()
-            .map_err(|e| e.to_string().into())
-    }
-
-    /// enqueue a block operation on the queue.
-    pub fn op_block(queue: &mut OperationQueue, path: &str) {
-        queue.enqueue(Operation::Block(path.to_string()))
-    }
-
-    /// enqueue a quarantine operation on the queue.
-    pub fn op_quarantine(queue: &mut OperationQueue, reason: String) {
-        queue.enqueue(Operation::Quarantine { reason })
-    }
-
-    /// enqueue a header mutation operation on the queue.
-    pub fn op_mutate_header(queue: &mut OperationQueue, header: &str, value: &str) {
-        queue.enqueue(Operation::MutateHeader(
-            header.to_string(),
-            value.to_string(),
-        ))
-    }
->>>>>>> 26c1d28c
 
     #[rhai_fn(name = "__FACCEPT")]
     pub fn faccept() -> Status {
