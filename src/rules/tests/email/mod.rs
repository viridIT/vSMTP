--- conflicted
+++ resolved
@@ -83,7 +83,7 @@
         .expect("couldn't build rule engine");
     let mut state = get_default_state();
 
-    state.get_context().write().unwrap().metadata = Some(MessageMetadata {
+    state.get_state().write().unwrap().mail_context.metadata = Some(MessageMetadata {
         message_id: "test_message_id".to_string(),
         timestamp: std::time::SystemTime::now(),
         retry: 0,
@@ -91,10 +91,7 @@
         skipped: None,
     });
     assert_eq!(re.run_when(&mut state, "mail"), Status::Accept);
-<<<<<<< HEAD
-    state.get_state().write().unwrap().mail_context.body = Body::Raw(String::default());
-=======
-    state.get_context().write().unwrap().body = Body::Raw(
+    state.get_state().write().unwrap().mail_context.body = Body::Raw(
         r#"From: john doe <john@doe.com>
 To: green@foo.net
 Subject: test email
@@ -103,7 +100,6 @@
 "#
         .to_string(),
     );
->>>>>>> ad15fa3f
     assert_eq!(re.run_when(&mut state, "preq"), Status::Accept);
     assert_eq!(re.run_when(&mut state, "postq"), Status::Accept);
 
@@ -135,7 +131,7 @@
         RuleEngine::new("./src/rules/tests/email/dump".into()).expect("couldn't build rule engine");
     let mut state = get_default_state();
 
-    state.get_context().write().unwrap().metadata = Some(MessageMetadata {
+    state.get_state().write().unwrap().mail_context.metadata = Some(MessageMetadata {
         message_id: "test_message_id".to_string(),
         timestamp: std::time::SystemTime::now(),
         retry: 0,
@@ -158,7 +154,7 @@
     assert_eq!(
         std::fs::read_to_string("./tests/generated/test_message_id.dump.json")
             .expect("could not read 'test_message_id'"),
-        serde_json::to_string_pretty(&*state.get_context().read().unwrap())
+        serde_json::to_string_pretty(&state.get_state().read().unwrap().mail_context)
             .expect("couldn't convert context into string")
     );
 
