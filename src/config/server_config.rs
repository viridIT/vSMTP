--- conflicted
+++ resolved
@@ -17,6 +17,8 @@
 use serde_with::{serde_as, DisplayFromStr};
 
 use crate::smtp::{code::SMTPReplyCode, state::StateSMTP};
+
+use super::service::Service;
 
 /// vSMTP's system server information
 #[derive(Debug, Clone, PartialEq, Eq, serde::Deserialize, serde::Serialize)]
@@ -177,33 +179,6 @@
     pub rcpt_count_max: usize,
 }
 
-/// Services are external dependencies to run by the application
-///
-/// They are defined in the .toml configuration for safety reason
-#[derive(Debug, Clone, PartialEq, Eq, serde::Deserialize, serde::Serialize)]
-#[serde(tag = "type", deny_unknown_fields)]
-pub enum Service {
-    /// A service can be a program to run in a subprocess
-    #[serde(rename = "shell")]
-    UnixShell {
-        /// string alias to call the service in the .vsl files
-        name: String,
-        #[serde(with = "humantime_serde")]
-        /// a duration after which the subprocess will be forced-kill
-        timeout: std::time::Duration,
-        /// optional: a user to run the subprocess under
-        #[serde(default)]
-        user: Option<String>,
-        /// optional: a group to run the subprocess under
-        #[serde(default)]
-        group: Option<String>,
-        /// the command to execute in the subprocess
-        command: String,
-        /// optional: parameters directly given to the executed program (argc, argv)
-        args: Option<String>,
-    },
-}
-
 /// vSMTP's application configuration
 #[derive(Debug, Clone, PartialEq, Eq, serde::Deserialize, serde::Serialize)]
 #[serde(deny_unknown_fields)]
@@ -254,26 +229,21 @@
 #[derive(Debug, Clone, PartialEq, Eq, serde::Serialize)]
 #[serde(deny_unknown_fields)]
 pub struct ServerConfig {
-<<<<<<< HEAD
     /// the version required for vSMTP to parse this configuration
     #[serde(serialize_with = "crate::config::serializer::serialize_version_req")]
     pub version_requirement: semver::VersionReq,
-    /// see [InnerServerConfig]
-=======
-    #[serde(serialize_with = "crate::config::serializer::serialize_version_req")]
-    pub version_requirement: semver::VersionReq,
->>>>>>> 141cfdac
+    #[doc(hidden)]
     pub server: InnerServerConfig,
-    /// see [InnerLogConfig]
+    #[doc(hidden)]
     pub log: InnerLogConfig,
-    /// see [InnerSmtpsConfig]
+    #[doc(hidden)]
     pub smtps: Option<InnerSmtpsConfig>,
-    /// see [InnerSMTPConfig]
+    #[doc(hidden)]
     pub smtp: InnerSMTPConfig,
-    /// see [InnerDeliveryConfig]
+    #[doc(hidden)]
     pub delivery: InnerDeliveryConfig,
-    /// see [InnerRulesConfig]
+    #[doc(hidden)]
     pub rules: InnerRulesConfig,
-    /// see [Codes]
+    #[doc(hidden)]
     pub reply_codes: Codes,
 }