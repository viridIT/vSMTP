--- conflicted
+++ resolved
@@ -36,28 +36,16 @@
 }
 
 /// helper to initialize the log4rs config from our ServerConfig
-<<<<<<< HEAD
 ///
 /// # Errors
 ///
 /// * if log4rs produce an error
 #[allow(clippy::module_name_repetitions)]
-pub fn get_logger_config(config: &server_config::ServerConfig) -> anyhow::Result<log4rs::Config> {
-    use log4rs::{append, config, encode, Config};
-=======
 pub fn get_logger_config(
     config: &server_config::ServerConfig,
     no_daemon: bool,
 ) -> anyhow::Result<log4rs::Config> {
-    use log4rs::*;
-
-    if config.log.file == config.rules.logs.file {
-        anyhow::bail!(
-            "rules and application logs cannot both be written in {:?}!",
-            config.log.file
-        );
-    }
->>>>>>> afeb80dc
+    use log4rs::{append, config, encode, Config};
 
     let app = append::file::FileAppender::builder()
         .encoder(Box::new(encode::pattern::PatternEncoder::new(
