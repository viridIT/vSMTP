--- conflicted
+++ resolved
@@ -7,9 +7,7 @@
     pub const RECEIVER: &str = "receiver";
     pub const RESOLVER: &str = "resolver";
     pub const RULES: &str = "rules";
-<<<<<<< HEAD
     pub const DELIVER: &str = "deliver";
-=======
 }
 
 pub fn get_logger_config(
@@ -55,5 +53,4 @@
             e.errors().iter().for_each(|e| log::error!("{}", e));
             std::io::Error::new(std::io::ErrorKind::Other, e)
         })
->>>>>>> eedac314
 }