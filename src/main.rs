/**
 * vSMTP mail transfer agent
 * Copyright (C) 2021 viridIT SAS
 *
 * This program is free software: you can redistribute it and/or modify it under
 * the terms of the GNU General Public License as published by the Free Software
 * Foundation, either version 3 of the License, or any later version.
 *
 *  This program is distributed in the hope that it will be useful, but WITHOUT
 * ANY WARRANTY; without even the implied warranty of MERCHANTABILITY or FITNESS
 * FOR A PARTICULAR PURPOSE.  See the GNU General Public License for more details.
 *
 * You should have received a copy of the GNU General Public License along with
 * this program. If not, see https://www.gnu.org/licenses/.
 *
 **/
use vsmtp::config::get_logger_config;
use vsmtp::config::log_channel::DELIVER;
use vsmtp::config::server_config::ServerConfig;
use vsmtp::mime::parser::MailMimeParser;
use vsmtp::model::mail::Body;
use vsmtp::resolver::deliver_queue::{DeliverQueueResolver, Queue};
use vsmtp::resolver::smtp_resolver::SMTPResolver;
use vsmtp::resolver::DataEndResolver;
use vsmtp::rules::rule_engine;
use vsmtp::server::ServerVSMTP;

#[derive(clap::Parser, Debug)]
#[clap(about, version, author)]
struct Args {
    #[clap(short, long)]
    config: String,
}

async fn v_deliver(
    config: std::sync::Arc<ServerConfig>,
    mut delivery_receiver: tokio::sync::mpsc::Receiver<String>,
) -> std::io::Result<()> {
    async fn handle_one_in_deferred_queue(
        path: &std::path::Path,
        config: &ServerConfig,
    ) -> std::io::Result<()> {
        let message_id = path.file_name().and_then(|i| i.to_str()).unwrap();

        log::debug!(
            target: DELIVER,
            "vDeliver (deferred) RECEIVED '{}'",
            message_id
        );

        let mut file = std::fs::OpenOptions::new().read(true).open(&path)?;

        let mut raw = String::with_capacity(file.metadata().unwrap().len() as usize);
        std::io::Read::read_to_string(&mut file, &mut raw)?;

        let mut mail: vsmtp::model::mail::MailContext = serde_json::from_str(&raw)?;
        assert_eq!(message_id, mail.metadata.as_ref().unwrap().message_id);

        let max_retry_deferred = config
            .delivery
            .queue
            .get("deferred")
            .map(|q| q.retry_max)
            .flatten()
            .unwrap_or(100);

        if mail.metadata.as_ref().unwrap().retry >= max_retry_deferred {
            log::warn!(
                target: DELIVER,
                "vDeliver (deferred) '{}' MAX RETRY, retry: '{}'",
                message_id,
                mail.metadata.as_ref().unwrap().retry
            );

            std::fs::rename(
                path,
                std::path::PathBuf::from_iter([
                    Queue::Dead.to_path(&config.smtp.spool_dir)?,
                    std::path::Path::new(&message_id).to_path_buf(),
                ]),
            )?;

            log::info!(
                target: DELIVER,
                "vDeliver (deferred) '{}' MOVED deferred => dead.",
                message_id
            );
        } else {
            let mut resolver = SMTPResolver::default();
            match resolver.on_data_end(config, &mail).await {
                Ok(_) => {
                    log::trace!(
                        target: DELIVER,
                        "vDeliver (deferred) '{}' SEND successfully.",
                        message_id
                    );

                    std::fs::remove_file(&path)?;

                    log::info!(
                        target: DELIVER,
                        "vDeliver (deferred) '{}' REMOVED successfully.",
                        message_id
                    );
                }
                Err(error) => {
                    log::warn!(
                        target: DELIVER,
                        "vDeliver (deferred) '{}' SEND FAILED, reason: '{}'",
                        message_id,
                        error
                    );

                    mail.metadata.as_mut().unwrap().retry += 1;

                    let mut file = std::fs::OpenOptions::new()
                        .truncate(true)
                        .write(true)
                        .open(&path)
                        .unwrap();

                    std::io::Write::write_all(&mut file, serde_json::to_string(&mail)?.as_bytes())?;

                    log::info!(
                        target: DELIVER,
                        "vDeliver (deferred) '{}' INCREASE retries to '{}'.",
                        message_id,
                        mail.metadata.as_mut().unwrap().retry
                    );
                }
            }
        }

        Ok(())
    }

    async fn flush_deferred_queue(config: &ServerConfig) -> std::io::Result<()> {
        for path in std::fs::read_dir(Queue::Deferred.to_path(&config.smtp.spool_dir)?)? {
            handle_one_in_deferred_queue(&path?.path(), config)
                .await
                .unwrap();
        }

        Ok(())
    }

    log::info!(
        target: DELIVER,
        "vDeliver (deferred) booting, flushing queue.",
    );
    flush_deferred_queue(&config).await?;

    async fn handle_one_in_delivery_queue(
        path: &std::path::Path,
        config: &ServerConfig,
    ) -> std::io::Result<()> {
        let message_id = path.file_name().and_then(|i| i.to_str()).unwrap();

        log::trace!(
            target: DELIVER,
            "vDeliver (delivery) RECEIVED '{}'",
            message_id
        );

        let mut file = std::fs::OpenOptions::new().read(true).open(&path)?;

        let mut raw = String::with_capacity(file.metadata().unwrap().len() as usize);
        std::io::Read::read_to_string(&mut file, &mut raw)?;

        let mail: vsmtp::model::mail::MailContext = serde_json::from_str(&raw)?;
        assert_eq!(message_id, mail.metadata.as_ref().unwrap().message_id);

        let mut resolver = SMTPResolver::default();
        match resolver.on_data_end(config, &mail).await {
            Ok(_) => {
                log::trace!(
                    target: DELIVER,
                    "vDeliver (delivery) '{}' SEND successfully.",
                    message_id
                );

                std::fs::remove_file(&path)?;

                log::info!(
                    target: DELIVER,
                    "vDeliver (delivery) '{}' REMOVED successfully.",
                    message_id
                );
            }
            Err(error) => {
                log::warn!(
                    target: DELIVER,
                    "vDeliver (delivery) '{}' SEND FAILED, reason: '{}'",
                    message_id,
                    error
                );

                std::fs::rename(
                    path,
                    std::path::PathBuf::from_iter([
                        Queue::Deferred.to_path(&config.smtp.spool_dir)?,
                        std::path::Path::new(&message_id).to_path_buf(),
                    ]),
                )?;

                log::info!(
                    target: DELIVER,
                    "vDeliver (delivery) '{}' MOVED delivery => deferred.",
                    message_id
                );
            }
        }

        Ok(())
    }

    async fn flush_deliver_queue(config: &ServerConfig) -> std::io::Result<()> {
        for path in std::fs::read_dir(Queue::Deliver.to_path(&config.smtp.spool_dir)?)? {
            handle_one_in_delivery_queue(&path?.path(), config)
                .await
                .unwrap();
        }

        Ok(())
    }

    log::info!(
        target: DELIVER,
        "vDeliver (delivery) booting, flushing queue.",
    );
    flush_deliver_queue(&config).await?;

    let mut flush_deferred_interval = tokio::time::interval(
        config
            .delivery
            .queue
            .get("deferred")
            .map(|q| q.cron_period)
            .flatten()
            .unwrap_or_else(|| std::time::Duration::from_secs(10)),
    );

    loop {
        tokio::select! {
            Some(message_id) = delivery_receiver.recv() => {
                handle_one_in_delivery_queue(
                    &std::path::PathBuf::from_iter([
                        Queue::Deliver.to_path(&config.smtp.spool_dir)?,
                        std::path::Path::new(&message_id).to_path_buf(),
                    ]),
                    &config,
                )
                .await
                .unwrap();
            }
            _ = flush_deferred_interval.tick() => {
                log::info!(
                    target: DELIVER,
                    "vDeliver (deferred) cronjob delay elapsed, flushing queue.",
                );
                flush_deferred_queue(&config).await.unwrap();
            }
        };
    }
}

async fn v_mime(
    spool_dir: String,
    mut working_receiver: tokio::sync::mpsc::Receiver<String>,
    delivery_sender: tokio::sync::mpsc::Sender<String>,
) -> std::io::Result<()> {
    async fn handle_one(
        message_id: &str,
        spool_dir: &str,
        delivery_sender: &tokio::sync::mpsc::Sender<String>,
    ) -> std::io::Result<()> {
        log::debug!(
            target: DELIVER,
            "vMIME process received a new message id: {}",
            message_id
        );

        let working_queue = Queue::Working.to_path(spool_dir)?;

        let file_to_process = working_queue.join(&message_id);
        log::debug!(target: DELIVER, "vMIME opening file: {:?}", file_to_process);

        let mut mail: vsmtp::model::mail::MailContext =
            serde_json::from_str(&std::fs::read_to_string(&file_to_process)?)?;

<<<<<<< HEAD
        let body = match mail.body {
            Body::Parsed(_) => unreachable!(),
            Body::Raw(ref raw) => MailMimeParser::default()
                .parse(raw.as_bytes())
                // .and_then(|_| todo!("run postq rule engine"))
                .expect("handle errors when parsing email in vMIME"),
=======
        match mail.body {
            Body::Parsed(_) => {}
            Body::Raw(ref raw) => {
                MailMimeParser::default()
                    .parse(raw.as_bytes())
                    // .and_then(|_| todo!("run postq rule engine"))
                    .expect("handle errors when parsing email in vMIME");
            }
>>>>>>> 6be187d0
        };

        mail.body = Body::Parsed(Box::new(body));

        // TODO: run postq rule engine.

        let mut to_deliver = std::fs::OpenOptions::new().create(true).write(true).open(
            std::path::PathBuf::from_iter([
                Queue::Deliver.to_path(&spool_dir)?,
                std::path::Path::new(&message_id).to_path_buf(),
            ]),
        )?;

        std::io::Write::write_all(&mut to_deliver, serde_json::to_string(&mail)?.as_bytes())?;

        delivery_sender.send(message_id.to_string()).await.unwrap();

        std::fs::remove_file(&file_to_process)?;

        log::debug!(
            target: DELIVER,
            "message '{}' removed from working queue.",
            message_id
        );

        Ok(())
    }

    loop {
        if let Some(message_id) = working_receiver.recv().await {
            handle_one(&message_id, &spool_dir, &delivery_sender)
                .await
                .unwrap();
        }
    }
}

#[tokio::main]
async fn main() -> Result<(), Box<dyn std::error::Error>> {
    let args = <Args as clap::StructOpt>::parse();
    println!("Loading with configuration: '{}'", args.config);

    let mut config: ServerConfig =
        toml::from_str(&std::fs::read_to_string(args.config).expect("cannot read file"))
            .expect("cannot parse config from toml");
    config.prepare();
    let config = std::sync::Arc::new(config);

    log4rs::init_config(get_logger_config(&config)?)?;

    // TODO: move into server init.
    // creating the spool folder if it doesn't exists yet.
    {
        let spool_dir =
            <std::path::PathBuf as std::str::FromStr>::from_str(&config.smtp.spool_dir).unwrap();

        if !spool_dir.exists() {
            std::fs::DirBuilder::new()
                .recursive(true)
                .create(spool_dir)?;
        }
    }

    rule_engine::init(Box::leak(config.rules.dir.clone().into_boxed_str())).map_err(|error| {
        log::error!("could not initialize the rule engine: {}", error);
        error
    })?;

    let delivery_buffer_size = config
        .delivery
        .queue
        .get("delivery")
        .map(|q| q.capacity)
        .flatten()
        .unwrap_or(1);

    let (delivery_sender, delivery_receiver) =
        tokio::sync::mpsc::channel::<String>(delivery_buffer_size);

    let working_buffer_size = config
        .delivery
        .queue
        .get("working")
        .map(|q| q.capacity)
        .flatten()
        .unwrap_or(1);

    let (working_sender, working_receiver) =
        tokio::sync::mpsc::channel::<String>(working_buffer_size);

    let config_deliver = config.clone();
    tokio::spawn(async move {
        let result = v_deliver(config_deliver, delivery_receiver).await;
        log::error!("v_deliver ended unexpectedly '{:?}'", result);
    });

    let config_mime = config.clone();
    tokio::spawn(async move {
        let result = v_mime(
            config_mime.smtp.spool_dir.clone(),
            working_receiver,
            delivery_sender,
        )
        .await;
        log::error!("v_mime ended unexpectedly '{:?}'", result);
    });

    let server = ServerVSMTP::new(config)
        .await
        .expect("Failed to create the server");
    log::warn!("Listening on: {:?}", server.addr());

    server
        .listen_and_serve(std::sync::Arc::new(tokio::sync::Mutex::new(
            DeliverQueueResolver::new(working_sender),
        )))
        .await
}<|MERGE_RESOLUTION|>--- conflicted
+++ resolved
@@ -285,17 +285,9 @@
         let file_to_process = working_queue.join(&message_id);
         log::debug!(target: DELIVER, "vMIME opening file: {:?}", file_to_process);
 
-        let mut mail: vsmtp::model::mail::MailContext =
+        let mail: vsmtp::model::mail::MailContext =
             serde_json::from_str(&std::fs::read_to_string(&file_to_process)?)?;
 
-<<<<<<< HEAD
-        let body = match mail.body {
-            Body::Parsed(_) => unreachable!(),
-            Body::Raw(ref raw) => MailMimeParser::default()
-                .parse(raw.as_bytes())
-                // .and_then(|_| todo!("run postq rule engine"))
-                .expect("handle errors when parsing email in vMIME"),
-=======
         match mail.body {
             Body::Parsed(_) => {}
             Body::Raw(ref raw) => {
@@ -304,10 +296,7 @@
                     // .and_then(|_| todo!("run postq rule engine"))
                     .expect("handle errors when parsing email in vMIME");
             }
->>>>>>> 6be187d0
         };
-
-        mail.body = Body::Parsed(Box::new(body));
 
         // TODO: run postq rule engine.
 
