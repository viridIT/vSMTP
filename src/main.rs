--- conflicted
+++ resolved
@@ -40,13 +40,8 @@
     )
     .expect("Failed to create toml config");
 
-<<<<<<< HEAD
     ResolverWriteDisk::init_spool_folder(&config.smtp.spool_dir)
         .expect("Failed to initialize the spool directory");
-=======
-    ResolverWriteDisk::init_spool_folder(&config.smtp.spool_dir)?;
-    let server = ServerVSMTP::<ResolverWriteDisk>::new(std::sync::Arc::new(config)).await?;
->>>>>>> 5b8c9b0b
 
     // the leak is needed to pass from &'a str to &'static str
     // and initialise the rule engine's rule directory.
@@ -54,6 +49,7 @@
     rule_engine::init(Box::leak(rules_dir.into_boxed_str()));
 
     let server = ServerVSMTP::<ResolverWriteDisk>::new(std::sync::Arc::new(config))
+        .await
         .expect("Failed to create the server");
 
     log::warn!("Listening on: {:?}", server.addr());
