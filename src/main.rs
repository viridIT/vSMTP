--- conflicted
+++ resolved
@@ -14,16 +14,9 @@
  * this program. If not, see https://www.gnu.org/licenses/.
  *
 **/
-<<<<<<< HEAD
-use vsmtp::config;
 use vsmtp::resolver::ResolverWriteDisk;
 use vsmtp::rules::rule_engine;
 use vsmtp::server::ServerVSMTP;
-=======
-use v_smtp::resolver::ResolverWriteDisk;
-use v_smtp::rules::rule_engine;
-use v_smtp::server::ServerVSMTP;
->>>>>>> 1cc71ce7
 
 #[tokio::main]
 async fn main() -> Result<(), Box<dyn std::error::Error>> {
@@ -33,7 +26,7 @@
         .about("vSMTP : the next-gen MTA")
         .get_matches();
 
-    let config: v_smtp::server_config::ServerConfig =
+    let config: vsmtp::server_config::ServerConfig =
         toml::from_str(&std::fs::read_to_string("./config/vsmtp.toml").unwrap()).unwrap();
 
     ResolverWriteDisk::init_spool_folder(&config.smtp.spool_dir)?;
