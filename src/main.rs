--- conflicted
+++ resolved
@@ -23,11 +23,6 @@
 
 async fn server_main(config: std::sync::Arc<ServerConfig>) -> anyhow::Result<()> {
     log4rs::init_config(get_logger_config(&config)?)?;
-
-    rule_engine::init(Box::leak(config.rules.dir.clone().into_boxed_str())).map_err(|error| {
-        log::error!("could not initialize the rule engine: {}", error);
-        error
-    })?;
 
     let mut server = ServerVSMTP::new(config)
         .await
@@ -126,19 +121,7 @@
                 return Ok(());
             }
         }
-<<<<<<< HEAD
-        _ => (),
-    };
-
-    log4rs::init_config(get_logger_config(&config)?)?;
-
-    // rule_engine::init(Box::leak(config.rules.dir.clone().into_boxed_str())).map_err(|error| {
-    //     log::error!("could not initialize the rule engine: {}", error);
-    //     error
-    // })?;
-=======
     }
->>>>>>> c65e36e6
 
     tokio::runtime::Builder::new_multi_thread()
         .worker_threads(config.server.thread_count)
