--- conflicted
+++ resolved
@@ -134,24 +134,6 @@
             }
         }
 
-<<<<<<< HEAD
-        let ctx: vsmtp::model::mail::MailContext =
-            serde_json::from_str(&std::fs::read_to_string(&file_to_process)?)?;
-
-        log::trace!(target: DELIVER, "content: {:#?}", ctx);
-
-        {
-            if let Body::Parsed(content) = &ctx.body {
-                log::trace!(target: DELIVER, "raw: {}", {
-                    let (headers, body) = content.to_raw();
-                    [headers, body].join("\n")
-                });
-            }
-        }
-
-        let mut resolver = MailDirResolver::default();
-        resolver.on_data_end(config_deliver, &ctx).await?;
-=======
         Ok(())
     }
 
@@ -161,7 +143,6 @@
                 .await
                 .unwrap();
         }
->>>>>>> 9e417c63
 
         Ok(())
     }
@@ -283,32 +264,16 @@
         let file_to_process = working_queue.join(&message_id);
         log::debug!(target: DELIVER, "vMIME opening file: {:?}", file_to_process);
 
-<<<<<<< HEAD
-        let mut ctx: vsmtp::model::mail::MailContext =
-            { serde_json::from_str(&std::fs::read_to_string(&file_to_process)?)? };
-
-        ctx.body = Body::Parsed(match ctx.body {
-            Body::Parsed(parsed) => {
-                log::debug!(target: DELIVER, "parsed email: {:?}", parsed);
-                parsed
-            }
-            Body::Raw(raw) => MailMimeParser::default()
-                .parse(raw.as_bytes())
-                .map(Box::new)
-                .expect("handle errors when parsing email in vMIME"),
-        });
-=======
         let mail: vsmtp::model::mail::MailContext =
             serde_json::from_str(&std::fs::read_to_string(&file_to_process)?)?;
 
         let _ = match mail.body {
             Body::Parsed(_) => unreachable!(),
-            Body::Raw(raw) => MailMimeParser::default()
+            Body::Raw(ref raw) => MailMimeParser::default()
                 .parse(raw.as_bytes())
                 // .and_then(|_| todo!("run postq rule engine"))
                 .expect("handle errors when parsing email in vMIME"),
         };
->>>>>>> 9e417c63
 
         // TODO: run postq rule engine.
 
@@ -319,7 +284,7 @@
             ]),
         )?;
 
-        std::io::Write::write_all(&mut to_deliver, serde_json::to_string(&ctx)?.as_bytes())?;
+        std::io::Write::write_all(&mut to_deliver, serde_json::to_string(&mail)?.as_bytes())?;
 
         delivery_sender.send(message_id.to_string()).unwrap();
 
