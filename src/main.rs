--- conflicted
+++ resolved
@@ -94,35 +94,6 @@
 
     let config = ServerConfig::from_toml(&std::fs::read_to_string(&args.config)?)?;
 
-<<<<<<< HEAD
-    match args.command {
-        Some(Commands::ConfigShow) => {
-            let stringified = serde_json::to_string_pretty(&config.as_ref())?;
-            println!("Loaded configuration: {}", stringified);
-            return Ok(());
-        }
-        Some(Commands::ConfigDiff) => {
-            let loaded_config = serde_json::to_string_pretty(&config.as_ref())?;
-            let default_config = serde_json::to_string_pretty(
-                &ServerConfig::builder()
-                    .with_rfc_port(&config.server.domain)
-                    .without_log()
-                    // TODO: default
-                    .without_smtps()
-                    .with_default_smtp()
-                    // TODO: default
-                    .with_delivery("/var/spool/vsmtp", vsmtp::collection! {})
-                    // TODO: default
-                    .with_rules("/etc/vsmtp/rules")
-                    .with_default_reply_codes()
-                    .build()?,
-            )?;
-            for diff in diff::lines(&default_config, &loaded_config) {
-                match diff {
-                    diff::Result::Left(left) => println!("-\x1b[0;31m{left}\x1b[0m"),
-                    diff::Result::Both(same, _) => println!(" {same}"),
-                    diff::Result::Right(right) => println!("+\x1b[0;32m{right}\x1b[0m"),
-=======
     if let Some(command) = args.command {
         match command {
             Commands::ConfigShow => {
@@ -144,7 +115,8 @@
                         // TODO: default
                         .with_rules("/etc/vsmtp/rules")
                         .with_default_reply_codes()
-                        .build(),
+                        .build()
+                        .unwrap(),
                 )?;
                 for diff in diff::lines(&default_config, &loaded_config) {
                     match diff {
@@ -152,7 +124,6 @@
                         diff::Result::Both(same, _) => println!(" {same}"),
                         diff::Result::Right(right) => println!("+\x1b[0;32m{right}\x1b[0m"),
                     }
->>>>>>> c65e36e6
                 }
                 return Ok(());
             }
@@ -162,6 +133,12 @@
     tokio::runtime::Builder::new_multi_thread()
         .worker_threads(config.server.thread_count)
         .enable_all()
+        .on_thread_start(|| {
+            println!("thread started");
+        })
+        .on_thread_stop(|| {
+            println!("thread stopping");
+        })
         .build()?
         .block_on(server_main(std::sync::Arc::new(config)))
 }