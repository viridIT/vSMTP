/*
 * vSMTP mail transfer agent
 * Copyright (C) 2022 viridIT SAS
 *
 * This program is free software: you can redistribute it and/or modify it under
 * the terms of the GNU General Public License as published by the Free Software
 * Foundation, either version 3 of the License, or any later version.
 *
 * This program is distributed in the hope that it will be useful, but WITHOUT
 * ANY WARRANTY; without even the implied warranty of MERCHANTABILITY or FITNESS
 * FOR A PARTICULAR PURPOSE.  See the GNU General Public License for more details.
 *
 * You should have received a copy of the GNU General Public License along with
 * this program. If not, see https://www.gnu.org/licenses/.
 *
*/

use crate::test_receiver;
<<<<<<< HEAD
use vsmtp_common::mail_context::MailContext;
use vsmtp_common::re::{serde_json, tokio};
use vsmtp_common::RawBody;
use vsmtp_server::message_from_file_path;
=======
use vsmtp_common::mail_context::{MailContext, MessageBody};
use vsmtp_common::queue::Queue;
use vsmtp_common::re::{serde_json, tokio};
>>>>>>> 04dca369
use vsmtp_server::ProcessMessage;

#[tokio::test]
#[ignore]
async fn test_quarantine() {
    let mut config = crate::config::local_test();
    config.server.queues.dirpath = "./tmp/tests/rules/quarantine/spool".into();
    config.app.dirpath = "./tmp/tests/rules/quarantine/".into();
    config.app.vsl.filepath = Some("./src/tests/rules/quarantine/main.vsl".into());

    let (delivery_sender, _d) =
        tokio::sync::mpsc::channel::<ProcessMessage>(config.server.queues.delivery.channel_size);

    let (working_sender, _w) =
        tokio::sync::mpsc::channel::<ProcessMessage>(config.server.queues.working.channel_size);

    assert!(test_receiver! {
        on_mail => &mut vsmtp_server::MailHandler::new(working_sender, delivery_sender),
        with_config => config.clone(),
        [
            "HELO foobar\r\n",
            "MAIL FROM:<john.doe@example.com>\r\n",
            "RCPT TO:<aa@bb>\r\n",
            "DATA\r\n",
            "from: 'abc'\r\n",
            "to: 'def'\r\n",
            ".\r\n",
            "QUIT\r\n",
        ]
        .concat(),
        [
            "220 testserver.com Service ready\r\n",
            "250 Ok\r\n",
            "250 Ok\r\n",
            "250 Ok\r\n",
            "354 Start mail input; end with <CRLF>.<CRLF>\r\n",
            "250 Ok\r\n",
            "221 Service closing transmission channel\r\n",
        ]
        .concat()
    }
    .is_ok());

    let message = std::fs::read_dir("./tmp/tests/rules/quarantine/john/")
        .unwrap()
        .next()
        .unwrap()
        .unwrap()
        .path();

    println!("{}", message.display());

    let ctx =
        serde_json::from_str::<MailContext>(&std::fs::read_to_string(&message).unwrap()).unwrap();

    assert_eq!(
<<<<<<< HEAD
        *message_from_file_path(path).await.unwrap().inner(),
        RawBody::new(
            vec!["from: 'abc'".to_string(), "to: 'def'".to_string()],
            "".to_string(),
        )
=======
        Queue::read_mail_message(
            &config.server.queues.dirpath,
            &ctx.metadata.as_ref().unwrap().message_id
        )
        .await
        .unwrap(),
        MessageBody::Raw {
            headers: vec!["from: 'abc'".to_string(), "to: 'def'".to_string()],
            body: Some("".to_string())
        }
>>>>>>> 04dca369
    );
}<|MERGE_RESOLUTION|>--- conflicted
+++ resolved
@@ -16,16 +16,9 @@
 */
 
 use crate::test_receiver;
-<<<<<<< HEAD
 use vsmtp_common::mail_context::MailContext;
 use vsmtp_common::re::{serde_json, tokio};
-use vsmtp_common::RawBody;
-use vsmtp_server::message_from_file_path;
-=======
-use vsmtp_common::mail_context::{MailContext, MessageBody};
-use vsmtp_common::queue::Queue;
-use vsmtp_common::re::{serde_json, tokio};
->>>>>>> 04dca369
+use vsmtp_common::{MessageBody, RawBody};
 use vsmtp_server::ProcessMessage;
 
 #[tokio::test]
@@ -82,23 +75,16 @@
         serde_json::from_str::<MailContext>(&std::fs::read_to_string(&message).unwrap()).unwrap();
 
     assert_eq!(
-<<<<<<< HEAD
-        *message_from_file_path(path).await.unwrap().inner(),
+        *MessageBody::read_mail_message(
+            &config.server.queues.dirpath,
+            &ctx.metadata.as_ref().unwrap().message_id
+        )
+        .await
+        .unwrap()
+        .inner(),
         RawBody::new(
             vec!["from: 'abc'".to_string(), "to: 'def'".to_string()],
             "".to_string(),
         )
-=======
-        Queue::read_mail_message(
-            &config.server.queues.dirpath,
-            &ctx.metadata.as_ref().unwrap().message_id
-        )
-        .await
-        .unwrap(),
-        MessageBody::Raw {
-            headers: vec!["from: 'abc'".to_string(), "to: 'def'".to_string()],
-            body: Some("".to_string())
-        }
->>>>>>> 04dca369
     );
 }