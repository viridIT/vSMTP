/*
 * vSMTP mail transfer agent
 * Copyright (C) 2022 viridIT SAS
 *
 * This program is free software: you can redistribute it and/or modify it under
 * the terms of the GNU General Public License as published by the Free Software
 * Foundation, either version 3 of the License, or any later version.
 *
 * This program is distributed in the hope that it will be useful, but WITHOUT
 * ANY WARRANTY; without even the implied warranty of MERCHANTABILITY or FITNESS
 * FOR A PARTICULAR PURPOSE.  See the GNU General Public License for more details.
 *
 * You should have received a copy of the GNU General Public License along with
 * this program. If not, see https://www.gnu.org/licenses/.
 *
*/

use vsmtp_common::{
    mail_context::MessageBody,
    re::{anyhow, tokio},
    CodeID,
};
use vsmtp_config::Config;
use vsmtp_rule_engine::rule_engine::RuleEngine;
use vsmtp_server::{auth, handle_connection, Connection, ConnectionKind, OnMail};

/// A type implementing Write+Read to emulate sockets
pub struct Mock<'a, T: AsRef<[u8]> + Unpin> {
    read_cursor: std::io::Cursor<T>,
    write_cursor: std::io::Cursor<&'a mut Vec<u8>>,
}

impl<'a, T: AsRef<[u8]> + Unpin> Mock<'a, T> {
    /// Create an new instance
    pub fn new(read: T, write: &'a mut Vec<u8>) -> Self {
        Self {
            read_cursor: std::io::Cursor::new(read),
            write_cursor: std::io::Cursor::new(write),
        }
    }
}

impl<T: AsRef<[u8]> + Unpin> tokio::io::AsyncRead for Mock<'_, T> {
    fn poll_read(
        mut self: std::pin::Pin<&mut Self>,
        cx: &mut std::task::Context<'_>,
        buf: &mut tokio::io::ReadBuf<'_>,
    ) -> std::task::Poll<std::result::Result<(), std::io::Error>> {
        std::pin::Pin::new(&mut self.read_cursor).poll_read(cx, buf)
    }
}

impl<T: AsRef<[u8]> + Unpin> tokio::io::AsyncWrite for Mock<'_, T> {
    fn poll_write(
        mut self: std::pin::Pin<&mut Self>,
        _: &mut std::task::Context<'_>,
        buf: &[u8],
    ) -> std::task::Poll<Result<usize, std::io::Error>> {
        std::task::Poll::Ready(std::io::Write::write(&mut self.write_cursor, buf))
    }

    fn poll_flush(
        mut self: std::pin::Pin<&mut Self>,
        _: &mut std::task::Context<'_>,
    ) -> std::task::Poll<Result<(), std::io::Error>> {
        std::task::Poll::Ready(std::io::Write::flush(&mut self.write_cursor))
    }

    fn poll_shutdown(
        self: std::pin::Pin<&mut Self>,
        _: &mut std::task::Context<'_>,
    ) -> std::task::Poll<Result<(), std::io::Error>> {
        std::task::Poll::Ready(Ok(()))
    }
}

/// used for testing, does not do anything once the email is received.
pub struct DefaultMailHandler;

#[async_trait::async_trait]
impl OnMail for DefaultMailHandler {
    async fn on_mail<S: tokio::io::AsyncWrite + tokio::io::AsyncRead + Send + Unpin>(
        &mut self,
        _: &mut Connection<S>,
        _: Box<vsmtp_common::mail_context::MailContext>,
        _: MessageBody,
    ) -> CodeID {
        CodeID::Ok
    }
}

/// run a connection and assert output produced by vSMTP and @expected_output
///
/// # Errors
///
/// * the outcome of [`handle_connection`]
///
/// # Panics
///
/// * argument provided are ill-formed
pub async fn test_receiver_inner<M>(
    mail_handler: &mut M,
    smtp_input: &[u8],
    expected_output: &[u8],
    config: std::sync::Arc<Config>,
    rsasl: Option<std::sync::Arc<tokio::sync::Mutex<auth::Backend>>>,
) -> anyhow::Result<()>
where
    M: OnMail + Send,
{
    let mut written_data = Vec::new();
    let mut mock = Mock::new(smtp_input.to_vec(), &mut written_data);
    let mut conn = Connection::new(
        ConnectionKind::Relay,
<<<<<<< HEAD
        "127.0.0.1:53844".parse().unwrap(),
        address.parse().unwrap(),
=======
        "127.0.0.1:0".parse().unwrap(),
>>>>>>> 10282ce4
        config.clone(),
        &mut mock,
    );

    let rule_engine = std::sync::Arc::new(std::sync::RwLock::new(
        RuleEngine::new(&config, &config.app.vsl.filepath.clone()).unwrap(),
    ));

    let receivers = std::sync::Arc::new(std::collections::HashMap::new());

    let result = handle_connection(
        &mut conn,
        None,
        rsasl,
        rule_engine,
        receivers,
        mail_handler,
        None,
    )
    .await;
    tokio::io::AsyncWriteExt::flush(&mut conn.inner.inner)
        .await
        .unwrap();

    pretty_assertions::assert_eq!(
        std::str::from_utf8(expected_output),
        std::str::from_utf8(&written_data),
    );

    result
}

/// Call test_receiver_inner
#[macro_export]
macro_rules! test_receiver {
    ($input:expr, $output:expr) => {
        test_receiver! {
            on_mail => &mut $crate::receiver::DefaultMailHandler {},
            with_config => $crate::config::local_test(),
            $input,
            $output
        }
    };
    (on_mail => $resolver:expr, $input:expr, $output:expr) => {
        test_receiver! {
            on_mail => $resolver,
            with_config => $crate::config::local_test(),
            $input,
            $output
        }
    };
    (with_config => $config:expr, $input:expr, $output:expr) => {
        test_receiver! {
            on_mail => &mut $crate::receiver::DefaultMailHandler {},
            with_config => $config,
            $input,
            $output
        }
    };
    (on_mail => $resolver:expr, with_config => $config:expr, $input:expr, $output:expr) => {
        $crate::receiver::test_receiver_inner(
            $resolver,
            $input.as_bytes(),
            $output.as_bytes(),
            std::sync::Arc::new($config),
            None,
        )
        .await
    };
    (with_auth => $auth:expr, with_config => $config:expr, $input:expr, $output:expr) => {
        test_receiver! {
            with_auth => $auth,
            with_config => $config,
            on_mail => &mut $crate::receiver::DefaultMailHandler {},
            $input,
            $output
        }
    };
    (with_auth => $auth:expr, with_config => $config:expr, on_mail => $resolver:expr, $input:expr, $output:expr) => {
        $crate::receiver::test_receiver_inner(
            $resolver,
            $input.as_bytes(),
            $output.as_bytes(),
            std::sync::Arc::new($config),
            Some(std::sync::Arc::new(tokio::sync::Mutex::new($auth))),
        )
        .await
    };
}<|MERGE_RESOLUTION|>--- conflicted
+++ resolved
@@ -112,12 +112,8 @@
     let mut mock = Mock::new(smtp_input.to_vec(), &mut written_data);
     let mut conn = Connection::new(
         ConnectionKind::Relay,
-<<<<<<< HEAD
         "127.0.0.1:53844".parse().unwrap(),
-        address.parse().unwrap(),
-=======
-        "127.0.0.1:0".parse().unwrap(),
->>>>>>> 10282ce4
+        "127.0.0.1:53845".parse().unwrap(),
         config.clone(),
         &mut mock,
     );
