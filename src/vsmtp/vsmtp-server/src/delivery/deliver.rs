/*
 * vSMTP mail transfer agent
 * Copyright (C) 2022 viridIT SAS
 *
 * This program is free software: you can redistribute it and/or modify it under
 * the terms of the GNU General Public License as published by the Free Software
 * Foundation, either version 3 of the License, or any later version.
 *
 * This program is distributed in the hope that it will be useful, but WITHOUT
 * ANY WARRANTY; without even the implied warranty of MERCHANTABILITY or FITNESS
 * FOR A PARTICULAR PURPOSE.  See the GNU General Public License for more details.
 *
 * You should have received a copy of the GNU General Public License along with
 * this program. If not, see https://www.gnu.org/licenses/.
 *
*/
use crate::{
    delegate,
    delivery::{add_trace_information, send_mail},
    log_channels,
    receiver::MailHandlerError,
    ProcessMessage,
};
use vsmtp_common::{
    mail_context::{MailContext, MessageBody},
    queue::Queue,
    queue_path,
    re::{
        anyhow::{self, Context},
        log,
    },
    state::StateSMTP,
    status::Status,
    transfer::EmailTransferStatus,
};
use vsmtp_config::{create_app_folder, Config, Resolvers};
use vsmtp_rule_engine::{rule_engine::RuleEngine, rule_state::RuleState};

pub async fn flush_deliver_queue(
    config: std::sync::Arc<Config>,
    resolvers: std::sync::Arc<Resolvers>,
    rule_engine: std::sync::Arc<std::sync::RwLock<RuleEngine>>,
) -> anyhow::Result<()> {
    log::info!(target: log_channels::DELIVERY, "Flushing deliver queue");

    let dir_entries =
        std::fs::read_dir(queue_path!(&config.server.queues.dirpath, Queue::Deliver))?;
    for path in dir_entries {
        let process_message = ProcessMessage {
            message_id: path?.path().file_name().unwrap().to_string_lossy().into(),
        };
        handle_one_in_delivery_queue(
            config.clone(),
            resolvers.clone(),
            process_message,
            rule_engine.clone(),
        )
        .await;
    }

    Ok(())
}

/// handle and send one email pulled from the delivery queue.
///
/// # Args
/// * `config` - the server's config.
/// * `resolvers` - a list of dns with their associated domains.
/// * `path` - the path to the message file.
/// * `rule_engine` - an instance of the rule engine.
///
/// # Errors
/// * failed to open the email.
/// * failed to parse the email.
/// * failed to send an email.
/// * rule engine mutex is poisoned.
/// * failed to add trace data to the email.
/// * failed to copy the email to other queues or remove it from the delivery queue.
///
/// # Panics
pub async fn handle_one_in_delivery_queue(
    config: std::sync::Arc<Config>,
    resolvers: std::sync::Arc<Resolvers>,
    process_message: ProcessMessage,
    rule_engine: std::sync::Arc<std::sync::RwLock<RuleEngine>>,
) {
    log::info!(
        target: log_channels::DELIVERY,
        "handling message in delivery queue {}",
        process_message.message_id
    );

    if let Err(e) =
        handle_one_in_delivery_queue_inner(config, resolvers, process_message, rule_engine).await
    {
        log::warn!(
            target: log_channels::DELIVERY,
            "failed to handle one email in delivery queue: {}",
            e
        );
    }
}

#[allow(clippy::too_many_lines)]
async fn handle_one_in_delivery_queue_inner(
    config: std::sync::Arc<Config>,
    resolvers: std::sync::Arc<Resolvers>,
    process_message: ProcessMessage,
    rule_engine: std::sync::Arc<std::sync::RwLock<RuleEngine>>,
) -> anyhow::Result<()> {
    let (context_deliver_filepath, mut message_deliver_filepath) = (
        queue_path!(
            &config.server.queues.dirpath,
            Queue::Deliver,
            &process_message.message_id
        ),
        std::path::PathBuf::from_iter([
            config.server.queues.dirpath.clone(),
            "mails".into(),
            process_message.message_id.clone().into(),
        ]),
    );

    let context_delivery = MailContext::from_file_path(&context_deliver_filepath)
        .await
        .with_context(|| {
            format!(
                "failed to deserialize email in delivery queue '{}'",
                process_message.message_id
            )
        })?;

    let message_delivery = MessageBody::from_file_path(message_deliver_filepath.clone()).await?;

<<<<<<< HEAD
    let (mut context, message, result, skipped) = RuleState::just_run_when(
=======
    let (mut mail_context, mut mail_message, result) = RuleState::just_run_when(
>>>>>>> 65e3400f
        &StateSMTP::Delivery,
        config.as_ref(),
        resolvers.clone(),
        &rule_engine,
        context_delivery,
        message_delivery,
    )?;

<<<<<<< HEAD
    let mut message = message.ok_or_else(|| anyhow::anyhow!("message is empty"))?;

    add_trace_information(&config, &mut context, &mut message, &result)?;
=======
    add_trace_information(&config, &mut mail_context, &mut mail_message, &result)?;
>>>>>>> 65e3400f

    let mut write_to_queue = Option::<Queue>::None;

    match &skipped {
        Some(Status::Quarantine(path)) => {
            let mut path = create_app_folder(&config, Some(path))
                .map_err(MailHandlerError::CreateAppFolder)?;

            path.push(format!("{}.json", process_message.message_id));

            Queue::write_to_quarantine(&path, &context)
                .await
                .map_err(MailHandlerError::WriteQuarantineFile)?;

            std::fs::remove_file(&context_deliver_filepath).context(format!(
                "failed to remove '{}' from the working queue",
                process_message.message_id
            ))?;

            log::warn!(
                target: log_channels::DELIVERY,
                "[{}/delivery] skipped due to quarantine.",
                context.connection.server_address
            );

            return Ok(());
        }
        Some(Status::Delegated(delegator)) => {
            context.metadata.as_mut().unwrap().skipped = None;

            // FIXME: find a way to use `write_to_queue` instead to be consistant
            //        with the rest of the function.
            Queue::Working
                .write_to_queue(&config.server.queues.dirpath, &context)
                .map_err(|error| MailHandlerError::WriteToQueue(Queue::Working, error))?;

            // NOTE: needs to be executed after writing, because the other
            //       thread could pickup the email faster than this function.
            delegate(delegator, &context, &message).map_err(MailHandlerError::DelegateMessage)?;

            log::warn!(
                target: log_channels::DELIVERY,
                "[{}/delivery] skipped due to delegation.",
                context.connection.server_address
            );
        }
<<<<<<< HEAD
        Some(Status::DelegationResult) => unreachable!(
            "delivery is the last stage, delegation results cannot travel down any further."
        ),
        Some(Status::Deny(code)) => {
            for rcpt in &mut context.envelop.rcpt {
                rcpt.email_status = EmailTransferStatus::Failed(format!(
                    "rule engine denied the email in delivery: {code:?}."
                ));
=======
        _ => {
            send_mail(&config, &mut mail_context, &mail_message, &resolvers).await;
            // .context(format!(
            //     "failed to send '{}' located in the delivery queue",
            //     process_message.message_id
            // ))?;

            if mail_context
                .envelop
                .rcpt
                .iter()
                .any(|rcpt| matches!(rcpt.email_status, EmailTransferStatus::HeldBack(..)))
            {
                Queue::Deferred
                    .write_to_queue(&config.server.queues.dirpath, &mail_context)
                    .context("failed to move message from delivery queue to deferred queue")?;
>>>>>>> 65e3400f
            }

            write_to_queue = Some(Queue::Dead);
        }
        Some(reason) => {
            log::warn!(
                target: log_channels::DELIVERY,
                "[{}/delivery] skipped due to '{}'.",
                context.connection.server_address,
                reason.as_ref()
            );
        }
        None => {}
    };

    if let Some(queue) = write_to_queue {
        // writing the whole email anyway because it
        // has not being sent.
        Queue::write_to_mails(
            &config.server.queues.dirpath,
            &process_message.message_id,
            &message,
        )
        .map_err(MailHandlerError::WriteMessageBody)?;

        log::debug!(
            target: log_channels::DELIVERY,
            "[{}/delivery] (msg={}) email written in 'mails' queue.",
            context.connection.server_address,
            process_message.message_id
        );

        queue
            .write_to_queue(&config.server.queues.dirpath, &context)
            .map_err(|error| MailHandlerError::WriteToQueue(queue, error))?;

        // we remove the old working queue message only
        // if the message as not been overwritten already.
        if !matches!(queue, Queue::Working) {
            std::fs::remove_file(&context_deliver_filepath).context(format!(
                "failed to remove '{}' from the deliver queue",
                process_message.message_id
            ))?;
        }
    } else {
        send_mail(&config, &mut context, &message, &resolvers).await;

        let success = if context
            .envelop
            .rcpt
            .iter()
            .any(|rcpt| matches!(rcpt.email_status, EmailTransferStatus::HeldBack(..)))
        {
            Queue::Deferred
                .write_to_queue(&config.server.queues.dirpath, &context)
                .context("failed to move message from delivery queue to deferred queue")?;

            false
        } else {
            true
        };

        let success = if context
            .envelop
            .rcpt
            .iter()
            .any(|rcpt| matches!(rcpt.email_status, EmailTransferStatus::Failed(..)))
        {
            Queue::Dead
                .write_to_queue(&config.server.queues.dirpath, &context)
                .context("failed to move message from delivery queue to dead queue")?;

            false
        } else {
            success
        };

        std::fs::remove_file(&context_deliver_filepath).context(format!(
            "failed to remove '{}' from the delivery queue",
            process_message.message_id
        ))?;

        if success {
            message_deliver_filepath.set_extension(match message {
                MessageBody::Raw { .. } => "eml",
                MessageBody::Parsed(_) => "json",
            });

            std::fs::remove_file(&message_deliver_filepath).context(format!(
                "failed to remove {:?} from the mail queue",
                message_deliver_filepath
            ))?;
        }
    }

    Ok(())
}

#[cfg(test)]
mod tests {
    use super::*;
    use vsmtp_common::{
        addr,
        envelop::Envelop,
        mail_context::{ConnectionContext, MailContext, MessageBody, MessageMetadata},
        rcpt::Rcpt,
        re::tokio,
        transfer::{EmailTransferStatus, Transfer},
    };
    use vsmtp_config::build_resolvers;
    use vsmtp_rule_engine::rule_engine::RuleEngine;
    use vsmtp_test::config;

    #[tokio::test]
    async fn basic() {
        let mut config = config::local_test();
        config.server.queues.dirpath = "./tmp".into();

        let now = std::time::SystemTime::now();

        Queue::Deliver
            .write_to_queue(
                &config.server.queues.dirpath,
                &MailContext {
                    connection: ConnectionContext {
                        timestamp: now,
                        credentials: None,
                        is_authenticated: false,
                        is_secured: false,
                        server_name: "testserver.com".to_string(),
                        server_address: "127.0.0.1:25".parse().unwrap(),
                    },
                    client_addr: "127.0.0.1:80".parse().unwrap(),
                    envelop: Envelop {
                        helo: "client.com".to_string(),
                        mail_from: addr!("from@testserver.com"),
                        rcpt: vec![
                            Rcpt {
                                address: addr!("to+1@client.com"),
                                transfer_method: Transfer::Maildir,
                                email_status: EmailTransferStatus::Waiting,
                            },
                            Rcpt {
                                address: addr!("to+2@client.com"),
                                transfer_method: Transfer::Maildir,
                                email_status: EmailTransferStatus::Waiting,
                            },
                        ],
                    },
                    metadata: Some(MessageMetadata {
                        timestamp: now,
                        message_id: "message_from_deliver_to_deferred".to_string(),
                        skipped: None,
                    }),
                },
            )
            .unwrap();

        Queue::write_to_mails(
            &config.server.queues.dirpath,
            "message_from_deliver_to_deferred",
            &MessageBody::Raw {
                headers: vec!["Date: bar".to_string(), "From: foo".to_string()],
                body: Some("Hello world".to_string()),
            },
        )
        .unwrap();

        let rule_engine = std::sync::Arc::new(std::sync::RwLock::new(
            RuleEngine::from_script(&config, "#{}").unwrap(),
        ));

        let resolvers = std::sync::Arc::new(build_resolvers(&config).unwrap());

        handle_one_in_delivery_queue(
            std::sync::Arc::new(config.clone()),
            resolvers,
            ProcessMessage {
                message_id: "message_from_deliver_to_deferred".to_string(),
            },
            rule_engine,
        )
        .await;

        std::fs::remove_file(queue_path!(
            &config.server.queues.dirpath,
            Queue::Deferred,
            "message_from_deliver_to_deferred"
        ))
        .unwrap();
    }
}<|MERGE_RESOLUTION|>--- conflicted
+++ resolved
@@ -132,11 +132,7 @@
 
     let message_delivery = MessageBody::from_file_path(message_deliver_filepath.clone()).await?;
 
-<<<<<<< HEAD
-    let (mut context, message, result, skipped) = RuleState::just_run_when(
-=======
-    let (mut mail_context, mut mail_message, result) = RuleState::just_run_when(
->>>>>>> 65e3400f
+    let (mut mail_context, mut mail_message, result, skipped) = RuleState::just_run_when(
         &StateSMTP::Delivery,
         config.as_ref(),
         resolvers.clone(),
@@ -145,13 +141,7 @@
         message_delivery,
     )?;
 
-<<<<<<< HEAD
-    let mut message = message.ok_or_else(|| anyhow::anyhow!("message is empty"))?;
-
-    add_trace_information(&config, &mut context, &mut message, &result)?;
-=======
     add_trace_information(&config, &mut mail_context, &mut mail_message, &result)?;
->>>>>>> 65e3400f
 
     let mut write_to_queue = Option::<Queue>::None;
 
@@ -162,7 +152,7 @@
 
             path.push(format!("{}.json", process_message.message_id));
 
-            Queue::write_to_quarantine(&path, &context)
+            Queue::write_to_quarantine(&path, &mail_context)
                 .await
                 .map_err(MailHandlerError::WriteQuarantineFile)?;
 
@@ -174,57 +164,39 @@
             log::warn!(
                 target: log_channels::DELIVERY,
                 "[{}/delivery] skipped due to quarantine.",
-                context.connection.server_address
+                mail_context.connection.server_address
             );
 
             return Ok(());
         }
         Some(Status::Delegated(delegator)) => {
-            context.metadata.as_mut().unwrap().skipped = None;
+            mail_context.metadata.as_mut().unwrap().skipped = None;
 
             // FIXME: find a way to use `write_to_queue` instead to be consistant
             //        with the rest of the function.
             Queue::Working
-                .write_to_queue(&config.server.queues.dirpath, &context)
+                .write_to_queue(&config.server.queues.dirpath, &mail_context)
                 .map_err(|error| MailHandlerError::WriteToQueue(Queue::Working, error))?;
 
             // NOTE: needs to be executed after writing, because the other
             //       thread could pickup the email faster than this function.
-            delegate(delegator, &context, &message).map_err(MailHandlerError::DelegateMessage)?;
+            delegate(delegator, &mail_context, &mail_message)
+                .map_err(MailHandlerError::DelegateMessage)?;
 
             log::warn!(
                 target: log_channels::DELIVERY,
                 "[{}/delivery] skipped due to delegation.",
-                context.connection.server_address
+                mail_context.connection.server_address
             );
         }
-<<<<<<< HEAD
         Some(Status::DelegationResult) => unreachable!(
             "delivery is the last stage, delegation results cannot travel down any further."
         ),
         Some(Status::Deny(code)) => {
-            for rcpt in &mut context.envelop.rcpt {
+            for rcpt in &mut mail_context.envelop.rcpt {
                 rcpt.email_status = EmailTransferStatus::Failed(format!(
                     "rule engine denied the email in delivery: {code:?}."
                 ));
-=======
-        _ => {
-            send_mail(&config, &mut mail_context, &mail_message, &resolvers).await;
-            // .context(format!(
-            //     "failed to send '{}' located in the delivery queue",
-            //     process_message.message_id
-            // ))?;
-
-            if mail_context
-                .envelop
-                .rcpt
-                .iter()
-                .any(|rcpt| matches!(rcpt.email_status, EmailTransferStatus::HeldBack(..)))
-            {
-                Queue::Deferred
-                    .write_to_queue(&config.server.queues.dirpath, &mail_context)
-                    .context("failed to move message from delivery queue to deferred queue")?;
->>>>>>> 65e3400f
             }
 
             write_to_queue = Some(Queue::Dead);
@@ -233,7 +205,7 @@
             log::warn!(
                 target: log_channels::DELIVERY,
                 "[{}/delivery] skipped due to '{}'.",
-                context.connection.server_address,
+                mail_context.connection.server_address,
                 reason.as_ref()
             );
         }
@@ -246,19 +218,19 @@
         Queue::write_to_mails(
             &config.server.queues.dirpath,
             &process_message.message_id,
-            &message,
+            &mail_message,
         )
         .map_err(MailHandlerError::WriteMessageBody)?;
 
         log::debug!(
             target: log_channels::DELIVERY,
             "[{}/delivery] (msg={}) email written in 'mails' queue.",
-            context.connection.server_address,
+            mail_context.connection.server_address,
             process_message.message_id
         );
 
         queue
-            .write_to_queue(&config.server.queues.dirpath, &context)
+            .write_to_queue(&config.server.queues.dirpath, &mail_context)
             .map_err(|error| MailHandlerError::WriteToQueue(queue, error))?;
 
         // we remove the old working queue message only
@@ -270,16 +242,16 @@
             ))?;
         }
     } else {
-        send_mail(&config, &mut context, &message, &resolvers).await;
-
-        let success = if context
+        send_mail(&config, &mut mail_context, &mail_message, &resolvers).await;
+
+        let success = if mail_context
             .envelop
             .rcpt
             .iter()
             .any(|rcpt| matches!(rcpt.email_status, EmailTransferStatus::HeldBack(..)))
         {
             Queue::Deferred
-                .write_to_queue(&config.server.queues.dirpath, &context)
+                .write_to_queue(&config.server.queues.dirpath, &mail_context)
                 .context("failed to move message from delivery queue to deferred queue")?;
 
             false
@@ -287,14 +259,14 @@
             true
         };
 
-        let success = if context
+        let success = if mail_context
             .envelop
             .rcpt
             .iter()
             .any(|rcpt| matches!(rcpt.email_status, EmailTransferStatus::Failed(..)))
         {
             Queue::Dead
-                .write_to_queue(&config.server.queues.dirpath, &context)
+                .write_to_queue(&config.server.queues.dirpath, &mail_context)
                 .context("failed to move message from delivery queue to dead queue")?;
 
             false
@@ -308,7 +280,7 @@
         ))?;
 
         if success {
-            message_deliver_filepath.set_extension(match message {
+            message_deliver_filepath.set_extension(match mail_message {
                 MessageBody::Raw { .. } => "eml",
                 MessageBody::Parsed(_) => "json",
             });
