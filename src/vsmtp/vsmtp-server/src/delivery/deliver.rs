/*
 * vSMTP mail transfer agent
 * Copyright (C) 2022 viridIT SAS
 *
 * This program is free software: you can redistribute it and/or modify it under
 * the terms of the GNU General Public License as published by the Free Software
 * Foundation, either version 3 of the License, or any later version.
 *
 * This program is distributed in the hope that it will be useful, but WITHOUT
 * ANY WARRANTY; without even the implied warranty of MERCHANTABILITY or FITNESS
 * FOR A PARTICULAR PURPOSE.  See the GNU General Public License for more details.
 *
 * You should have received a copy of the GNU General Public License along with
 * this program. If not, see https://www.gnu.org/licenses/.
 *
*/
use crate::{
<<<<<<< HEAD
    delegate,
    delivery::{add_trace_information, send_mail},
=======
    delivery::{add_trace_information, send_mail, SenderOutcome},
>>>>>>> a8257bba
    log_channels,
    receiver::MailHandlerError,
    ProcessMessage,
};
use vsmtp_common::{
    mail_context::{MailContext, MessageBody},
    queue::Queue,
    queue_path,
    re::{
        anyhow::{self, Context},
        log,
    },
    state::StateSMTP,
    status::Status,
    transfer::EmailTransferStatus,
};
use vsmtp_config::{create_app_folder, Config, Resolvers};
use vsmtp_rule_engine::{rule_engine::RuleEngine, rule_state::RuleState};

pub async fn flush_deliver_queue(
    config: std::sync::Arc<Config>,
    resolvers: std::sync::Arc<Resolvers>,
    rule_engine: std::sync::Arc<std::sync::RwLock<RuleEngine>>,
) -> anyhow::Result<()> {
    log::info!(target: log_channels::DELIVERY, "Flushing deliver queue");

    let dir_entries =
        std::fs::read_dir(queue_path!(&config.server.queues.dirpath, Queue::Deliver))?;
    for path in dir_entries {
        let process_message = ProcessMessage {
            message_id: path?.path().file_name().unwrap().to_string_lossy().into(),
            delegated: false,
        };
        handle_one_in_delivery_queue(
            config.clone(),
            resolvers.clone(),
            process_message,
            rule_engine.clone(),
        )
        .await;
    }

    Ok(())
}

/// handle and send one email pulled from the delivery queue.
///
/// # Args
/// * `config` - the server's config.
/// * `resolvers` - a list of dns with their associated domains.
/// * `path` - the path to the message file.
/// * `rule_engine` - an instance of the rule engine.
///
/// # Errors
/// * failed to open the email.
/// * failed to parse the email.
/// * failed to send an email.
/// * rule engine mutex is poisoned.
/// * failed to add trace data to the email.
/// * failed to copy the email to other queues or remove it from the delivery queue.
///
/// # Panics
pub async fn handle_one_in_delivery_queue(
    config: std::sync::Arc<Config>,
    resolvers: std::sync::Arc<Resolvers>,
    process_message: ProcessMessage,
    rule_engine: std::sync::Arc<std::sync::RwLock<RuleEngine>>,
) {
    log::info!(
        target: log_channels::DELIVERY,
        "handling message in delivery queue {}",
        process_message.message_id
    );

    if let Err(e) =
        handle_one_in_delivery_queue_inner(config, resolvers, process_message, rule_engine).await
    {
        log::warn!(
            target: log_channels::DELIVERY,
            "failed to handle one email in delivery queue: {}",
            e
        );
    }
}

#[allow(clippy::too_many_lines)]
async fn handle_one_in_delivery_queue_inner(
    config: std::sync::Arc<Config>,
    resolvers: std::sync::Arc<Resolvers>,
    process_message: ProcessMessage,
    rule_engine: std::sync::Arc<std::sync::RwLock<RuleEngine>>,
) -> anyhow::Result<()> {
<<<<<<< HEAD
    let (context_deliver_filepath, mut message_deliver_filepath) = (
        queue_path!(
            &config.server.queues.dirpath,
            if process_message.delegated {
                Queue::Delegated
            } else {
                Queue::Deliver
            },
            &process_message.message_id
        ),
        std::path::PathBuf::from_iter([
            config.server.queues.dirpath.clone(),
            "mails".into(),
            process_message.message_id.clone().into(),
        ]),
    );

    let context_delivery = MailContext::from_file_path(&context_deliver_filepath)
        .await
        .with_context(|| {
            format!(
                "failed to deserialize email in delivery queue '{}'",
                process_message.message_id
            )
        })?;

    let message_delivery = MessageBody::from_file_path(message_deliver_filepath.clone()).await?;
=======
    log::debug!(
        target: log_channels::DELIVERY,
        "processing email '{}'",
        process_message.message_id
    );

    let (mail_context, mail_message) = Queue::Deliver
        .read(&config.server.queues.dirpath, &process_message.message_id)
        .await?;
>>>>>>> a8257bba

    let (mut mail_context, mut mail_message, result, skipped) = RuleState::just_run_when(
        &StateSMTP::Delivery,
        config.as_ref(),
        resolvers.clone(),
        &rule_engine,
        context_delivery,
        message_delivery,
    )?;

<<<<<<< HEAD
    let mut write_to_queue = Option::<Queue>::None;
=======
    add_trace_information(&config, &mail_context, &mut mail_message, &result)?;
>>>>>>> a8257bba

    match &skipped {
        Some(Status::Quarantine(path)) => {
            let mut path = create_app_folder(&config, Some(path))
                .map_err(MailHandlerError::CreateAppFolder)?;

            path.push(format!("{}.json", process_message.message_id));

            Queue::write_to_quarantine(&path, &mail_context)
                .await
                .map_err(MailHandlerError::WriteQuarantineFile)?;

<<<<<<< HEAD
            std::fs::remove_file(&context_deliver_filepath).context(format!(
                "failed to remove '{}' from the working queue",
                process_message.message_id
            ))?;

            log::warn!(
                target: log_channels::DELIVERY,
                "[{}/delivery] skipped due to quarantine.",
                mail_context.connection.server_address
            );

            return Ok(());
        }
        Some(Status::Delegated(delegator)) => {
            mail_context.metadata.as_mut().unwrap().skipped = Some(Status::DelegationResult);

            // FIXME: find a way to use `write_to_queue` instead to be consistant
            //        with the rest of the function.
            Queue::Delegated
                .write_to_queue(&config.server.queues.dirpath, &mail_context)
                .map_err(|error| MailHandlerError::WriteToQueue(Queue::Working, error))?;

            // NOTE: needs to be executed after writing, because the other
            //       thread could pickup the email faster than this function.
            delegate(delegator, &mail_context, &mail_message)
                .map_err(MailHandlerError::DelegateMessage)?;

            log::warn!(
                target: log_channels::DELIVERY,
                "[{}/delivery] skipped due to delegation.",
                mail_context.connection.server_address
            );
        }
        Some(Status::DelegationResult) => unreachable!(
            "delivery is the last stage, delegation results cannot travel down any further."
        ),
        Some(Status::Deny(code)) => {
            for rcpt in &mut mail_context.envelop.rcpt {
                rcpt.email_status = EmailTransferStatus::Failed(format!(
                    "rule engine denied the email in delivery: {code:?}."
                ));
            }

            write_to_queue = Some(Queue::Dead);
        }
        Some(reason) => {
            log::warn!(
                target: log_channels::DELIVERY,
                "[{}/delivery] skipped due to '{}'.",
                mail_context.connection.server_address,
                reason.as_ref()
            );
        }
        None => {}
    };

    add_trace_information(&config, &mut mail_context, &mut mail_message, &result)?;

    if let Some(queue) = write_to_queue {
        // writing the whole email anyway because it
        // has not being sent.
        Queue::write_to_mails(
            &config.server.queues.dirpath,
            &process_message.message_id,
            &mail_message,
        )
        .map_err(MailHandlerError::WriteMessageBody)?;

        log::debug!(
            target: log_channels::DELIVERY,
            "[{}/delivery] (msg={}) email written in 'mails' queue.",
            mail_context.connection.server_address,
            process_message.message_id
        );

        queue
            .write_to_queue(&config.server.queues.dirpath, &mail_context)
            .map_err(|error| MailHandlerError::WriteToQueue(queue, error))?;

        // we remove the old working queue message only
        // if the message as not been overwritten already.
        if !matches!(queue, Queue::Working) {
            std::fs::remove_file(&context_deliver_filepath).context(format!(
                "failed to remove '{}' from the deliver queue",
                process_message.message_id
            ))?;
        }
    } else {
        send_mail(&config, &mut mail_context, &mail_message, &resolvers).await;

        let success = if mail_context
            .envelop
            .rcpt
            .iter()
            .any(|rcpt| matches!(rcpt.email_status, EmailTransferStatus::HeldBack(..)))
        {
            Queue::Deferred
                .write_to_queue(&config.server.queues.dirpath, &mail_context)
                .context("failed to move message from delivery queue to deferred queue")?;

            false
        } else {
            true
        };

        let success = if mail_context
            .envelop
            .rcpt
            .iter()
            .any(|rcpt| matches!(rcpt.email_status, EmailTransferStatus::Failed(..)))
        {
            Queue::Dead
                .write_to_queue(&config.server.queues.dirpath, &mail_context)
                .context("failed to move message from delivery queue to dead queue")?;

            false
        } else {
            success
        };

        std::fs::remove_file(&context_deliver_filepath).context(format!(
            "failed to remove '{}' from the delivery queue",
            process_message.message_id
        ))?;

        if success {
            message_deliver_filepath.set_extension(match mail_message {
                MessageBody::Raw { .. } => "eml",
                MessageBody::Parsed(_) => "json",
            });

            std::fs::remove_file(&message_deliver_filepath).context(format!(
                "failed to remove {:?} from the mail queue",
                message_deliver_filepath
            ))?;
        }
    }

    Ok(())
=======
            log::warn!(
                target: log_channels::DELIVERY,
                "delivery skipped due to quarantine."
            );

            // after processing the email is removed from the delivery queue.
            Queue::Deliver.remove(&config.server.queues.dirpath, &process_message.message_id)?;

            Ok(())
        }
        Status::Deny(_) => {
            // we update rcpt email status and write to dead queue in case of a deny.
            for rcpt in &mut mail_context.envelop.rcpt {
                rcpt.email_status = EmailTransferStatus::Failed {
                    timestamp: std::time::SystemTime::now(),
                    reason: "rule engine denied the email.".to_string(),
                };
            }
            Queue::Dead.write_to_queue(&config.server.queues.dirpath, &mail_context)?;

            log::warn!(
                target: log_channels::DELIVERY,
                "mail has been denied, moved to `dead` queue."
            );

            // after processing the email is removed from the delivery queue.
            Queue::Deliver.remove(&config.server.queues.dirpath, &process_message.message_id)?;

            Ok(())
        }
        _ => {
            match send_mail(&config, &mut mail_context, &mail_message, &resolvers).await {
                SenderOutcome::MoveToDead => {
                    Queue::Deliver
                        .move_to(&Queue::Dead, &config.server.queues.dirpath, &mail_context)
                        .with_context(|| {
                            format!(
                                "cannot move file from `{}` to `{}`",
                                Queue::Deliver,
                                Queue::Dead
                            )
                        })?;
                }
                SenderOutcome::MoveToDeferred => {
                    Queue::Deliver
                        .move_to(
                            &Queue::Deferred,
                            &config.server.queues.dirpath,
                            &mail_context,
                        )
                        .with_context(|| {
                            format!(
                                "cannot move file from `{}` to `{}`",
                                Queue::Deliver,
                                Queue::Deferred
                            )
                        })?;
                }
                SenderOutcome::RemoveFromDisk => {
                    Queue::Deliver
                        .remove(&config.server.queues.dirpath, &process_message.message_id)?;
                }
            }

            Ok(())
        }
    }
>>>>>>> a8257bba
}

#[cfg(test)]
mod tests {
    use super::*;
    use vsmtp_common::{
        addr,
        envelop::Envelop,
        mail_context::{ConnectionContext, MailContext, MessageBody, MessageMetadata},
        rcpt::Rcpt,
        re::tokio,
        transfer::{EmailTransferStatus, Transfer},
    };
    use vsmtp_config::build_resolvers;
    use vsmtp_rule_engine::rule_engine::RuleEngine;
    use vsmtp_test::config;

    #[tokio::test]
    async fn basic() {
        let mut config = config::local_test();
        config.server.queues.dirpath = "./tmp".into();

        let now = std::time::SystemTime::now();

        Queue::Deliver
            .write_to_queue(
                &config.server.queues.dirpath,
                &MailContext {
                    connection: ConnectionContext {
                        timestamp: now,
                        credentials: None,
                        is_authenticated: false,
                        is_secured: false,
                        server_name: "testserver.com".to_string(),
                        server_address: "127.0.0.1:25".parse().unwrap(),
                    },
                    client_addr: "127.0.0.1:80".parse().unwrap(),
                    envelop: Envelop {
                        helo: "client.com".to_string(),
                        mail_from: addr!("from@testserver.com"),
                        rcpt: vec![
                            Rcpt {
                                address: addr!("to+1@client.com"),
                                transfer_method: Transfer::Maildir,
                                email_status: EmailTransferStatus::Waiting {
                                    timestamp: std::time::SystemTime::now(),
                                },
                            },
                            Rcpt {
                                address: addr!("to+2@client.com"),
                                transfer_method: Transfer::Maildir,
                                email_status: EmailTransferStatus::Waiting {
                                    timestamp: std::time::SystemTime::now(),
                                },
                            },
                        ],
                    },
                    metadata: Some(MessageMetadata {
                        timestamp: now,
                        message_id: "message_from_deliver_to_deferred".to_string(),
                        skipped: None,
                    }),
                },
            )
            .unwrap();

        Queue::write_to_mails(
            &config.server.queues.dirpath,
            "message_from_deliver_to_deferred",
            &MessageBody::Raw {
                headers: vec!["Date: bar".to_string(), "From: foo".to_string()],
                body: Some("Hello world".to_string()),
            },
        )
        .unwrap();

        let rule_engine = std::sync::Arc::new(std::sync::RwLock::new(
            RuleEngine::from_script(&config, "#{}").unwrap(),
        ));

        let resolvers = std::sync::Arc::new(build_resolvers(&config).unwrap());

        handle_one_in_delivery_queue(
            std::sync::Arc::new(config.clone()),
            resolvers,
            ProcessMessage {
                message_id: "message_from_deliver_to_deferred".to_string(),
                delegated: false,
            },
            rule_engine,
        )
        .await;

        std::fs::remove_file(queue_path!(
            &config.server.queues.dirpath,
            Queue::Deferred,
            "message_from_deliver_to_deferred"
        ))
        .unwrap();
    }
}<|MERGE_RESOLUTION|>--- conflicted
+++ resolved
@@ -15,18 +15,13 @@
  *
 */
 use crate::{
-<<<<<<< HEAD
     delegate,
-    delivery::{add_trace_information, send_mail},
-=======
     delivery::{add_trace_information, send_mail, SenderOutcome},
->>>>>>> a8257bba
     log_channels,
     receiver::MailHandlerError,
     ProcessMessage,
 };
 use vsmtp_common::{
-    mail_context::{MailContext, MessageBody},
     queue::Queue,
     queue_path,
     re::{
@@ -113,60 +108,30 @@
     process_message: ProcessMessage,
     rule_engine: std::sync::Arc<std::sync::RwLock<RuleEngine>>,
 ) -> anyhow::Result<()> {
-<<<<<<< HEAD
-    let (context_deliver_filepath, mut message_deliver_filepath) = (
-        queue_path!(
-            &config.server.queues.dirpath,
-            if process_message.delegated {
-                Queue::Delegated
-            } else {
-                Queue::Deliver
-            },
-            &process_message.message_id
-        ),
-        std::path::PathBuf::from_iter([
-            config.server.queues.dirpath.clone(),
-            "mails".into(),
-            process_message.message_id.clone().into(),
-        ]),
-    );
-
-    let context_delivery = MailContext::from_file_path(&context_deliver_filepath)
-        .await
-        .with_context(|| {
-            format!(
-                "failed to deserialize email in delivery queue '{}'",
-                process_message.message_id
-            )
-        })?;
-
-    let message_delivery = MessageBody::from_file_path(message_deliver_filepath.clone()).await?;
-=======
     log::debug!(
         target: log_channels::DELIVERY,
         "processing email '{}'",
         process_message.message_id
     );
 
-    let (mail_context, mail_message) = Queue::Deliver
+    let queue = if process_message.delegated {
+        Queue::Delegated
+    } else {
+        Queue::Deliver
+    };
+
+    let (mail_context, mail_message) = queue
         .read(&config.server.queues.dirpath, &process_message.message_id)
         .await?;
->>>>>>> a8257bba
 
     let (mut mail_context, mut mail_message, result, skipped) = RuleState::just_run_when(
         &StateSMTP::Delivery,
         config.as_ref(),
         resolvers.clone(),
         &rule_engine,
-        context_delivery,
-        message_delivery,
+        mail_context,
+        mail_message,
     )?;
-
-<<<<<<< HEAD
-    let mut write_to_queue = Option::<Queue>::None;
-=======
-    add_trace_information(&config, &mail_context, &mut mail_message, &result)?;
->>>>>>> a8257bba
 
     match &skipped {
         Some(Status::Quarantine(path)) => {
@@ -179,11 +144,15 @@
                 .await
                 .map_err(MailHandlerError::WriteQuarantineFile)?;
 
-<<<<<<< HEAD
-            std::fs::remove_file(&context_deliver_filepath).context(format!(
-                "failed to remove '{}' from the working queue",
-                process_message.message_id
-            ))?;
+            // after processing the email is removed from the delivery queue.
+            queue.remove(&config.server.queues.dirpath, &process_message.message_id)?;
+
+            Queue::write_to_mails(
+                &config.server.queues.dirpath,
+                &process_message.message_id,
+                &mail_message,
+            )
+            .map_err(MailHandlerError::WriteMessageBody)?;
 
             log::warn!(
                 target: log_channels::DELIVERY,
@@ -196,11 +165,18 @@
         Some(Status::Delegated(delegator)) => {
             mail_context.metadata.as_mut().unwrap().skipped = Some(Status::DelegationResult);
 
-            // FIXME: find a way to use `write_to_queue` instead to be consistant
-            //        with the rest of the function.
-            Queue::Delegated
-                .write_to_queue(&config.server.queues.dirpath, &mail_context)
-                .map_err(|error| MailHandlerError::WriteToQueue(Queue::Working, error))?;
+            queue.move_to(
+                &Queue::Delegated,
+                &config.server.queues.dirpath,
+                &mail_context,
+            )?;
+
+            Queue::write_to_mails(
+                &config.server.queues.dirpath,
+                &process_message.message_id,
+                &mail_message,
+            )
+            .map_err(MailHandlerError::WriteMessageBody)?;
 
             // NOTE: needs to be executed after writing, because the other
             //       thread could pickup the email faster than this function.
@@ -212,18 +188,36 @@
                 "[{}/delivery] skipped due to delegation.",
                 mail_context.connection.server_address
             );
+
+            return Ok(());
         }
         Some(Status::DelegationResult) => unreachable!(
             "delivery is the last stage, delegation results cannot travel down any further."
         ),
         Some(Status::Deny(code)) => {
             for rcpt in &mut mail_context.envelop.rcpt {
-                rcpt.email_status = EmailTransferStatus::Failed(format!(
-                    "rule engine denied the email in delivery: {code:?}."
-                ));
+                rcpt.email_status = EmailTransferStatus::Failed {
+                    timestamp: std::time::SystemTime::now(),
+                    reason: format!("rule engine denied the message in delivery: {code:?}."),
+                };
             }
 
-            write_to_queue = Some(Queue::Dead);
+            queue.move_to(&Queue::Dead, &config.server.queues.dirpath, &mail_context)?;
+
+            Queue::write_to_mails(
+                &config.server.queues.dirpath,
+                &process_message.message_id,
+                &mail_message,
+            )
+            .map_err(MailHandlerError::WriteMessageBody)?;
+
+            log::warn!(
+                target: log_channels::DELIVERY,
+                "[{}/delivery] mail has been denied and moved to the `dead` queue.",
+                mail_context.connection.server_address,
+            );
+
+            return Ok(());
         }
         Some(reason) => {
             log::warn!(
@@ -236,158 +230,33 @@
         None => {}
     };
 
-    add_trace_information(&config, &mut mail_context, &mut mail_message, &result)?;
-
-    if let Some(queue) = write_to_queue {
-        // writing the whole email anyway because it
-        // has not being sent.
-        Queue::write_to_mails(
-            &config.server.queues.dirpath,
-            &process_message.message_id,
-            &mail_message,
-        )
-        .map_err(MailHandlerError::WriteMessageBody)?;
-
-        log::debug!(
-            target: log_channels::DELIVERY,
-            "[{}/delivery] (msg={}) email written in 'mails' queue.",
-            mail_context.connection.server_address,
-            process_message.message_id
-        );
-
-        queue
-            .write_to_queue(&config.server.queues.dirpath, &mail_context)
-            .map_err(|error| MailHandlerError::WriteToQueue(queue, error))?;
-
-        // we remove the old working queue message only
-        // if the message as not been overwritten already.
-        if !matches!(queue, Queue::Working) {
-            std::fs::remove_file(&context_deliver_filepath).context(format!(
-                "failed to remove '{}' from the deliver queue",
-                process_message.message_id
-            ))?;
-        }
-    } else {
-        send_mail(&config, &mut mail_context, &mail_message, &resolvers).await;
-
-        let success = if mail_context
-            .envelop
-            .rcpt
-            .iter()
-            .any(|rcpt| matches!(rcpt.email_status, EmailTransferStatus::HeldBack(..)))
-        {
-            Queue::Deferred
-                .write_to_queue(&config.server.queues.dirpath, &mail_context)
-                .context("failed to move message from delivery queue to deferred queue")?;
-
-            false
-        } else {
-            true
-        };
-
-        let success = if mail_context
-            .envelop
-            .rcpt
-            .iter()
-            .any(|rcpt| matches!(rcpt.email_status, EmailTransferStatus::Failed(..)))
-        {
-            Queue::Dead
-                .write_to_queue(&config.server.queues.dirpath, &mail_context)
-                .context("failed to move message from delivery queue to dead queue")?;
-
-            false
-        } else {
-            success
-        };
-
-        std::fs::remove_file(&context_deliver_filepath).context(format!(
-            "failed to remove '{}' from the delivery queue",
-            process_message.message_id
-        ))?;
-
-        if success {
-            message_deliver_filepath.set_extension(match mail_message {
-                MessageBody::Raw { .. } => "eml",
-                MessageBody::Parsed(_) => "json",
-            });
-
-            std::fs::remove_file(&message_deliver_filepath).context(format!(
-                "failed to remove {:?} from the mail queue",
-                message_deliver_filepath
-            ))?;
+    add_trace_information(&config, &mail_context, &mut mail_message, &result)?;
+
+    match send_mail(&config, &mut mail_context, &mail_message, &resolvers).await {
+        SenderOutcome::MoveToDead => {
+            queue
+                .move_to(&Queue::Dead, &config.server.queues.dirpath, &mail_context)
+                .with_context(|| {
+                    format!("cannot move file from `{}` to `{}`", queue, Queue::Dead)
+                })?;
+        }
+        SenderOutcome::MoveToDeferred => {
+            queue
+                .move_to(
+                    &Queue::Deferred,
+                    &config.server.queues.dirpath,
+                    &mail_context,
+                )
+                .with_context(|| {
+                    format!("cannot move file from `{}` to `{}`", queue, Queue::Deferred)
+                })?;
+        }
+        SenderOutcome::RemoveFromDisk => {
+            queue.remove(&config.server.queues.dirpath, &process_message.message_id)?;
         }
     }
 
     Ok(())
-=======
-            log::warn!(
-                target: log_channels::DELIVERY,
-                "delivery skipped due to quarantine."
-            );
-
-            // after processing the email is removed from the delivery queue.
-            Queue::Deliver.remove(&config.server.queues.dirpath, &process_message.message_id)?;
-
-            Ok(())
-        }
-        Status::Deny(_) => {
-            // we update rcpt email status and write to dead queue in case of a deny.
-            for rcpt in &mut mail_context.envelop.rcpt {
-                rcpt.email_status = EmailTransferStatus::Failed {
-                    timestamp: std::time::SystemTime::now(),
-                    reason: "rule engine denied the email.".to_string(),
-                };
-            }
-            Queue::Dead.write_to_queue(&config.server.queues.dirpath, &mail_context)?;
-
-            log::warn!(
-                target: log_channels::DELIVERY,
-                "mail has been denied, moved to `dead` queue."
-            );
-
-            // after processing the email is removed from the delivery queue.
-            Queue::Deliver.remove(&config.server.queues.dirpath, &process_message.message_id)?;
-
-            Ok(())
-        }
-        _ => {
-            match send_mail(&config, &mut mail_context, &mail_message, &resolvers).await {
-                SenderOutcome::MoveToDead => {
-                    Queue::Deliver
-                        .move_to(&Queue::Dead, &config.server.queues.dirpath, &mail_context)
-                        .with_context(|| {
-                            format!(
-                                "cannot move file from `{}` to `{}`",
-                                Queue::Deliver,
-                                Queue::Dead
-                            )
-                        })?;
-                }
-                SenderOutcome::MoveToDeferred => {
-                    Queue::Deliver
-                        .move_to(
-                            &Queue::Deferred,
-                            &config.server.queues.dirpath,
-                            &mail_context,
-                        )
-                        .with_context(|| {
-                            format!(
-                                "cannot move file from `{}` to `{}`",
-                                Queue::Deliver,
-                                Queue::Deferred
-                            )
-                        })?;
-                }
-                SenderOutcome::RemoveFromDisk => {
-                    Queue::Deliver
-                        .remove(&config.server.queues.dirpath, &process_message.message_id)?;
-                }
-            }
-
-            Ok(())
-        }
-    }
->>>>>>> a8257bba
 }
 
 #[cfg(test)]
