/*
 * vSMTP mail transfer agent
 * Copyright (C) 2022 viridIT SAS
 *
 * This program is free software: you can redistribute it and/or modify it under
 * the terms of the GNU General Public License as published by the Free Software
 * Foundation, either version 3 of the License, or any later version.
 *
 * This program is distributed in the hope that it will be useful, but WITHOUT
 * ANY WARRANTY; without even the implied warranty of MERCHANTABILITY or FITNESS
 * FOR A PARTICULAR PURPOSE.  See the GNU General Public License for more details.
 *
 * You should have received a copy of the GNU General Public License along with
 * this program. If not, see https://www.gnu.org/licenses/.
 *
*/
<<<<<<< HEAD
use crate::{delivery::send_mail, log_channels, ProcessMessage};
=======
use crate::{
    delivery::{send_mail, SenderOutcome},
    log_channels, ProcessMessage,
};
>>>>>>> a8257bba
use vsmtp_common::{
    mail_context::{MailContext, MessageBody},
    queue::Queue,
    queue_path,
    re::{
        anyhow::{self, Context},
        log,
    },
};
use vsmtp_config::{Config, Resolvers};

pub async fn flush_deferred_queue(
    config: std::sync::Arc<Config>,
    resolvers: std::sync::Arc<Resolvers>,
) -> anyhow::Result<()> {
    let dir_entries =
        std::fs::read_dir(queue_path!(&config.server.queues.dirpath, Queue::Deferred))?;
    for path in dir_entries {
        let process_message = ProcessMessage {
            message_id: path?.path().file_name().unwrap().to_string_lossy().into(),
            delegated: false,
        };

        if let Err(e) =
            handle_one_in_deferred_queue(config.clone(), resolvers.clone(), process_message).await
        {
            log::warn!(target: log_channels::DEFERRED, "{}", e);
        }
    }

    Ok(())
}

// NOTE: emails stored in the deferred queue are likely to slow down the process.
//       the pickup process of this queue should be slower than pulling from the delivery queue.
//       https://www.postfix.org/QSHAPE_README.html#queues
async fn handle_one_in_deferred_queue(
    config: std::sync::Arc<Config>,
    resolvers: std::sync::Arc<Resolvers>,
    process_message: ProcessMessage,
) -> anyhow::Result<()> {
    log::debug!(
        target: log_channels::DEFERRED,
        "processing email '{}'",
        process_message.message_id
    );

<<<<<<< HEAD
    let mut ctx = MailContext::from_file_path(&context_filepath)
        .await
        .with_context(|| {
            format!(
                "failed to deserialize email in deferred queue '{}'",
                process_message.message_id
            )
        })?;

    let max_retry_deferred = config.server.queues.delivery.deferred_retry_max;
    let message = MessageBody::from_file_path(message_filepath).await?;

    send_mail(&config, &mut ctx, &message, &resolvers).await;

    // updating retry count, set status to Failed if threshold reached.
    for rcpt in &mut ctx.envelop.rcpt {
        match &mut rcpt.email_status {
            EmailTransferStatus::HeldBack(count) if *count >= max_retry_deferred => {
                rcpt.email_status = EmailTransferStatus::Failed(format!(
                    "maximum retry count of '{max_retry_deferred}' reached"
                ));
            }
            EmailTransferStatus::HeldBack(_) => {}
            _ => {
                // in the deferred queue, the email is considered as held back.
                rcpt.email_status = EmailTransferStatus::HeldBack(0);
            }
        };
    }

    if ctx
        .envelop
        .rcpt
        .iter()
        .any(|rcpt| matches!(rcpt.email_status, EmailTransferStatus::HeldBack(..)))
    {
        // if there is still recipients left to send the email to, we just update the recipient list on disk.
        Queue::Deferred.write_to_queue(&config.server.queues.dirpath, &ctx)?;
    } else {
        // otherwise, we remove the file from the deferred queue.
        std::fs::remove_file(&context_filepath)?;
=======
    let (mut mail_context, mail_message) = Queue::Deferred
        .read(&config.server.queues.dirpath, &process_message.message_id)
        .await?;

    match send_mail(&config, &mut mail_context, &mail_message, &resolvers).await {
        SenderOutcome::MoveToDead => {
            Queue::Deferred
                .move_to(&Queue::Dead, &config.server.queues.dirpath, &mail_context)
                .with_context(|| {
                    format!(
                        "cannot move file from `{}` to `{}`",
                        Queue::Deferred,
                        Queue::Dead
                    )
                })?;
        }
        SenderOutcome::MoveToDeferred => {
            Queue::Deferred
                .write_to_queue(&config.server.queues.dirpath, &mail_context)
                .with_context(|| format!("failed to update context in `{}`", Queue::Deferred))?;
        }
        SenderOutcome::RemoveFromDisk => {
            Queue::Deferred.remove(&config.server.queues.dirpath, &process_message.message_id)?;
        }
>>>>>>> a8257bba
    }

    Ok(())
}

#[cfg(test)]
mod tests {
    use super::*;
    use vsmtp_common::{
        addr,
        envelop::Envelop,
        mail_context::{ConnectionContext, MailContext, MessageBody, MessageMetadata},
        rcpt::Rcpt,
        re::tokio,
        transfer::{EmailTransferStatus, Transfer, TransferErrors},
    };
    use vsmtp_config::build_resolvers;
    use vsmtp_test::config;

    #[allow(clippy::too_many_lines)]
    #[tokio::test]
    async fn basic() {
        let mut config = config::local_test();
        config.server.queues.dirpath = "./tmp".into();
        config.app.vsl.filepath = Some("./src/tests/empty_main.vsl".into());

        let now = std::time::SystemTime::now();

        Queue::Deferred
            .write_to_queue(
                &config.server.queues.dirpath,
                &MailContext {
                    connection: ConnectionContext {
                        timestamp: now,
                        credentials: None,
                        is_authenticated: false,
                        is_secured: false,
                        server_name: "testserver.com".to_string(),
                        server_address: "127.0.0.1:25".parse().unwrap(),
                    },
                    client_addr: "127.0.0.1:80".parse().unwrap(),
                    envelop: Envelop {
                        helo: "client.com".to_string(),
                        mail_from: addr!("from@testserver.com"),
                        rcpt: vec![
                            Rcpt {
                                address: addr!("to+1@client.com"),
                                transfer_method: Transfer::Maildir,
                                email_status: EmailTransferStatus::Waiting {
                                    timestamp: std::time::SystemTime::now(),
                                },
                            },
                            Rcpt {
                                address: addr!("to+2@client.com"),
                                transfer_method: Transfer::Maildir,
                                email_status: EmailTransferStatus::Waiting {
                                    timestamp: std::time::SystemTime::now(),
                                },
                            },
                        ],
                    },
                    metadata: Some(MessageMetadata {
                        timestamp: now,
                        message_id: "test_deferred".to_string(),
                        skipped: None,
                    }),
                },
            )
            .unwrap();

        Queue::write_to_mails(
            &config.server.queues.dirpath,
            "test_deferred",
            &MessageBody::Raw {
                headers: vec!["Date: bar".to_string(), "From: foo".to_string()],
                body: Some("Hello world".to_string()),
            },
        )
        .unwrap();

        let resolvers = build_resolvers(&config).unwrap();

        handle_one_in_deferred_queue(
            std::sync::Arc::new(config.clone()),
            std::sync::Arc::new(resolvers),
            ProcessMessage {
                message_id: "test_deferred".to_string(),
                delegated: false,
            },
        )
        .await
        .unwrap();

        pretty_assertions::assert_eq!(
<<<<<<< HEAD
            MailContext::from_file_path(&path).await.unwrap(),
=======
            Queue::Deferred
                .read_mail_context(&config.server.queues.dirpath, "test_deferred")
                .await
                .unwrap(),
>>>>>>> a8257bba
            MailContext {
                connection: ConnectionContext {
                    timestamp: now,
                    credentials: None,
                    is_authenticated: false,
                    is_secured: false,
                    server_name: "testserver.com".to_string(),
                    server_address: "127.0.0.1:25".parse().unwrap(),
                },
                client_addr: "127.0.0.1:80".parse().unwrap(),
                envelop: Envelop {
                    helo: "client.com".to_string(),
                    mail_from: addr!("from@testserver.com"),
                    rcpt: vec![
                        Rcpt {
                            address: addr!("to+1@client.com"),
                            transfer_method: Transfer::Maildir,
                            email_status: EmailTransferStatus::HeldBack {
                                errors: vec![(
                                    std::time::SystemTime::now(),
                                    TransferErrors::NoSuchMailbox {
                                        name: "to+1".to_string()
                                    }
                                )]
                            },
                        },
                        Rcpt {
                            address: addr!("to+2@client.com"),
                            transfer_method: Transfer::Maildir,
                            email_status: EmailTransferStatus::HeldBack {
                                errors: vec![(
                                    std::time::SystemTime::now(),
                                    TransferErrors::NoSuchMailbox {
                                        name: "to+2".to_string()
                                    }
                                )]
                            },
                        },
                    ],
                },
                metadata: Some(MessageMetadata {
                    timestamp: now,
                    message_id: "test_deferred".to_string(),
                    skipped: None,
                }),
            }
        );
        pretty_assertions::assert_eq!(
<<<<<<< HEAD
            MessageBody::from_file_path(msg).await.unwrap(),
=======
            Queue::read_mail_message(&config.server.queues.dirpath, "test_deferred")
                .await
                .unwrap(),
>>>>>>> a8257bba
            MessageBody::Raw {
                headers: vec!["Date: bar".to_string(), "From: foo".to_string(),],
                body: Some("Hello world".to_string()),
            }
        );
    }
}<|MERGE_RESOLUTION|>--- conflicted
+++ resolved
@@ -14,16 +14,11 @@
  * this program. If not, see https://www.gnu.org/licenses/.
  *
 */
-<<<<<<< HEAD
-use crate::{delivery::send_mail, log_channels, ProcessMessage};
-=======
 use crate::{
     delivery::{send_mail, SenderOutcome},
     log_channels, ProcessMessage,
 };
->>>>>>> a8257bba
 use vsmtp_common::{
-    mail_context::{MailContext, MessageBody},
     queue::Queue,
     queue_path,
     re::{
@@ -69,49 +64,6 @@
         process_message.message_id
     );
 
-<<<<<<< HEAD
-    let mut ctx = MailContext::from_file_path(&context_filepath)
-        .await
-        .with_context(|| {
-            format!(
-                "failed to deserialize email in deferred queue '{}'",
-                process_message.message_id
-            )
-        })?;
-
-    let max_retry_deferred = config.server.queues.delivery.deferred_retry_max;
-    let message = MessageBody::from_file_path(message_filepath).await?;
-
-    send_mail(&config, &mut ctx, &message, &resolvers).await;
-
-    // updating retry count, set status to Failed if threshold reached.
-    for rcpt in &mut ctx.envelop.rcpt {
-        match &mut rcpt.email_status {
-            EmailTransferStatus::HeldBack(count) if *count >= max_retry_deferred => {
-                rcpt.email_status = EmailTransferStatus::Failed(format!(
-                    "maximum retry count of '{max_retry_deferred}' reached"
-                ));
-            }
-            EmailTransferStatus::HeldBack(_) => {}
-            _ => {
-                // in the deferred queue, the email is considered as held back.
-                rcpt.email_status = EmailTransferStatus::HeldBack(0);
-            }
-        };
-    }
-
-    if ctx
-        .envelop
-        .rcpt
-        .iter()
-        .any(|rcpt| matches!(rcpt.email_status, EmailTransferStatus::HeldBack(..)))
-    {
-        // if there is still recipients left to send the email to, we just update the recipient list on disk.
-        Queue::Deferred.write_to_queue(&config.server.queues.dirpath, &ctx)?;
-    } else {
-        // otherwise, we remove the file from the deferred queue.
-        std::fs::remove_file(&context_filepath)?;
-=======
     let (mut mail_context, mail_message) = Queue::Deferred
         .read(&config.server.queues.dirpath, &process_message.message_id)
         .await?;
@@ -136,7 +88,6 @@
         SenderOutcome::RemoveFromDisk => {
             Queue::Deferred.remove(&config.server.queues.dirpath, &process_message.message_id)?;
         }
->>>>>>> a8257bba
     }
 
     Ok(())
@@ -231,14 +182,10 @@
         .unwrap();
 
         pretty_assertions::assert_eq!(
-<<<<<<< HEAD
-            MailContext::from_file_path(&path).await.unwrap(),
-=======
             Queue::Deferred
                 .read_mail_context(&config.server.queues.dirpath, "test_deferred")
                 .await
                 .unwrap(),
->>>>>>> a8257bba
             MailContext {
                 connection: ConnectionContext {
                     timestamp: now,
@@ -287,13 +234,9 @@
             }
         );
         pretty_assertions::assert_eq!(
-<<<<<<< HEAD
-            MessageBody::from_file_path(msg).await.unwrap(),
-=======
             Queue::read_mail_message(&config.server.queues.dirpath, "test_deferred")
                 .await
                 .unwrap(),
->>>>>>> a8257bba
             MessageBody::Raw {
                 headers: vec!["Date: bar".to_string(), "From: foo".to_string(),],
                 body: Some("Hello world".to_string()),
