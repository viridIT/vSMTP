/*
 * vSMTP mail transfer agent
 * Copyright (C) 2022 viridIT SAS
 *
 * This program is free software: you can redistribute it and/or modify it under
 * the terms of the GNU General Public License as published by the Free Software
 * Foundation, either version 3 of the License, or any later version.
 *
 * This program is distributed in the hope that it will be useful, but WITHOUT
 * ANY WARRANTY; without even the implied warranty of MERCHANTABILITY or FITNESS
 * FOR A PARTICULAR PURPOSE.  See the GNU General Public License for more details.
 *
 * You should have received a copy of the GNU General Public License along with
 * this program. If not, see https://www.gnu.org/licenses/.
 *
*/
use crate::{
    auth,
    channel_message::ProcessMessage,
    log_channels,
    receiver::{
        handle_connection, MailHandler, {Connection, ConnectionKind},
    },
};
use vsmtp_common::{
    re::{
        anyhow::{self, Context},
        log, tokio, vsmtp_rsasl,
    },
    CodeID,
};
use vsmtp_config::{get_rustls_config, re::rustls, Config, Resolvers};
use vsmtp_rule_engine::{rule_engine::RuleEngine, Service};

/// TCP/IP server
pub struct Server {
    tls_config: Option<std::sync::Arc<rustls::ServerConfig>>,
    rsasl: Option<std::sync::Arc<tokio::sync::Mutex<auth::Backend>>>,
    config: std::sync::Arc<Config>,
    rule_engine: std::sync::Arc<std::sync::RwLock<RuleEngine>>,
    resolvers: std::sync::Arc<Resolvers>,
    working_sender: tokio::sync::mpsc::Sender<ProcessMessage>,
    delivery_sender: tokio::sync::mpsc::Sender<ProcessMessage>,
}

/// Create a TCPListener ready to be listened to
///
/// # Errors
///
/// * failed to bind to the socket address
/// * failed to set the listener to non blocking
pub fn socket_bind_anyhow<A: std::net::ToSocketAddrs + std::fmt::Debug>(
    addr: A,
) -> anyhow::Result<std::net::TcpListener> {
    let socket = std::net::TcpListener::bind(&addr)
        .with_context(|| format!("Failed to bind socket on addr: '{:?}'", addr))?;

    socket
        .set_nonblocking(true)
        .with_context(|| format!("Failed to set non-blocking socket on addr: '{:?}'", addr))?;

    Ok(socket)
}

type ListenerStreamItem = std::io::Result<(tokio::net::TcpStream, std::net::SocketAddr)>;

fn listener_to_stream(
    listener: &tokio::net::TcpListener,
) -> impl tokio_stream::Stream<Item = ListenerStreamItem> + '_ {
    async_stream::try_stream! {
        loop {
            let client = listener.accept().await?;
            yield client;
        }
    }
}

impl Server {
    /// Create a server with the configuration provided, and the sockets already bound
    ///
    /// # Errors
    ///
    /// * `spool_dir` does not exist and failed to be created
    /// * cannot convert sockets to [tokio::net::TcpListener]
    /// * cannot initialize [rustls] config
    pub fn new(
        config: std::sync::Arc<Config>,
        rule_engine: std::sync::Arc<std::sync::RwLock<RuleEngine>>,
        resolvers: std::sync::Arc<Resolvers>,
        working_sender: tokio::sync::mpsc::Sender<ProcessMessage>,
        delivery_sender: tokio::sync::mpsc::Sender<ProcessMessage>,
    ) -> anyhow::Result<Self> {
        if !config.server.queues.dirpath.exists() {
            std::fs::DirBuilder::new()
                .recursive(true)
                .create(&config.server.queues.dirpath)?;
        }

        Ok(Self {
            tls_config: if let Some(smtps) = &config.server.tls {
                Some(std::sync::Arc::new(get_rustls_config(
                    smtps,
                    &config.server.r#virtual,
                )?))
            } else {
                None
            },
            rsasl: if config.server.smtp.auth.is_some() {
                Some(std::sync::Arc::new(tokio::sync::Mutex::new({
                    let mut rsasl =
                        vsmtp_rsasl::SASL::new().map_err(|e| anyhow::anyhow!("{}", e))?;
                    rsasl.install_callback::<auth::Callback>();
                    rsasl.store(Box::new(config.clone()));
                    rsasl
                })))
            } else {
                None
            },
            config,
            rule_engine,
            resolvers,
            working_sender,
            delivery_sender,
        })
    }

    #[allow(clippy::too_many_lines)]
    /// Main loop of vSMTP's server
    ///
    /// # Errors
    ///
    /// * failed to initialize the [RuleEngine]
    pub async fn listen_and_serve(
        self,
        sockets: (
            Vec<std::net::TcpListener>,
            Vec<std::net::TcpListener>,
            Vec<std::net::TcpListener>,
        ),
        smtp_services: Vec<std::sync::Arc<Service>>,
    ) -> anyhow::Result<()> {
        let smtp_services = std::sync::Arc::new(smtp_services);
        let client_counter = std::sync::Arc::new(std::sync::atomic::AtomicI64::new(0));

        let (listener, listener_submission, listener_tunneled) = (
            sockets
                .0
                .into_iter()
                .map(tokio::net::TcpListener::from_std)
                .collect::<std::io::Result<Vec<tokio::net::TcpListener>>>()?,
            sockets
                .1
                .into_iter()
                .map(tokio::net::TcpListener::from_std)
                .collect::<std::io::Result<Vec<tokio::net::TcpListener>>>()?,
            sockets
                .2
                .into_iter()
                .map(tokio::net::TcpListener::from_std)
                .collect::<std::io::Result<Vec<tokio::net::TcpListener>>>()?,
        );

<<<<<<< HEAD
        {
            let addr = [&listener, &listener_submission, &listener_tunneled]
                .iter()
                .flat_map(|array| array.iter().map(tokio::net::TcpListener::local_addr))
                .collect::<Vec<_>>();
=======
        if self.config.server.tls.is_none() && !listener_tunneled.is_empty() {
            log::warn!(
                target: log_channels::SERVER,
                "No TLS configuration provided, listening on submissions protocol (port 465) will cause issue"
            );
        }

        let addr = [&listener, &listener_submission, &listener_tunneled]
            .iter()
            .flat_map(|array| array.iter().map(tokio::net::TcpListener::local_addr))
            .collect::<Vec<_>>();
>>>>>>> 10282ce4

            log::info!(
                target: log_channels::SERVER,
                "Listening for clients on: {addr:?}",
            );
        }

        let mut map = tokio_stream::StreamMap::new();
        for (kind, sockets) in [
            (ConnectionKind::Relay, &listener),
            (ConnectionKind::Submission, &listener_submission),
            (ConnectionKind::Tunneled, &listener_tunneled),
        ] {
            for listener in sockets {
                let accept = listener_to_stream(listener);
                let transform = tokio_stream::StreamExt::map(accept, move |client| (kind, client));

<<<<<<< HEAD
                map.insert(listener.local_addr().unwrap(), Box::pin(transform));
=======
                map.insert(
                    i.local_addr().expect("retrieve local address"),
                    Box::pin(transform),
                );
>>>>>>> 10282ce4
            }
        }

        while let Some((server_addr, (kind, client))) =
            tokio_stream::StreamExt::next(&mut map).await
        {
            let (mut stream, client_addr) = client?;

            log::warn!(
                target: log_channels::SERVER,
                "Socket {server_addr} ({kind}) accepted {client_addr}",
            );

            if self.config.server.client_count_max != -1
                && client_counter.load(std::sync::atomic::Ordering::SeqCst)
                    >= self.config.server.client_count_max
            {
                if let Err(e) = tokio::io::AsyncWriteExt::write_all(
                    &mut stream,
                    self.config
                        .server
                        .smtp
                        .codes
                        .get(&CodeID::ConnectionMaxReached)
                        .expect("ill-formed configuration")
                        .fold()
                        .as_bytes(),
                )
                .await
                {
                    log::warn!(target: log_channels::SERVER, "{}", e);
                }

                if let Err(e) = tokio::io::AsyncWriteExt::shutdown(&mut stream).await {
                    log::warn!(target: log_channels::SERVER, "{}", e);
                }
                continue;
            }

            client_counter.fetch_add(1, std::sync::atomic::Ordering::SeqCst);

            let session = Self::run_session(
                stream,
                client_addr,
                kind,
                smtp_services
                    .iter()
                    .find(|service| match &***service {
                        Service::Smtp { receiver, .. } => *receiver == server_addr,
                        _ => unreachable!(),
                    })
                    .cloned(),
                self.config.clone(),
                self.tls_config.clone(),
                self.rsasl.clone(),
                self.rule_engine.clone(),
                self.resolvers.clone(),
                self.working_sender.clone(),
                self.delivery_sender.clone(),
            );
            let client_counter_copy = client_counter.clone();
            tokio::spawn(async move {
                if let Err(e) = session.await {
                    log::warn!(target: log_channels::SERVER, "{}", e);
                }

                client_counter_copy.fetch_sub(1, std::sync::atomic::Ordering::SeqCst);
            });
        }
        Ok(())
    }

    ///
    /// # Errors
    #[allow(clippy::too_many_arguments)]
    pub async fn run_session(
        stream: tokio::net::TcpStream,
        client_addr: std::net::SocketAddr,
        kind: ConnectionKind,
        smtp_service: Option<std::sync::Arc<Service>>,
        config: std::sync::Arc<Config>,
        tls_config: Option<std::sync::Arc<rustls::ServerConfig>>,
        rsasl: Option<std::sync::Arc<tokio::sync::Mutex<auth::Backend>>>,
        rule_engine: std::sync::Arc<std::sync::RwLock<RuleEngine>>,
        resolvers: std::sync::Arc<Resolvers>,
        working_sender: tokio::sync::mpsc::Sender<ProcessMessage>,
        delivery_sender: tokio::sync::mpsc::Sender<ProcessMessage>,
    ) -> anyhow::Result<()> {
        log::warn!(
            target: log_channels::SERVER,
            "Handling client: {client_addr}"
        );

        let begin = std::time::SystemTime::now();
        let connection_result = handle_connection(
            &mut Connection::new(
                kind,
                client_addr,
                stream.local_addr()?,
                config.clone(),
                stream,
            ),
            tls_config,
            rsasl,
            rule_engine,
            resolvers,
            &mut MailHandler {
                working_sender,
                delivery_sender,
            },
            smtp_service,
        )
        .await;
        let elapsed = begin.elapsed().expect("do not go back to the future");

        match &connection_result {
            Ok(_) => {
                log::info!(
                    target: log_channels::SERVER,
                    "{{ elapsed: {elapsed:?} }} Connection {client_addr} closed cleanly"
                );
            }
            Err(error) => {
                log::warn!(
                    target: log_channels::SERVER,
                    "{{ elapsed: {elapsed:?} }} Connection {client_addr} closed with an error {error}"
                );
            }
        }
        connection_result
    }
}

#[cfg(test)]
mod tests {

    use super::*;
    use crate::{socket_bind_anyhow, ProcessMessage, Server};
    use vsmtp_rule_engine::rule_engine::RuleEngine;
    use vsmtp_test::config;

    macro_rules! listen_with {
        ($addr:expr, $addr_submission:expr, $addr_submissions:expr, $timeout:expr, $client_count_max:expr) => {{
            let config = std::sync::Arc::new({
                let mut config = config::local_test();
                config.server.interfaces.addr = $addr;
                config.server.interfaces.addr_submission = $addr_submission;
                config.server.interfaces.addr_submissions = $addr_submissions;
                config.server.client_count_max = $client_count_max;
                config
            });

            let delivery = tokio::sync::mpsc::channel::<ProcessMessage>(
                config.server.queues.delivery.channel_size,
            );

            let working = tokio::sync::mpsc::channel::<ProcessMessage>(
                config.server.queues.working.channel_size,
            );

            let s = Server::new(
                config.clone(),
                std::sync::Arc::new(std::sync::RwLock::new(
                    RuleEngine::new(&config, &None).unwrap(),
                )),
                std::sync::Arc::new(std::collections::HashMap::new()),
                working.0,
                delivery.0,
            )
            .unwrap();

            tokio::time::timeout(
                std::time::Duration::from_millis($timeout),
                s.listen_and_serve(
                    (
                        config
                            .server
                            .interfaces
                            .addr
                            .iter()
                            .cloned()
                            .map(socket_bind_anyhow)
                            .collect::<anyhow::Result<Vec<std::net::TcpListener>>>()
                            .unwrap(),
                        config
                            .server
                            .interfaces
                            .addr_submission
                            .iter()
                            .cloned()
                            .map(socket_bind_anyhow)
                            .collect::<anyhow::Result<Vec<std::net::TcpListener>>>()
                            .unwrap(),
                        config
                            .server
                            .interfaces
                            .addr_submissions
                            .iter()
                            .cloned()
                            .map(socket_bind_anyhow)
                            .collect::<anyhow::Result<Vec<std::net::TcpListener>>>()
                            .unwrap(),
                    ),
                    vec![],
                ),
            )
            .await
            .unwrap_err();
        }};
    }

    #[tokio::test]
    async fn basic() {
        listen_with![
            vec!["0.0.0.0:10026".parse().unwrap()],
            vec!["0.0.0.0:10588".parse().unwrap()],
            vec!["0.0.0.0:10466".parse().unwrap()],
            10,
            1
        ];
    }

    #[tokio::test(flavor = "multi_thread", worker_threads = 8)]
    async fn one_client_max_ok() {
        let server = tokio::spawn(async move {
            listen_with![
                vec!["127.0.0.1:10016".parse().unwrap()],
                vec!["127.0.0.1:10578".parse().unwrap()],
                vec!["127.0.0.1:10456".parse().unwrap()],
                500,
                1
            ];
        });

        let client = tokio::spawn(async move {
            tokio::time::sleep(std::time::Duration::from_millis(100)).await;
            let mail = lettre::Message::builder()
                .from("NoBody <nobody@domain.tld>".parse().unwrap())
                .reply_to("Yuin <yuin@domain.tld>".parse().unwrap())
                .to("Hei <hei@domain.tld>".parse().unwrap())
                .subject("Happy new year")
                .body(String::from("Be happy!"))
                .unwrap();

            let sender = lettre::AsyncSmtpTransport::<lettre::Tokio1Executor>::builder_dangerous(
                "127.0.0.1",
            )
            .port(10016)
            .build();

            lettre::AsyncTransport::send(&sender, mail).await
        });

        let (client, server) = tokio::join!(client, server);
        server.unwrap();
        // client transaction is ok, but has been denied (because there is no rules)
        assert_eq!(
            format!("{}", client.unwrap().unwrap_err()),
            "permanent error (554): permanent problems with the remote server"
        );
    }

    // FIXME: randomly fail the CI
    /*
    #[tokio::test(flavor = "multi_thread", worker_threads = 8)]
    async fn one_client_max_err() {
        let server = tokio::spawn(async move {
            listen_with![
                vec!["127.0.0.1:10006".parse().unwrap()],
                vec!["127.0.0.1:10568".parse().unwrap()],
                vec!["127.0.0.1:10446".parse().unwrap()],
                1000,
                1
            ];
        });

        let now = tokio::time::Instant::now();
        let until = now
            .checked_add(std::time::Duration::from_millis(100))
            .unwrap();

        let client = tokio::spawn(async move {
            tokio::time::sleep_until(until).await;
            let mail = lettre::Message::builder()
                .from("NoBody <nobody@domain.tld>".parse().unwrap())
                .reply_to("Yuin <yuin@domain.tld>".parse().unwrap())
                .to("Hei <hei@domain.tld>".parse().unwrap())
                .subject("Happy new year")
                .body(String::from("Be happy!"))
                .unwrap();

            let sender = lettre::AsyncSmtpTransport::<lettre::Tokio1Executor>::builder_dangerous(
                "127.0.0.1",
            )
            .port(10006)
            .build();

            lettre::AsyncTransport::send(&sender, mail).await
        });

        let client2 = tokio::spawn(async move {
            tokio::time::sleep_until(until).await;
            let mail = lettre::Message::builder()
                .from("NoBody <nobody2@domain.tld>".parse().unwrap())
                .reply_to("Yuin <yuin@domain.tld>".parse().unwrap())
                .to("Hei <hei@domain.tld>".parse().unwrap())
                .subject("Happy new year")
                .body(String::from("Be happy!"))
                .unwrap();

            let sender = lettre::AsyncSmtpTransport::<lettre::Tokio1Executor>::builder_dangerous(
                "127.0.0.1",
            )
            .port(10006)
            .build();

            lettre::AsyncTransport::send(&sender, mail).await
        });

        let (server, client, client2) = tokio::join!(server, client, client2);
        server.unwrap();

        let client1 = format!("{}", client.unwrap().unwrap_err());
        let client2 = format!("{}", client2.unwrap().unwrap_err());

        // one of the client has been denied on connection, but we cant know which one
        let ok1_failed2 = client1
            == "permanent error (554): permanent problems with the remote server"
            && client2 == "permanent error (554): Cannot process connection, closing";
        let ok2_failed1 = client2
            == "permanent error (554): permanent problems with the remote server"
            && client1 == "permanent error (554): Cannot process connection, closing";

        assert!(ok1_failed2 || ok2_failed1);
    }
    */
}<|MERGE_RESOLUTION|>--- conflicted
+++ resolved
@@ -160,13 +160,6 @@
                 .collect::<std::io::Result<Vec<tokio::net::TcpListener>>>()?,
         );
 
-<<<<<<< HEAD
-        {
-            let addr = [&listener, &listener_submission, &listener_tunneled]
-                .iter()
-                .flat_map(|array| array.iter().map(tokio::net::TcpListener::local_addr))
-                .collect::<Vec<_>>();
-=======
         if self.config.server.tls.is_none() && !listener_tunneled.is_empty() {
             log::warn!(
                 target: log_channels::SERVER,
@@ -178,13 +171,11 @@
             .iter()
             .flat_map(|array| array.iter().map(tokio::net::TcpListener::local_addr))
             .collect::<Vec<_>>();
->>>>>>> 10282ce4
-
-            log::info!(
-                target: log_channels::SERVER,
-                "Listening for clients on: {addr:?}",
-            );
-        }
+
+        log::info!(
+            target: log_channels::SERVER,
+            "Listening for clients on: {addr:?}",
+        );
 
         let mut map = tokio_stream::StreamMap::new();
         for (kind, sockets) in [
@@ -196,14 +187,10 @@
                 let accept = listener_to_stream(listener);
                 let transform = tokio_stream::StreamExt::map(accept, move |client| (kind, client));
 
-<<<<<<< HEAD
-                map.insert(listener.local_addr().unwrap(), Box::pin(transform));
-=======
                 map.insert(
-                    i.local_addr().expect("retrieve local address"),
+                    listener.local_addr().expect("retrieve local address"),
                     Box::pin(transform),
                 );
->>>>>>> 10282ce4
             }
         }
 
