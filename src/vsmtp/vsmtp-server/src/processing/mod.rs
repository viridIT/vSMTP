/*
 * vSMTP mail transfer agent
 * Copyright (C) 2022 viridIT SAS
 *
 &* This program is free software: you can redistribute it and/or modify it under
 * the terms of the GNU General Public License as published by the Free Software
 * Foundation, either version 3 of the License, or any later version.
 *
 * This program is distributed in the hope that it will be useful, but WITHOUT
 * ANY WARRANTY; without even the implied warranty of MERCHANTABILITY or FITNESS
 * FOR A PARTICULAR PURPOSE.  See the GNU General Public License for more details.
 *
 * You should have received a copy of the GNU General Public License along with
 * this program. If not, see https://www.gnu.org/licenses/.
 *
*/
<<<<<<< HEAD
use crate::{delegate, log_channels, receiver::MailHandlerError, Process, ProcessMessage};
=======
use crate::{log_channels, receiver::MailHandlerError, ProcessMessage};
>>>>>>> a8257bba
use anyhow::Context;
use vsmtp_common::{
    mail_context::{MailContext, MessageBody},
    queue::Queue,
    queue_path,
    re::{anyhow, log, tokio},
    state::StateSMTP,
    status::Status,
    transfer::EmailTransferStatus,
};
use vsmtp_config::{create_app_folder, Config, Resolvers};
use vsmtp_rule_engine::{rule_engine::RuleEngine, rule_state::RuleState};

pub async fn start(
    config: std::sync::Arc<Config>,
    rule_engine: std::sync::Arc<std::sync::RwLock<RuleEngine>>,
    resolvers: std::sync::Arc<Resolvers>,
    mut working_receiver: tokio::sync::mpsc::Receiver<ProcessMessage>,
    delivery_sender: tokio::sync::mpsc::Sender<ProcessMessage>,
) {
    loop {
        if let Some(pm) = working_receiver.recv().await {
            tokio::spawn(handle_one_in_working_queue(
                config.clone(),
                rule_engine.clone(),
                resolvers.clone(),
                pm,
                delivery_sender.clone(),
            ));
        }
    }
}

#[allow(clippy::too_many_lines)]
async fn handle_one_in_working_queue(
    config: std::sync::Arc<Config>,
    rule_engine: std::sync::Arc<std::sync::RwLock<RuleEngine>>,
    resolvers: std::sync::Arc<Resolvers>,
    process_message: ProcessMessage,
    delivery_sender: tokio::sync::mpsc::Sender<ProcessMessage>,
) {
    log::info!(
        target: log_channels::POSTQ,
        "handling message in working queue {}",
        process_message.message_id
    );

    if let Err(e) = handle_one_in_working_queue_inner(
        config,
        rule_engine,
        resolvers,
        process_message,
        delivery_sender,
    )
    .await
    {
        log::warn!(
            target: log_channels::POSTQ,
            "failed to handle one email in working queue: {}",
            e
        );
    }
}

#[allow(clippy::too_many_lines)]
async fn handle_one_in_working_queue_inner(
    config: std::sync::Arc<Config>,
    rule_engine: std::sync::Arc<std::sync::RwLock<RuleEngine>>,
    resolvers: std::sync::Arc<Resolvers>,
    process_message: ProcessMessage,
    delivery_sender: tokio::sync::mpsc::Sender<ProcessMessage>,
) -> anyhow::Result<()> {
    log::debug!(
        target: log_channels::POSTQ,
        "received a new message: {}",
        process_message.message_id,
    );

    let (context_working_filepath, message_working_filepath) = (
        queue_path!(
            &config.server.queues.dirpath,
            if process_message.delegated {
                Queue::Delegated
            } else {
                Queue::Working
            },
            &process_message.message_id
        ),
        std::path::PathBuf::from_iter([
            config.server.queues.dirpath.clone(),
            "mails".into(),
            process_message.message_id.clone().into(),
        ]),
    );

    log::debug!(
        target: log_channels::POSTQ,
        "(msg={}) opening file: ctx=`{}` msg=`{}`",
        process_message.message_id,
        context_working_filepath.display(),
        message_working_filepath.display(),
    );

<<<<<<< HEAD
    let (context_working, message_working) = tokio::join!(
        MailContext::from_file_path(&context_working_filepath),
        MessageBody::from_file_path(message_working_filepath)
    );

    let (context_working, message_working) = (
        context_working.with_context(|| {
            format!(
                "failed to deserialize email in working queue '{}'",
                context_working_filepath.display()
            )
        })?,
        message_working.context("error while reading message")?,
    );
=======
    let (mail_context, mail_message) = Queue::Working
        .read(&config.server.queues.dirpath, &process_message.message_id)
        .await?;
>>>>>>> a8257bba

    let (mut context, message, _, skipped) = RuleState::just_run_when(
        &StateSMTP::PostQ,
        config.as_ref(),
        resolvers,
        &rule_engine,
        context_working,
        message_working,
    )?;

    let mut write_to_queue = Option::<Queue>::None;
    let mut send_to_delivery = false;
    let mut write_email = true;
    let mut delegated = false;

    match &skipped {
        Some(Status::Quarantine(path)) => {
            let mut path = create_app_folder(&config, Some(path))
                .map_err(MailHandlerError::CreateAppFolder)?;

            path.push(format!("{}.json", process_message.message_id));

            Queue::write_to_quarantine(&path, &context)
                .await
                .map_err(MailHandlerError::WriteQuarantineFile)?;

            std::fs::remove_file(&context_working_filepath).context(format!(
                "failed to remove '{}' from the working queue",
                process_message.message_id
            ))?;

            log::warn!(
                target: log_channels::POSTQ,
                "[{}/postq] skipped due to quarantine.",
                context.connection.server_address
            );
        }
        Some(Status::Delegated(delegator)) => {
            context.metadata.as_mut().unwrap().skipped = Some(Status::DelegationResult);

            // FIXME: find a way to use `write_to_queue` instead to be consistant
            //        with the rest of the function.
            Queue::Delegated
                .write_to_queue(&config.server.queues.dirpath, &context)
                .map_err(|error| MailHandlerError::WriteToQueue(Queue::Working, error))?;

            Queue::write_to_mails(
                &config.server.queues.dirpath,
                &process_message.message_id,
                &message,
            )
            .map_err(MailHandlerError::WriteMessageBody)?;

            // NOTE: needs to be executed after writing, because the other
            //       thread could pickup the email faster than this function.
            delegate(delegator, &context, &message).map_err(MailHandlerError::DelegateMessage)?;

            write_email = false;
            delegated = true;

            log::warn!(
                target: log_channels::POSTQ,
                "[{}/postq] skipped due to delegation.",
                context.connection.server_address
            );
        }
        Some(Status::DelegationResult) => {
            send_to_delivery = true;
            delegated = true;
        }
        Some(Status::Deny(code)) => {
            for rcpt in &mut context.envelop.rcpt {
                rcpt.email_status = EmailTransferStatus::Failed(format!(
                    "rule engine denied the email in delivery: {code:?}."
                ));
            }

            write_to_queue = Some(Queue::Dead);
        }
        Some(reason) => {
            log::warn!(
                target: log_channels::POSTQ,
                "[{}/postq] skipped due to '{}'.",
                context.connection.server_address,
                reason.as_ref()
            );
            write_to_queue = Some(Queue::Deliver);
            send_to_delivery = true;
        }
        None => {
            write_to_queue = Some(Queue::Deliver);
            send_to_delivery = true;
        }
    };

    // FIXME: sending the email down a ProcessMessage instead
    //        of writing on disk would be great here.
    if write_email {
        Queue::write_to_mails(
            &config.server.queues.dirpath,
            &process_message.message_id,
            &message,
        )
        .map_err(MailHandlerError::WriteMessageBody)?;

        log::debug!(
            target: log_channels::TRANSACTION,
            "[{}/postq] (msg={}) email written in 'mails' queue.",
            context.connection.server_address,
            process_message.message_id
        );
    }

    if let Some(queue) = write_to_queue {
        queue
            .write_to_queue(&config.server.queues.dirpath, &context)
            .map_err(|error| MailHandlerError::WriteToQueue(queue, error))?;

        // we remove the old working queue message only
        // if the message as not been overwritten already.
        if !matches!(queue, Queue::Working) {
            std::fs::remove_file(&context_working_filepath).context(format!(
                "failed to remove '{}' from the working queue",
                process_message.message_id
            ))?;
        }
    }

    if send_to_delivery {
        delivery_sender
            .send(ProcessMessage {
                message_id: process_message.message_id.clone(),
                delegated,
            })
            .await
            .map_err(|error| MailHandlerError::SendToNextProcess(Process::Delivery, error))?;
    }

    Ok(())
}

#[cfg(test)]
mod tests {
    use super::*;
    use crate::ProcessMessage;
    use vsmtp_common::{
        addr,
        envelop::Envelop,
        mail_context::{ConnectionContext, MailContext, MessageBody, MessageMetadata},
        rcpt::Rcpt,
        re::anyhow::Context,
        transfer::{EmailTransferStatus, Transfer},
    };
    use vsmtp_rule_engine::rule_engine::RuleEngine;
    use vsmtp_test::config;

    #[tokio::test]
    async fn cannot_deserialize() {
        let config = config::local_test();

        let (delivery_sender, _delivery_receiver) =
            tokio::sync::mpsc::channel::<ProcessMessage>(10);

        let config = std::sync::Arc::new(config);

        let resolvers = std::sync::Arc::new(
            vsmtp_config::build_resolvers(&config).expect("could not initialize dns"),
        );

        assert!(handle_one_in_working_queue_inner(
            config.clone(),
            std::sync::Arc::new(std::sync::RwLock::new(
                RuleEngine::from_script(&config, "#{}")
                    .context("failed to initialize the engine")
                    .unwrap(),
            )),
            resolvers,
            ProcessMessage {
                message_id: "not_such_message_named_like_this".to_string(),
                delegated: false,
            },
            delivery_sender,
        )
        .await
        .is_err());
    }

    #[tokio::test]
    async fn basic() {
        let mut config = config::local_test();
        config.server.queues.dirpath = "./tmp".into();

        Queue::Working
            .write_to_queue(
                &config.server.queues.dirpath,
                &MailContext {
                    connection: ConnectionContext {
                        timestamp: std::time::SystemTime::now(),
                        credentials: None,
                        is_authenticated: false,
                        is_secured: false,
                        server_name: "testserver.com".to_string(),
                        server_address: "127.0.0.1:25".parse().unwrap(),
                    },
                    client_addr: "127.0.0.1:80".parse().unwrap(),
                    envelop: Envelop {
                        helo: "client.com".to_string(),
                        mail_from: addr!("from@client.com"),
                        rcpt: vec![
                            Rcpt {
                                address: addr!("to+1@client.com"),
                                transfer_method: Transfer::Deliver,
                                email_status: EmailTransferStatus::Waiting {
                                    timestamp: std::time::SystemTime::now(),
                                },
                            },
                            Rcpt {
                                address: addr!("to+2@client.com"),
                                transfer_method: Transfer::Maildir,
                                email_status: EmailTransferStatus::Waiting {
                                    timestamp: std::time::SystemTime::now(),
                                },
                            },
                        ],
                    },
                    metadata: Some(MessageMetadata {
                        timestamp: std::time::SystemTime::now(),
                        message_id: "test".to_string(),
                        skipped: None,
                    }),
                },
            )
            .unwrap();

        Queue::write_to_mails(
            &config.server.queues.dirpath,
            "test",
            &MessageBody::Raw {
                headers: vec!["Date: bar".to_string(), "From: foo".to_string()],
                body: Some("Hello world".to_string()),
            },
        )
        .unwrap();

        let (delivery_sender, mut delivery_receiver) =
            tokio::sync::mpsc::channel::<ProcessMessage>(10);

        let config = std::sync::Arc::new(config);

        let resolvers = std::sync::Arc::new(
            vsmtp_config::build_resolvers(&config).expect("could not initialize dns"),
        );

        handle_one_in_working_queue_inner(
            config.clone(),
            std::sync::Arc::new(std::sync::RwLock::new(
                RuleEngine::from_script(&config, "#{}")
                    .context("failed to initialize the engine")
                    .unwrap(),
            )),
            resolvers,
            ProcessMessage {
                message_id: "test".to_string(),
                delegated: false,
            },
            delivery_sender,
        )
        .await
        .unwrap();

        assert_eq!(delivery_receiver.recv().await.unwrap().message_id, "test");
        assert!(!std::path::PathBuf::from("./tmp/working/test").exists());
        assert!(std::path::PathBuf::from("./tmp/deliver/test").exists());
    }

    #[tokio::test]
    async fn denied() {
        let mut config = config::local_test();
        config.server.queues.dirpath = "./tmp".into();

        Queue::Working
            .write_to_queue(
                &config.server.queues.dirpath,
                &MailContext {
                    connection: ConnectionContext {
                        timestamp: std::time::SystemTime::now(),
                        credentials: None,
                        is_authenticated: false,
                        is_secured: false,
                        server_name: "testserver.com".to_string(),
                        server_address: "127.0.0.1:25".parse().unwrap(),
                    },
                    client_addr: "127.0.0.1:80".parse().unwrap(),
                    envelop: Envelop {
                        helo: "client.com".to_string(),
                        mail_from: addr!("from@client.com"),
                        rcpt: vec![
                            Rcpt {
                                address: addr!("to+1@client.com"),
                                transfer_method: Transfer::Deliver,
                                email_status: EmailTransferStatus::Waiting {
                                    timestamp: std::time::SystemTime::now(),
                                },
                            },
                            Rcpt {
                                address: addr!("to+2@client.com"),
                                transfer_method: Transfer::Maildir,
                                email_status: EmailTransferStatus::Waiting {
                                    timestamp: std::time::SystemTime::now(),
                                },
                            },
                        ],
                    },
                    metadata: Some(MessageMetadata {
                        timestamp: std::time::SystemTime::now(),
                        message_id: "test_denied".to_string(),
                        skipped: None,
                    }),
                },
            )
            .unwrap();

        Queue::write_to_mails(
            &config.server.queues.dirpath,
            "test_denied",
            &MessageBody::Raw {
                headers: vec!["Date: bar".to_string(), "From: foo".to_string()],
                body: Some("Hello world".to_string()),
            },
        )
        .unwrap();

        let (delivery_sender, _delivery_receiver) =
            tokio::sync::mpsc::channel::<ProcessMessage>(10);

        let config = std::sync::Arc::new(config);

        let resolvers = std::sync::Arc::new(
            vsmtp_config::build_resolvers(&config).expect("could not initialize dns"),
        );

        handle_one_in_working_queue_inner(
            config.clone(),
            std::sync::Arc::new(std::sync::RwLock::new(
                RuleEngine::from_script(
                    &config,
                    &format!("#{{ {}: [ rule \"\" || sys::deny() ] }}", StateSMTP::PostQ),
                )
                .context("failed to initialize the engine")
                .unwrap(),
            )),
            resolvers,
            ProcessMessage {
                message_id: "test_denied".to_string(),
                delegated: false,
            },
            delivery_sender,
        )
        .await
        .unwrap();

        assert!(!std::path::PathBuf::from("./tmp/working/test_denied").exists());
        assert!(std::path::PathBuf::from("./tmp/dead/test_denied").exists());
    }
}<|MERGE_RESOLUTION|>--- conflicted
+++ resolved
@@ -14,16 +14,9 @@
  * this program. If not, see https://www.gnu.org/licenses/.
  *
 */
-<<<<<<< HEAD
 use crate::{delegate, log_channels, receiver::MailHandlerError, Process, ProcessMessage};
-=======
-use crate::{log_channels, receiver::MailHandlerError, ProcessMessage};
->>>>>>> a8257bba
-use anyhow::Context;
 use vsmtp_common::{
-    mail_context::{MailContext, MessageBody},
     queue::Queue,
-    queue_path,
     re::{anyhow, log, tokio},
     state::StateSMTP,
     status::Status,
@@ -97,59 +90,23 @@
         process_message.message_id,
     );
 
-    let (context_working_filepath, message_working_filepath) = (
-        queue_path!(
-            &config.server.queues.dirpath,
-            if process_message.delegated {
-                Queue::Delegated
-            } else {
-                Queue::Working
-            },
-            &process_message.message_id
-        ),
-        std::path::PathBuf::from_iter([
-            config.server.queues.dirpath.clone(),
-            "mails".into(),
-            process_message.message_id.clone().into(),
-        ]),
-    );
-
-    log::debug!(
-        target: log_channels::POSTQ,
-        "(msg={}) opening file: ctx=`{}` msg=`{}`",
-        process_message.message_id,
-        context_working_filepath.display(),
-        message_working_filepath.display(),
-    );
-
-<<<<<<< HEAD
-    let (context_working, message_working) = tokio::join!(
-        MailContext::from_file_path(&context_working_filepath),
-        MessageBody::from_file_path(message_working_filepath)
-    );
-
-    let (context_working, message_working) = (
-        context_working.with_context(|| {
-            format!(
-                "failed to deserialize email in working queue '{}'",
-                context_working_filepath.display()
-            )
-        })?,
-        message_working.context("error while reading message")?,
-    );
-=======
-    let (mail_context, mail_message) = Queue::Working
+    let queue = if process_message.delegated {
+        Queue::Delegated
+    } else {
+        Queue::Working
+    };
+
+    let (mail_context, mail_message) = queue
         .read(&config.server.queues.dirpath, &process_message.message_id)
         .await?;
->>>>>>> a8257bba
-
-    let (mut context, message, _, skipped) = RuleState::just_run_when(
+
+    let (mut mail_context, mail_message, _, skipped) = RuleState::just_run_when(
         &StateSMTP::PostQ,
         config.as_ref(),
         resolvers,
         &rule_engine,
-        context_working,
-        message_working,
+        mail_context,
+        mail_message,
     )?;
 
     let mut write_to_queue = Option::<Queue>::None;
@@ -164,40 +121,42 @@
 
             path.push(format!("{}.json", process_message.message_id));
 
-            Queue::write_to_quarantine(&path, &context)
+            Queue::write_to_quarantine(&path, &mail_context)
                 .await
                 .map_err(MailHandlerError::WriteQuarantineFile)?;
 
-            std::fs::remove_file(&context_working_filepath).context(format!(
-                "failed to remove '{}' from the working queue",
-                process_message.message_id
-            ))?;
+            queue.remove(&config.server.queues.dirpath, &process_message.message_id)?;
 
             log::warn!(
                 target: log_channels::POSTQ,
                 "[{}/postq] skipped due to quarantine.",
-                context.connection.server_address
+                mail_context.connection.server_address
             );
         }
         Some(Status::Delegated(delegator)) => {
-            context.metadata.as_mut().unwrap().skipped = Some(Status::DelegationResult);
+            mail_context.metadata.as_mut().unwrap().skipped = Some(Status::DelegationResult);
 
             // FIXME: find a way to use `write_to_queue` instead to be consistant
             //        with the rest of the function.
-            Queue::Delegated
-                .write_to_queue(&config.server.queues.dirpath, &context)
-                .map_err(|error| MailHandlerError::WriteToQueue(Queue::Working, error))?;
+            // NOTE:  moving here because the delegation process could try to
+            //        pickup the email before it's written on disk.
+            queue.move_to(
+                &Queue::Delegated,
+                &config.server.queues.dirpath,
+                &mail_context,
+            )?;
 
             Queue::write_to_mails(
                 &config.server.queues.dirpath,
                 &process_message.message_id,
-                &message,
+                &mail_message,
             )
             .map_err(MailHandlerError::WriteMessageBody)?;
 
             // NOTE: needs to be executed after writing, because the other
             //       thread could pickup the email faster than this function.
-            delegate(delegator, &context, &message).map_err(MailHandlerError::DelegateMessage)?;
+            delegate(delegator, &mail_context, &mail_message)
+                .map_err(MailHandlerError::DelegateMessage)?;
 
             write_email = false;
             delegated = true;
@@ -205,7 +164,7 @@
             log::warn!(
                 target: log_channels::POSTQ,
                 "[{}/postq] skipped due to delegation.",
-                context.connection.server_address
+                mail_context.connection.server_address
             );
         }
         Some(Status::DelegationResult) => {
@@ -213,10 +172,11 @@
             delegated = true;
         }
         Some(Status::Deny(code)) => {
-            for rcpt in &mut context.envelop.rcpt {
-                rcpt.email_status = EmailTransferStatus::Failed(format!(
-                    "rule engine denied the email in delivery: {code:?}."
-                ));
+            for rcpt in &mut mail_context.envelop.rcpt {
+                rcpt.email_status = EmailTransferStatus::Failed {
+                    timestamp: std::time::SystemTime::now(),
+                    reason: format!("rule engine denied the message in postq: {code:?}."),
+                };
             }
 
             write_to_queue = Some(Queue::Dead);
@@ -225,7 +185,7 @@
             log::warn!(
                 target: log_channels::POSTQ,
                 "[{}/postq] skipped due to '{}'.",
-                context.connection.server_address,
+                mail_context.connection.server_address,
                 reason.as_ref()
             );
             write_to_queue = Some(Queue::Deliver);
@@ -243,31 +203,20 @@
         Queue::write_to_mails(
             &config.server.queues.dirpath,
             &process_message.message_id,
-            &message,
+            &mail_message,
         )
         .map_err(MailHandlerError::WriteMessageBody)?;
 
         log::debug!(
             target: log_channels::TRANSACTION,
             "[{}/postq] (msg={}) email written in 'mails' queue.",
-            context.connection.server_address,
+            mail_context.connection.server_address,
             process_message.message_id
         );
     }
 
-    if let Some(queue) = write_to_queue {
-        queue
-            .write_to_queue(&config.server.queues.dirpath, &context)
-            .map_err(|error| MailHandlerError::WriteToQueue(queue, error))?;
-
-        // we remove the old working queue message only
-        // if the message as not been overwritten already.
-        if !matches!(queue, Queue::Working) {
-            std::fs::remove_file(&context_working_filepath).context(format!(
-                "failed to remove '{}' from the working queue",
-                process_message.message_id
-            ))?;
-        }
+    if let Some(next_queue) = write_to_queue {
+        queue.move_to(&next_queue, &config.server.queues.dirpath, &mail_context)?;
     }
 
     if send_to_delivery {
