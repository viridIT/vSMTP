/*
 * vSMTP mail transfer agent
 * Copyright (C) 2022 viridIT SAS
 *
 * This program is free software: you can redistribute it and/or modify it under
 * the terms of the GNU General Public License as published by the Free Software
 * Foundation, either version 3 of the License, or any later version.
 *
 * This program is distributed in the hope that it will be useful, but WITHOUT
 * ANY WARRANTY; without even the implied warranty of MERCHANTABILITY or FITNESS
 * FOR A PARTICULAR PURPOSE.  See the GNU General Public License for more details.
 *
 * You should have received a copy of the GNU General Public License along with
 * this program. If not, see https://www.gnu.org/licenses/.
 *
*/
use crate::{delegate, log_channels, receiver::MailHandlerError, Process, ProcessMessage};
use anyhow::Context;
use vsmtp_common::{
    mail_context::{MailContext, MessageBody},
    queue::Queue,
    queue_path,
    re::{anyhow, log, tokio},
    state::StateSMTP,
    status::Status,
    transfer::EmailTransferStatus,
};
use vsmtp_config::{create_app_folder, Config, Resolvers};
use vsmtp_rule_engine::{rule_engine::RuleEngine, rule_state::RuleState};

pub async fn start(
    config: std::sync::Arc<Config>,
    rule_engine: std::sync::Arc<std::sync::RwLock<RuleEngine>>,
    resolvers: std::sync::Arc<Resolvers>,
    mut working_receiver: tokio::sync::mpsc::Receiver<ProcessMessage>,
    delivery_sender: tokio::sync::mpsc::Sender<ProcessMessage>,
) {
    loop {
        if let Some(pm) = working_receiver.recv().await {
            tokio::spawn(handle_one_in_working_queue(
                config.clone(),
                rule_engine.clone(),
                resolvers.clone(),
                pm,
                delivery_sender.clone(),
            ));
        }
    }
}

#[allow(clippy::too_many_lines)]
async fn handle_one_in_working_queue(
    config: std::sync::Arc<Config>,
    rule_engine: std::sync::Arc<std::sync::RwLock<RuleEngine>>,
    resolvers: std::sync::Arc<Resolvers>,
    process_message: ProcessMessage,
    delivery_sender: tokio::sync::mpsc::Sender<ProcessMessage>,
) {
    log::info!(
        target: log_channels::POSTQ,
        "handling message in working queue {}",
        process_message.message_id
    );

    if let Err(e) = handle_one_in_working_queue_inner(
        config,
        rule_engine,
        resolvers,
        process_message,
        delivery_sender,
    )
    .await
    {
        log::warn!(
            target: log_channels::POSTQ,
            "failed to handle one email in working queue: {}",
            e
        );
    }
}

#[allow(clippy::too_many_lines)]
async fn handle_one_in_working_queue_inner(
    config: std::sync::Arc<Config>,
    rule_engine: std::sync::Arc<std::sync::RwLock<RuleEngine>>,
    resolvers: std::sync::Arc<Resolvers>,
    process_message: ProcessMessage,
    delivery_sender: tokio::sync::mpsc::Sender<ProcessMessage>,
) -> anyhow::Result<()> {
    log::debug!(
        target: log_channels::POSTQ,
        "received a new message: {}",
        process_message.message_id,
    );

    let (context_working_filepath, message_working_filepath) = (
        queue_path!(
            &config.server.queues.dirpath,
            Queue::Working,
            &process_message.message_id
        ),
        std::path::PathBuf::from_iter([
            config.server.queues.dirpath.clone(),
            "mails".into(),
            process_message.message_id.clone().into(),
        ]),
    );

    log::debug!(
        target: log_channels::POSTQ,
        "(msg={}) opening file: ctx=`{}` msg=`{}`",
        process_message.message_id,
        context_working_filepath.display(),
        message_working_filepath.display(),
    );

    let (context_working, message_working) = tokio::join!(
        MailContext::from_file_path(&context_working_filepath),
        MessageBody::from_file_path(message_working_filepath)
    );

    let (context_working, message_working) = (
        context_working.with_context(|| {
            format!(
                "failed to deserialize email in working queue '{}'",
                context_working_filepath.display()
            )
        })?,
        message_working.context("error while reading message")?,
    );

    let (mut context, message, _, skipped) = RuleState::just_run_when(
        &StateSMTP::PostQ,
        config.as_ref(),
        resolvers,
        &rule_engine,
        context_working,
        message_working,
    )?;

<<<<<<< HEAD
    let message = message.ok_or_else(|| anyhow::anyhow!("message is empty"))?;
=======
    // writing the mails in any case because we don't know (yet) if it changed
    Queue::write_to_mails(
        &config.server.queues.dirpath,
        &process_message.message_id,
        &message,
    )?;
>>>>>>> 65e3400f

    let mut write_to_queue = Option::<Queue>::None;
    let mut send_to_delivery = false;
    let mut write_email = true;

    match &skipped {
        Some(Status::Quarantine(path)) => {
            let mut path = create_app_folder(&config, Some(path))
                .map_err(MailHandlerError::CreateAppFolder)?;

            path.push(format!("{}.json", process_message.message_id));

            Queue::write_to_quarantine(&path, &context)
                .await
                .map_err(MailHandlerError::WriteQuarantineFile)?;

            std::fs::remove_file(&context_working_filepath).context(format!(
                "failed to remove '{}' from the working queue",
                process_message.message_id
            ))?;

            log::warn!(
                target: log_channels::POSTQ,
                "[{}/postq] skipped due to quarantine.",
                context.connection.server_address
            );
        }
        Some(Status::Delegated(delegator)) => {
            context.metadata.as_mut().unwrap().skipped = None;

            // FIXME: find a way to use `write_to_queue` instead to be consistant
            //        with the rest of the function.
            Queue::Working
                .write_to_queue(&config.server.queues.dirpath, &context)
                .map_err(|error| MailHandlerError::WriteToQueue(Queue::Working, error))?;

            // NOTE: needs to be executed after writing, because the other
            //       thread could pickup the email faster than this function.
            delegate(delegator, &context, &message).map_err(MailHandlerError::DelegateMessage)?;

            write_email = false;

            log::warn!(
                target: log_channels::POSTQ,
                "[{}/postq] skipped due to delegation.",
                context.connection.server_address
            );
        }
        Some(Status::DelegationResult) => {
            send_to_delivery = true;
        }
        Some(Status::Deny(code)) => {
            for rcpt in &mut context.envelop.rcpt {
                rcpt.email_status = EmailTransferStatus::Failed(format!(
                    "rule engine denied the email in delivery: {code:?}."
                ));
            }

            write_to_queue = Some(Queue::Dead);
        }
        Some(reason) => {
            log::warn!(
                target: log_channels::POSTQ,
                "[{}/postq] skipped due to '{}'.",
                context.connection.server_address,
                reason.as_ref()
            );
            write_to_queue = Some(Queue::Deliver);
            send_to_delivery = true;
        }
        None => {
            write_to_queue = Some(Queue::Deliver);
            send_to_delivery = true;
        }
    };

    // FIXME: sending the email down a ProcessMessage instead
    //        of writing on disk would be great here.
    if write_email {
        Queue::write_to_mails(
            &config.server.queues.dirpath,
            &process_message.message_id,
            &message,
        )
        .map_err(MailHandlerError::WriteMessageBody)?;

        log::debug!(
            target: log_channels::TRANSACTION,
            "[{}/postq] (msg={}) email written in 'mails' queue.",
            context.connection.server_address,
            process_message.message_id
        );
    }

    if let Some(queue) = write_to_queue {
        queue
            .write_to_queue(&config.server.queues.dirpath, &context)
            .map_err(|error| MailHandlerError::WriteToQueue(queue, error))?;

        // we remove the old working queue message only
        // if the message as not been overwritten already.
        if !matches!(queue, Queue::Working) {
            std::fs::remove_file(&context_working_filepath).context(format!(
                "failed to remove '{}' from the working queue",
                process_message.message_id
            ))?;
        }
    }

    if send_to_delivery {
        delivery_sender
            .send(ProcessMessage {
                message_id: process_message.message_id.clone(),
            })
            .await
            .map_err(|error| MailHandlerError::SendToNextProcess(Process::Delivery, error))?;
    }

    Ok(())
}

#[cfg(test)]
mod tests {
    use super::*;
    use crate::ProcessMessage;
    use vsmtp_common::{
        addr,
        envelop::Envelop,
        mail_context::{ConnectionContext, MailContext, MessageBody, MessageMetadata},
        rcpt::Rcpt,
        re::anyhow::Context,
        transfer::{EmailTransferStatus, Transfer},
    };
    use vsmtp_rule_engine::rule_engine::RuleEngine;
    use vsmtp_test::config;

    #[tokio::test]
    async fn cannot_deserialize() {
        let config = config::local_test();

        let (delivery_sender, _delivery_receiver) =
            tokio::sync::mpsc::channel::<ProcessMessage>(10);

        let config = std::sync::Arc::new(config);

        let resolvers = std::sync::Arc::new(
            vsmtp_config::build_resolvers(&config).expect("could not initialize dns"),
        );

        assert!(handle_one_in_working_queue_inner(
            config.clone(),
            std::sync::Arc::new(std::sync::RwLock::new(
                RuleEngine::from_script(&config, "#{}")
                    .context("failed to initialize the engine")
                    .unwrap(),
            )),
            resolvers,
            ProcessMessage {
                message_id: "not_such_message_named_like_this".to_string(),
            },
            delivery_sender,
        )
        .await
        .is_err());
    }

    #[tokio::test]
    async fn basic() {
        let mut config = config::local_test();
        config.server.queues.dirpath = "./tmp".into();

        Queue::Working
            .write_to_queue(
                &config.server.queues.dirpath,
                &MailContext {
                    connection: ConnectionContext {
                        timestamp: std::time::SystemTime::now(),
                        credentials: None,
                        is_authenticated: false,
                        is_secured: false,
                        server_name: "testserver.com".to_string(),
                        server_address: "127.0.0.1:25".parse().unwrap(),
                    },
                    client_addr: "127.0.0.1:80".parse().unwrap(),
                    envelop: Envelop {
                        helo: "client.com".to_string(),
                        mail_from: addr!("from@client.com"),
                        rcpt: vec![
                            Rcpt {
                                address: addr!("to+1@client.com"),
                                transfer_method: Transfer::Deliver,
                                email_status: EmailTransferStatus::Waiting,
                            },
                            Rcpt {
                                address: addr!("to+2@client.com"),
                                transfer_method: Transfer::Maildir,
                                email_status: EmailTransferStatus::Waiting,
                            },
                        ],
                    },
                    metadata: Some(MessageMetadata {
                        timestamp: std::time::SystemTime::now(),
                        message_id: "test".to_string(),
                        skipped: None,
                    }),
                },
            )
            .unwrap();

        Queue::write_to_mails(
            &config.server.queues.dirpath,
            "test",
            &MessageBody::Raw {
                headers: vec!["Date: bar".to_string(), "From: foo".to_string()],
                body: Some("Hello world".to_string()),
            },
        )
        .unwrap();

        let (delivery_sender, mut delivery_receiver) =
            tokio::sync::mpsc::channel::<ProcessMessage>(10);

        let config = std::sync::Arc::new(config);

        let resolvers = std::sync::Arc::new(
            vsmtp_config::build_resolvers(&config).expect("could not initialize dns"),
        );

        handle_one_in_working_queue_inner(
            config.clone(),
            std::sync::Arc::new(std::sync::RwLock::new(
                RuleEngine::from_script(&config, "#{}")
                    .context("failed to initialize the engine")
                    .unwrap(),
            )),
            resolvers,
            ProcessMessage {
                message_id: "test".to_string(),
            },
            delivery_sender,
        )
        .await
        .unwrap();

        assert_eq!(delivery_receiver.recv().await.unwrap().message_id, "test");
        assert!(!std::path::PathBuf::from("./tmp/working/test").exists());
        assert!(std::path::PathBuf::from("./tmp/deliver/test").exists());
    }

    #[tokio::test]
    async fn denied() {
        let mut config = config::local_test();
        config.server.queues.dirpath = "./tmp".into();

        Queue::Working
            .write_to_queue(
                &config.server.queues.dirpath,
                &MailContext {
                    connection: ConnectionContext {
                        timestamp: std::time::SystemTime::now(),
                        credentials: None,
                        is_authenticated: false,
                        is_secured: false,
                        server_name: "testserver.com".to_string(),
                        server_address: "127.0.0.1:25".parse().unwrap(),
                    },
                    client_addr: "127.0.0.1:80".parse().unwrap(),
                    envelop: Envelop {
                        helo: "client.com".to_string(),
                        mail_from: addr!("from@client.com"),
                        rcpt: vec![
                            Rcpt {
                                address: addr!("to+1@client.com"),
                                transfer_method: Transfer::Deliver,
                                email_status: EmailTransferStatus::Waiting,
                            },
                            Rcpt {
                                address: addr!("to+2@client.com"),
                                transfer_method: Transfer::Maildir,
                                email_status: EmailTransferStatus::Waiting,
                            },
                        ],
                    },
                    metadata: Some(MessageMetadata {
                        timestamp: std::time::SystemTime::now(),
                        message_id: "test_denied".to_string(),
                        skipped: None,
                    }),
                },
            )
            .unwrap();

        Queue::write_to_mails(
            &config.server.queues.dirpath,
            "test_denied",
            &MessageBody::Raw {
                headers: vec!["Date: bar".to_string(), "From: foo".to_string()],
                body: Some("Hello world".to_string()),
            },
        )
        .unwrap();

        let (delivery_sender, _delivery_receiver) =
            tokio::sync::mpsc::channel::<ProcessMessage>(10);

        let config = std::sync::Arc::new(config);

        let resolvers = std::sync::Arc::new(
            vsmtp_config::build_resolvers(&config).expect("could not initialize dns"),
        );

        handle_one_in_working_queue_inner(
            config.clone(),
            std::sync::Arc::new(std::sync::RwLock::new(
                RuleEngine::from_script(
                    &config,
                    &format!("#{{ {}: [ rule \"\" || sys::deny() ] }}", StateSMTP::PostQ),
                )
                .context("failed to initialize the engine")
                .unwrap(),
            )),
            resolvers,
            ProcessMessage {
                message_id: "test_denied".to_string(),
            },
            delivery_sender,
        )
        .await
        .unwrap();

        assert!(!std::path::PathBuf::from("./tmp/working/test_denied").exists());
        assert!(std::path::PathBuf::from("./tmp/dead/test_denied").exists());
    }
}<|MERGE_RESOLUTION|>--- conflicted
+++ resolved
@@ -137,17 +137,6 @@
         context_working,
         message_working,
     )?;
-
-<<<<<<< HEAD
-    let message = message.ok_or_else(|| anyhow::anyhow!("message is empty"))?;
-=======
-    // writing the mails in any case because we don't know (yet) if it changed
-    Queue::write_to_mails(
-        &config.server.queues.dirpath,
-        &process_message.message_id,
-        &message,
-    )?;
->>>>>>> 65e3400f
 
     let mut write_to_queue = Option::<Queue>::None;
     let mut send_to_delivery = false;
