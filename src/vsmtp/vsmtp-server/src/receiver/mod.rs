--- conflicted
+++ resolved
@@ -25,13 +25,8 @@
     status::Status,
     CodeID, MailParserOnFly,
 };
-<<<<<<< HEAD
-use vsmtp_config::{create_app_folder, re::rustls, Resolvers};
+use vsmtp_config::{re::rustls, Resolvers};
 use vsmtp_rule_engine::{rule_engine::RuleEngine, Service};
-=======
-use vsmtp_config::{re::rustls, Resolvers};
-use vsmtp_rule_engine::rule_engine::RuleEngine;
->>>>>>> 6d751102
 
 mod auth_exchange;
 mod connection;
@@ -41,86 +36,7 @@
 
 pub use connection::{Connection, ConnectionKind};
 pub use io::AbstractIO;
-<<<<<<< HEAD
-
-/// will be executed once the email is received.
-#[async_trait::async_trait]
-pub trait OnMail {
-    /// the server executes this function once the email as been received.
-    async fn on_mail<S: tokio::io::AsyncRead + tokio::io::AsyncWrite + Send + Unpin>(
-        &mut self,
-        conn: &mut Connection<S>,
-        mail: Box<MailContext>,
-    ) -> anyhow::Result<CodeID>;
-}
-
-/// default mail handler for production.
-pub struct MailHandler {
-    /// message pipe to the working process.
-    pub working_sender: tokio::sync::mpsc::Sender<ProcessMessage>,
-    /// message pipe to the delivery process.
-    pub delivery_sender: tokio::sync::mpsc::Sender<ProcessMessage>,
-}
-
-#[async_trait::async_trait]
-impl OnMail for MailHandler {
-    async fn on_mail<S: tokio::io::AsyncRead + tokio::io::AsyncWrite + Send + Unpin>(
-        &mut self,
-        conn: &mut Connection<S>,
-        mail: Box<MailContext>,
-    ) -> anyhow::Result<CodeID> {
-        let metadata = mail.metadata.as_ref().unwrap();
-
-        let next_queue = match &metadata.skipped {
-            Some(Status::Quarantine(path)) => {
-                let mut path = create_app_folder(&conn.config, Some(path))?;
-                path.push(format!("{}.json", metadata.message_id));
-
-                let mut file = std::fs::OpenOptions::new()
-                    .create(true)
-                    .append(true)
-                    .open(path)?;
-
-                std::io::Write::write_all(
-                    &mut file,
-                    vsmtp_common::re::serde_json::to_string_pretty(&*mail)?.as_bytes(),
-                )?;
-
-                log::warn!("postq & delivery skipped due to quarantine.");
-                return Ok(CodeID::Ok);
-            }
-            Some(Status::Delegated) => {
-                log::warn!("email delegated, processing will be resumed when results are ready.");
-                return Ok(CodeID::Ok);
-            }
-            Some(reason) => {
-                log::warn!("postq skipped due to '{}'.", reason.as_ref());
-                Queue::Deliver
-            }
-            None => Queue::Working,
-        };
-
-        if let Err(error) = next_queue.write_to_queue(&conn.config.server.queues.dirpath, &mail) {
-            log::error!("couldn't write to '{}' queue: {}", next_queue, error);
-            Ok(CodeID::Denied)
-        } else {
-            match next_queue {
-                Queue::Working => &self.working_sender,
-                Queue::Deliver => &self.delivery_sender,
-                _ => unreachable!(),
-            }
-            .send(ProcessMessage {
-                message_id: metadata.message_id.clone(),
-            })
-            .await?;
-
-            Ok(CodeID::Ok)
-        }
-    }
-}
-=======
 pub use on_mail::{MailHandler, OnMail};
->>>>>>> 6d751102
 
 #[allow(clippy::too_many_arguments)]
 async fn handle_auth<S>(
@@ -329,38 +245,14 @@
     conn.send_code(CodeID::Greetings).await?;
 
     while conn.is_alive {
-<<<<<<< HEAD
-        match Transaction::receive(
+        let mut transaction = Transaction::new(
             conn,
             &helo_domain,
             rule_engine.clone(),
             resolvers.clone(),
             smtp_service.clone(),
         )
-        .await?
-        {
-            TransactionResult::Nothing => {}
-            TransactionResult::Mail(mail) => {
-                let helo = mail.envelop.helo.clone();
-                let code = mail_handler.on_mail(conn, mail).await?;
-                helo_domain = Some(helo);
-                conn.send_code(code).await?;
-            }
-            TransactionResult::TlsUpgrade => {
-                if let Some(tls_config) = tls_config {
-                    return handle_connection_secured(
-                        conn,
-                        tls_config,
-                        rsasl,
-                        rule_engine,
-                        resolvers,
-                        mail_handler,
-                        smtp_service,
-                    )
-                    .await;
-=======
-        let mut transaction =
-            Transaction::new(conn, &helo_domain, rule_engine.clone(), resolvers.clone()).await?;
+        .await?;
 
         if let Some(outcome) = transaction.receive(conn, &helo_domain).await? {
             match outcome {
@@ -370,7 +262,6 @@
                     {
                         return Ok(());
                     }
->>>>>>> 6d751102
                 }
                 TransactionResult::TlsUpgrade => {
                     if let Some(tls_config) = tls_config {
@@ -381,6 +272,7 @@
                             rule_engine,
                             resolvers,
                             mail_handler,
+                            smtp_service,
                         )
                         .await;
                     }
