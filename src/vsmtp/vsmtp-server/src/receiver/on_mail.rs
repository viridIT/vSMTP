--- conflicted
+++ resolved
@@ -102,28 +102,8 @@
 
                 log::warn!(target: log_channels::PREQ, "skipped due to quarantine.",);
             }
-<<<<<<< HEAD
-            Some(Status::Delegated(delegator)) => {
-                mail_context.metadata.as_mut().unwrap().skipped = None;
-
-                // FIXME: find a way to use `write_to_queue` instead to be consistent
-                //        with the rest of the function.
-                Queue::Delegated
-                    .write_to_queue(&conn.config.server.queues.dirpath, &mail_context)
-                    .map_err(|error| MailHandlerError::WriteToQueue(Queue::Working, error))?;
-
-                // NOTE: needs to be executed after writing, because the other
-                //       thread could pickup the email faster than this function.
-                delegate(delegator, &mail_context, &mail_message)
-                    .map_err(MailHandlerError::DelegateMessage)?;
-
-                log::warn!(target: log_channels::PREQ, " skipped due to delegation.",);
-
-                return Ok(());
-=======
             Some(Status::Delegated(_)) => {
                 unreachable!("delegate directive cannot be used in preq stage")
->>>>>>> 93e29379
             }
             Some(Status::DelegationResult) => {
                 if let Some(old_message_id) = mail_message
