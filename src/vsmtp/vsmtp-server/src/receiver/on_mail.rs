--- conflicted
+++ resolved
@@ -21,12 +21,8 @@
     queue::Queue,
     re::{anyhow, log, tokio},
     status::Status,
-<<<<<<< HEAD
+    transfer::EmailTransferStatus,
     CodeID, MessageBody,
-=======
-    transfer::EmailTransferStatus,
-    CodeID,
->>>>>>> 04dca369
 };
 use vsmtp_config::create_app_folder;
 
@@ -89,15 +85,9 @@
             (metadata.message_id.clone(), metadata.skipped.clone())
         };
 
-<<<<<<< HEAD
-        message
-            .write_to_mails(&conn.config.server.queues.dirpath, &metadata.message_id)
-            .map_err(MailHandlerError::WriteMessageBody)?;
-=======
         let mut write_to_queue = Option::<Queue>::None;
         let mut send_to_next_process = Option::<Process>::None;
         let mut delegated = false;
->>>>>>> 04dca369
 
         match &skipped {
             Some(Status::Quarantine(path)) => {
@@ -115,7 +105,7 @@
             Some(Status::Delegated(delegator)) => {
                 mail_context.metadata.as_mut().unwrap().skipped = None;
 
-                // FIXME: find a way to use `write_to_queue` instead to be consistant
+                // FIXME: find a way to use `write_to_queue` instead to be consistent
                 //        with the rest of the function.
                 Queue::Delegated
                     .write_to_queue(&conn.config.server.queues.dirpath, &mail_context)
@@ -134,7 +124,7 @@
                 if let Some(old_message_id) = mail_message
                     .get_header("X-VSMTP-DELEGATION")
                     .and_then(|header| {
-                        vsmtp_mail_parser::get_mime_header("X-VSMTP-DELEGATION", header)
+                        vsmtp_mail_parser::get_mime_header("X-VSMTP-DELEGATION", &header)
                             .args
                             .get("id")
                             .cloned()
@@ -171,12 +161,9 @@
             }
         };
 
-        Queue::write_to_mails(
-            &conn.config.server.queues.dirpath,
-            &message_id,
-            &mail_message,
-        )
-        .map_err(MailHandlerError::WriteMessageBody)?;
+        mail_message
+            .write_to_mails(&conn.config.server.queues.dirpath, &message_id)
+            .map_err(MailHandlerError::WriteMessageBody)?;
 
         log::debug!(
             target: log_channels::PREQ,
