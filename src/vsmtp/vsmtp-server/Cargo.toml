[package]
edition = "2021"

name = "vsmtp-server"
version = "1.1.0"
license = "GPL-3.0-only"

rust-version = "1.58"

authors = ["Team viridIT <https://viridit.com/>"]
description = "Next-gen MTA. Secured, Faster and Greener"

homepage = "https://github.com/viridIT/vSMTP"
repository = "https://github.com/viridIT/vSMTP"
documentation = "https://docs.rs/crate/vsmtp-server/"

readme = "../../../README.md"
keywords = ["vsmtp", "email", "server", "mail-server", "mail-filter"]
categories = ["network-programming"]

[package.metadata.release]
pre-release-replacements = [
  { file = "Cargo.toml", search = "vsmtp-common = \\{ path = \"../vsmtp-common\", default-features = false, version = .*", replace = "vsmtp-common = { path = \"../vsmtp-common\", default-features = false, version = \"{{version}}\" }", prerelease = true },
  { file = "Cargo.toml", search = "vsmtp-config = \\{ path = \"../vsmtp-config\", default-features = false, version = .*", replace = "vsmtp-config = { path = \"../vsmtp-config\", default-features = false, version = \"{{version}}\" }", prerelease = true },
  { file = "Cargo.toml", search = "vsmtp-rule-engine = \\{ path = \"../vsmtp-rule-engine\", default-features = false, version = .*", replace = "vsmtp-rule-engine = { path = \"../vsmtp-rule-engine\", default-features = false, version = \"{{version}}\" }", prerelease = true },
  { file = "Cargo.toml", search = "vsmtp-delivery = \\{ path = \"../vsmtp-delivery\", default-features = false, version = .*", replace = "vsmtp-delivery = { path = \"../vsmtp-delivery\", default-features = false, version = \"{{version}}\" }", prerelease = true },
]

[dependencies]
<<<<<<< HEAD
vsmtp-common = { path = "../vsmtp-common", version = "1.1.0", default-features = false }
vsmtp-config = { path = "../vsmtp-config", version = "1.1.0", default-features = false }
vsmtp-mail-parser = { path = "../vsmtp-mail-parser", version = "1.1.0", default-features = false }
vsmtp-rule-engine = { path = "../vsmtp-rule-engine", version = "1.1.0", default-features = false }
vsmtp-delivery = { path = "../vsmtp-delivery", version = "1.1.0", default-features = false }
=======
vsmtp-common = { path = "../vsmtp-common", default-features = false, version = "1.1.0" }
vsmtp-config = { path = "../vsmtp-config", default-features = false, version = "1.1.0" }
vsmtp-rule-engine = { path = "../vsmtp-rule-engine", default-features = false, version = "1.1.0" }
vsmtp-delivery = { path = "../vsmtp-delivery", default-features = false, version = "1.1.0" }
>>>>>>> a8257bba

async-trait = "0.1.56"
fastrand = "1.7.0"
thiserror = "1.0.31"

tokio-stream = "0.1.9"
async-stream = "0.3.3"
futures = "0.3.21"

signal-hook = "0.3.14"

trust-dns-resolver = "0.21.2"
time = { version = "0.3.11", default-features = false, features = [
  "std",
  "formatting",
  "macros",
] }

tokio-rustls = "0.23.4"

[dev-dependencies]
vsmtp-test = { path = "../vsmtp-test" }
pretty_assertions = "1.2.1"

## Benchmark
criterion = { version = "0.3.5", features = ["async_tokio", "html_reports"] }
iai = "0.1.1"
rand = "0.8.5"

lettre = { version = "0.10.0", default-features = false, features = [
  "smtp-transport",
  "builder",
  "tokio1-rustls-tls",
  "tracing",
] }

[features]
default = ["vsmtp-common/gsasl_bindgen"]

# TODO: improve that
[package.metadata.docs.rs]
features = []
all-features = false
no-default-features = true

[[bench]]
name = "receiver2"
harness = false

[[bench]]
name = "iai_receiver"
harness = false
path = "benches/iai/receiver.rs"<|MERGE_RESOLUTION|>--- conflicted
+++ resolved
@@ -23,22 +23,16 @@
   { file = "Cargo.toml", search = "vsmtp-common = \\{ path = \"../vsmtp-common\", default-features = false, version = .*", replace = "vsmtp-common = { path = \"../vsmtp-common\", default-features = false, version = \"{{version}}\" }", prerelease = true },
   { file = "Cargo.toml", search = "vsmtp-config = \\{ path = \"../vsmtp-config\", default-features = false, version = .*", replace = "vsmtp-config = { path = \"../vsmtp-config\", default-features = false, version = \"{{version}}\" }", prerelease = true },
   { file = "Cargo.toml", search = "vsmtp-rule-engine = \\{ path = \"../vsmtp-rule-engine\", default-features = false, version = .*", replace = "vsmtp-rule-engine = { path = \"../vsmtp-rule-engine\", default-features = false, version = \"{{version}}\" }", prerelease = true },
+  { file = "Cargo.toml", search = "vsmtp-mail-parser = \\{ path = \"../vsmtp-mail-parser\", default-features = false, version = .*", replace = "vsmtp-mail-parser = { path = \"../vsmtp-mail-parser\", default-features = false, version = \"{{version}}\" }", prerelease = true },
   { file = "Cargo.toml", search = "vsmtp-delivery = \\{ path = \"../vsmtp-delivery\", default-features = false, version = .*", replace = "vsmtp-delivery = { path = \"../vsmtp-delivery\", default-features = false, version = \"{{version}}\" }", prerelease = true },
 ]
 
 [dependencies]
-<<<<<<< HEAD
-vsmtp-common = { path = "../vsmtp-common", version = "1.1.0", default-features = false }
-vsmtp-config = { path = "../vsmtp-config", version = "1.1.0", default-features = false }
-vsmtp-mail-parser = { path = "../vsmtp-mail-parser", version = "1.1.0", default-features = false }
-vsmtp-rule-engine = { path = "../vsmtp-rule-engine", version = "1.1.0", default-features = false }
-vsmtp-delivery = { path = "../vsmtp-delivery", version = "1.1.0", default-features = false }
-=======
 vsmtp-common = { path = "../vsmtp-common", default-features = false, version = "1.1.0" }
 vsmtp-config = { path = "../vsmtp-config", default-features = false, version = "1.1.0" }
 vsmtp-rule-engine = { path = "../vsmtp-rule-engine", default-features = false, version = "1.1.0" }
+vsmtp-mail-parser = { path = "../vsmtp-mail-parser", default-features = false, version = "1.1.0" }
 vsmtp-delivery = { path = "../vsmtp-delivery", default-features = false, version = "1.1.0" }
->>>>>>> a8257bba
 
 async-trait = "0.1.56"
 fastrand = "1.7.0"
