/*
 * vSMTP mail transfer agent
 * Copyright (C) 2022 viridIT SAS
 *
 * This program is free software: you can redistribute it and/or modify it under
 * the terms of the GNU General Public License as published by the Free Software
 * Foundation, either version 3 of the License, or any later version.
 *
 * This program is distributed in the hope that it will be useful, but WITHOUT
 * ANY WARRANTY; without even the implied warranty of MERCHANTABILITY or FITNESS
 * FOR A PARTICULAR PURPOSE.  See the GNU General Public License for more details.
 *
 * You should have received a copy of the GNU General Public License along with
 * this program. If not, see https://www.gnu.org/licenses/.
 *
*/

use super::mime_type::Mime;

/// we use Vec instead of a `HashMap` because header ordering is important.
#[allow(clippy::module_name_repetitions)]
pub type MailHeaders = Vec<(String, String)>;

/// see rfc5322 (section 2.1 and 2.3)
#[derive(Clone, Debug, PartialEq, Eq, serde::Deserialize, serde::Serialize)]
#[allow(clippy::use_self)]
pub enum BodyType {
    /// Text message body
    Regular(Vec<String>),
    /// Mime
    Mime(Box<Mime>),
    /// Empty message body
    Undefined,
}

impl std::fmt::Display for BodyType {
    fn fmt(&self, f: &mut std::fmt::Formatter<'_>) -> std::fmt::Result {
        match self {
            Self::Regular(content) => {
                for i in content {
                    if i.starts_with('.') {
                        std::fmt::Write::write_char(f, '.')?;
                    }
                    f.write_str(i)?;
                    f.write_str("\r\n")?;
                }
                Ok(())
            }
            Self::Mime(content) => {
                write!(f, "{content}")
            }
            Self::Undefined => Ok(()),
        }
    }
}

/// Message body representation
#[derive(Clone, Debug, PartialEq, Eq, serde::Deserialize, serde::Serialize)]
pub struct Mail {
    /// Message body 's headers
    pub headers: MailHeaders,
    /// Message body content
    pub body: BodyType,
}

impl Default for Mail {
    fn default() -> Self {
        Self {
            headers: vec![],
            body: BodyType::Undefined,
        }
    }
}

#[derive(Debug)]
struct HeaderFoldable<'a>(&'a str, &'a str);

impl<'a> std::fmt::Display for HeaderFoldable<'a> {
    fn fmt(&self, f: &mut std::fmt::Formatter<'_>) -> std::fmt::Result {
        let key = format!("{}: ", self.0);
        f.write_str(&key)?;

        let mut byte_writable = self.1;
        let mut prev = key.len();

        if byte_writable.is_empty() {
            return f.write_str("\r\n");
        }

        // FIXME: we can fold at 78 chars for simple sentence.
        // but must write a continuous string for base64 encoded values (like dkim)
        while !byte_writable.is_empty() {
            let (left, right) = if byte_writable.len() + prev > 998 {
                byte_writable[..998 - prev]
                    .rfind(char::is_whitespace)
                    .map(|idx| (&byte_writable[..idx], &byte_writable[idx..]))
            } else {
                None
            }
            .unwrap_or((byte_writable, ""));

            f.write_str(left)?;
            f.write_str("\r\n")?;

            byte_writable = right;
            if !byte_writable.is_empty() {
                std::fmt::Write::write_char(f, '\t')?;
                prev = 1;
            }
        }
        Ok(())
    }
}

impl std::fmt::Display for Mail {
    fn fmt(&self, f: &mut std::fmt::Formatter<'_>) -> std::fmt::Result {
        for i in self.headers.iter().map(|(k, v)| HeaderFoldable(k, v)) {
            write!(f, "{}", i)?;
        }
        if !matches!(self.body, BodyType::Mime(_)) {
            f.write_str("\r\n")?;
        }

        write!(f, "{}", self.body)
    }
}

impl Mail {
    /// change the from field of the header
    pub fn rewrite_mail_from(&mut self, value: &str) {
        if let Some((_, old)) = self.headers.iter_mut().find(|(header, _)| header == "from") {
            *old = value.to_string();
        } else {
            self.headers.push(("from".to_string(), value.to_string()));
        }
    }

    /// change one recipients value from @old to @new.
    pub fn rewrite_rcpt(&mut self, old: &str, new: &str) {
        if let Some((_, rcpts)) = self.headers.iter_mut().find(|(header, _)| header == "to") {
            *rcpts = rcpts.replace(old, new);
        } else {
            self.headers.push(("to".to_string(), new.to_string()));
        }
    }

    /// add a recipients
    pub fn add_rcpt(&mut self, new: &str) {
        if let Some((_, rcpts)) = self.headers.iter_mut().find(|(header, _)| header == "to") {
            *rcpts = format!("{rcpts}, {new}");
        } else {
            self.headers.push(("to".to_string(), new.to_string()));
        }
    }

    /// remove a recipients
    pub fn remove_rcpt(&mut self, old: &str) {
        self.headers
            .iter_mut()
            .find(|(header, _)| header == "to")
            .and_then::<(), _>(|(_, rcpts)| {
                if rcpts.find(old) == Some(0) {
                    *rcpts = rcpts.replace(format!("{old}, ").as_str(), "");
                } else {
                    *rcpts = rcpts.replace(format!(", {old}").as_str(), "");
                }
                None
            });
    }

    /// rewrite a header with a new value or push it to the header stack.
    pub fn set_header(&mut self, name: &str, value: &str) {
        if let Some((_, old_value)) = self.headers.iter_mut().find(|(header, _)| header == name) {
            *old_value = value.to_string();
        } else {
            self.headers.push((name.to_string(), value.to_string()));
        }
    }

    /// get the value of an header, return None if it does not exists.
    #[must_use]
    pub fn get_header(&self, name: &str) -> Option<&str> {
        self.headers
            .iter()
            .find(|(header, _)| header == name)
            .map(|(_, value)| value.as_str())
    }

<<<<<<< HEAD
    /// get the value of an header starting from the end,
    /// return None if it does not exists.
    #[must_use]
    pub fn get_header_rev(&self, name: &str) -> Option<&str> {
        self.headers
            .iter()
            .rev()
            .find(|(header, _)| header == name)
            .map(|(_, value)| value.as_str())
    }

    /// prepend new headers to the email, folding if necessary.
=======
    // NOTE: would a double ended queue / linked list interesting in this case ?
    /// prepend new headers to the email.
>>>>>>> 65e3400f
    pub fn prepend_headers(&mut self, headers: impl IntoIterator<Item = (String, String)>) {
        self.headers.splice(..0, headers);
    }

    /// push new headers to the email.
    pub fn push_headers(&mut self, headers: impl IntoIterator<Item = (String, String)>) {
        self.headers.extend(headers);
    }
}

#[cfg(test)]
mod test {

    use crate::{MimeBodyType, MimeHeader};

    use super::*;

    #[test]
    fn test_construct_mail() {
        let empty_mail = Mail {
            headers: vec![("from".to_string(), "a@a".to_string())],
            body: BodyType::Undefined,
        };

        // on newline added to separate the body, one for the empty body.
        // anyway, this example should not happen in a real scenario.
        assert_eq!(format!("{empty_mail}"), "from: a@a\r\n\r\n".to_string());

        let regular_mail = Mail {
            headers: vec![("from".to_string(), "a@a".to_string())],
            body: BodyType::Regular(vec!["This is a regular body.".to_string()]),
        };

        assert_eq!(
            format!("{regular_mail}"),
            "from: a@a\r\n\r\nThis is a regular body.\r\n".to_string()
        );

        let mime_mail = Mail {
            headers: vec![
                ("from".to_string(), "a@a".to_string()),
                ("mime-version".to_string(), "1.0".to_string()),
            ],
            body: BodyType::Mime(Box::new(Mime {
                headers: vec![MimeHeader {
                    name: "content-type".to_string(),
                    value: "text/plain".to_string(),
                    args: std::collections::HashMap::new(),
                }],
                content: MimeBodyType::Regular(vec!["this is a regular mime body.".to_string()]),
            })),
        };

        // mime headers should be merged with the rfc822 message header section.
        assert_eq!(
            format!("{mime_mail}"),
            [
                "from: a@a\r\n",
                "mime-version: 1.0\r\n",
                "content-type: text/plain\r\n",
                "\r\n",
                "this is a regular mime body.\r\n",
            ]
            .concat()
        );
    }

    #[test]
    fn test_append_headers() {
        let mut mail = Mail {
            body: BodyType::Regular(vec!["email content".to_string()]),
            ..Mail::default()
        };

        mail.push_headers(vec![
            ("subject".to_string(), "testing an email".to_string()),
            ("mime-version".to_string(), "1.0".to_string()),
        ]);

        assert_eq!(
            format!("{mail}"),
            [
                "subject: testing an email\r\n",
                "mime-version: 1.0\r\n",
                "\r\n",
                "email content\r\n"
            ]
            .concat()
        );

        mail.prepend_headers(vec![
            ("from".to_string(), "b@b".to_string()),
            (
                "date".to_string(),
                "tue, 30 nov 2021 20:54:27 +0100".to_string(),
            ),
            ("to".to_string(), "john@doe.com, green@foo.bar".to_string()),
        ]);

        assert_eq!(
            format!("{mail}"),
            [
                "from: b@b\r\n",
                "date: tue, 30 nov 2021 20:54:27 +0100\r\n",
                "to: john@doe.com, green@foo.bar\r\n",
                "subject: testing an email\r\n",
                "mime-version: 1.0\r\n",
                "\r\n",
                "email content\r\n"
            ]
            .concat()
        );
    }

    #[test]
    fn test_rcpt_mutation() {
        let mut mail = Mail::default();

        // rewrite when the header does not exists inserts the header.
        mail.rewrite_mail_from("a@a");
        assert_eq!(mail.headers, vec![("from".to_string(), "a@a".to_string())]);

        mail.rewrite_mail_from("b@b");
        assert_eq!(mail.headers, vec![("from".to_string(), "b@b".to_string())]);

        mail.rewrite_rcpt("b@b", "a@a");
        assert_eq!(
            mail.headers,
            vec![
                ("from".to_string(), "b@b".to_string()),
                ("to".to_string(), "a@a".to_string())
            ]
        );

        mail.add_rcpt("green@foo.bar");
        assert_eq!(
            mail.headers,
            vec![
                ("from".to_string(), "b@b".to_string()),
                ("to".to_string(), "a@a, green@foo.bar".to_string())
            ]
        );

        mail.rewrite_rcpt("a@a", "john@doe");
        assert_eq!(
            mail.headers,
            vec![
                ("from".to_string(), "b@b".to_string()),
                ("to".to_string(), "john@doe, green@foo.bar".to_string())
            ]
        );

        mail.remove_rcpt("john@doe");
        assert_eq!(
            mail.headers,
            vec![
                ("from".to_string(), "b@b".to_string()),
                ("to".to_string(), "green@foo.bar".to_string())
            ]
        );
    }
}<|MERGE_RESOLUTION|>--- conflicted
+++ resolved
@@ -186,7 +186,6 @@
             .map(|(_, value)| value.as_str())
     }
 
-<<<<<<< HEAD
     /// get the value of an header starting from the end,
     /// return None if it does not exists.
     #[must_use]
@@ -198,11 +197,8 @@
             .map(|(_, value)| value.as_str())
     }
 
-    /// prepend new headers to the email, folding if necessary.
-=======
     // NOTE: would a double ended queue / linked list interesting in this case ?
     /// prepend new headers to the email.
->>>>>>> 65e3400f
     pub fn prepend_headers(&mut self, headers: impl IntoIterator<Item = (String, String)>) {
         self.headers.splice(..0, headers);
     }
