--- conflicted
+++ resolved
@@ -14,7 +14,7 @@
  * this program. If not, see https://www.gnu.org/licenses/.
  *
 */
-use crate::{log_channels, mail_context::MailContext};
+use crate::{log_channels, mail_context::MailContext, MessageBody};
 use anyhow::Context;
 
 /// identifiers for all mail queues.
@@ -146,45 +146,6 @@
 
         tokio::io::AsyncWriteExt::write_all(&mut file, serialized.as_bytes()).await
     }
-<<<<<<< HEAD
-=======
-
-    ///
-    /// # Errors
-    ///
-    /// * failed to create the folder in `queues_dirpath`
-    pub fn write_to_mails(
-        queues_dirpath: &std::path::Path,
-        message_id: &str,
-        message: &MessageBody,
-    ) -> std::io::Result<()> {
-        let buf = std::path::PathBuf::from(queues_dirpath).join("mails");
-        if !buf.exists() {
-            std::fs::DirBuilder::new().recursive(true).create(&buf)?;
-        }
-        let mut to_write = buf.join(message_id);
-        to_write.set_extension(match &message {
-            MessageBody::Raw { .. } => "eml",
-            MessageBody::Parsed(_) => "json",
-        });
-
-        let mut file = std::fs::OpenOptions::new()
-            .create(true)
-            .write(true)
-            .truncate(true)
-            .open(&to_write)?;
-
-        std::io::Write::write_all(
-            &mut file,
-            match message {
-                MessageBody::Raw { .. } => message.to_string(),
-                MessageBody::Parsed(parsed) => serde_json::to_string(parsed)?,
-            }
-            .as_bytes(),
-        )?;
-
-        Ok(())
-    }
 
     ///
     /// # Errors
@@ -201,42 +162,6 @@
 
         serde_json::from_str::<MailContext>(&content)
             .with_context(|| format!("Cannot deserialize: '{content:?}'"))
-    }
-
-    /// # Errors
-    pub async fn read_mail_message(
-        dirpath: &std::path::Path,
-        id: &str,
-    ) -> anyhow::Result<MessageBody> {
-        let mut message_filepath =
-            std::path::PathBuf::from_iter([dirpath.to_path_buf(), "mails".into(), id.into()]);
-
-        message_filepath.set_extension("json");
-        if message_filepath.exists() {
-            let content = tokio::fs::read_to_string(&message_filepath)
-                .await
-                .with_context(|| format!("Cannot read file '{}'", message_filepath.display()))?;
-
-            return serde_json::from_str::<MessageBody>(&content)
-                .with_context(|| format!("Cannot deserialize: '{content:?}'"));
-        }
-
-        message_filepath.set_extension("eml");
-        if message_filepath.exists() {
-            let content = tokio::fs::read_to_string(&message_filepath)
-                .await
-                .with_context(|| format!("Cannot read file '{}'", message_filepath.display()))?;
-
-            let (headers, body) = content
-                .split_once("\r\n\r\n")
-                .ok_or_else(|| anyhow::anyhow!("Cannot find message body"))?;
-
-            return Ok(MessageBody::Raw {
-                headers: headers.lines().map(str::to_string).collect(),
-                body: Some(body.to_string()),
-            });
-        }
-        anyhow::bail!("failed to read message: {message_filepath:?} does not exist",)
     }
 
     /// Return a message body from a file path.
@@ -254,7 +179,7 @@
     ) -> anyhow::Result<(MailContext, MessageBody)> {
         let (context, message) = tokio::join!(
             self.read_mail_context(dirpath, id),
-            Self::read_mail_message(dirpath, id)
+            MessageBody::read_mail_message(dirpath, id)
         );
 
         Ok((context?, message?))
@@ -320,5 +245,4 @@
 
         Ok(())
     }
->>>>>>> 04dca369
 }