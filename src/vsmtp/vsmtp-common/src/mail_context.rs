/*
 * vSMTP mail transfer agent
 * Copyright (C) 2022 viridIT SAS
 *
 * This program is free software: you can redistribute it and/or modify it under
 * the terms of the GNU General Public License as published by the Free Software
 * Foundation, either version 3 of the License, or any later version.
 *
 * This program is distributed in the hope that it will be useful, but WITHOUT
 * ANY WARRANTY; without even the implied warranty of MERCHANTABILITY or FITNESS
 * FOR A PARTICULAR PURPOSE.  See the GNU General Public License for more details.
 *
 * You should have received a copy of the GNU General Public License along with
 * this program. If not, see https://www.gnu.org/licenses/.
 *
*/
use crate::{auth::Credentials, envelop::Envelop, status::Status, Mail, MailParser};

/// average size of a mail
pub const MAIL_CAPACITY: usize = 10_000_000; // 10MB

/// metadata
#[derive(Debug, Clone, PartialEq, Eq, serde::Deserialize, serde::Serialize)]
pub struct MessageMetadata {
    /// instant when the last "MAIL FROM" has been received.
    pub timestamp: std::time::SystemTime,
    /// unique id generated when the "MAIL FROM" has been received.
    /// format: {mail timestamp}{connection timestamp}{process id}
    pub message_id: String,
    /// whether further rule analysis has been skipped.
    pub skipped: Option<Status>,
}

impl Default for MessageMetadata {
    fn default() -> Self {
        Self {
            timestamp: std::time::SystemTime::now(),
            message_id: String::default(),
            skipped: None,
        }
    }
}

/// Message body issued by a SMTP transaction
#[derive(Debug, Clone, PartialEq, Eq, serde::Deserialize, serde::Serialize)]
#[serde(untagged)]
pub enum MessageBody {
    /// The raw representation of the message
    Raw {
        /// The headers of the top level message
        headers: Vec<String>,
        /// Complete body of the message
        body: String,
    },
    /// The message parsed using a [`MailParser`]
    Parsed(Box<Mail>),
}

impl std::fmt::Display for MessageBody {
    fn fmt(&self, f: &mut std::fmt::Formatter<'_>) -> std::fmt::Result {
        match self {
            Self::Raw { headers, body } => {
                for i in headers {
                    f.write_str(i)?;
                    f.write_str("\r\n")?;
                }
                f.write_str("\r\n")?;
                f.write_str(body)
            }
            Self::Parsed(mail) => f.write_fmt(format_args!("{mail}")),
        }
    }
}

impl MessageBody {
    /// Create a new instance of [`MessageBody::Parsed`], cloning if already parsed
    ///
    /// # Errors
    ///
    /// * Fail to parse using the provided [`MailParser`]
    pub fn to_parsed<P: MailParser>(&mut self) -> anyhow::Result<()> {
        if let Self::Raw { headers, body } = self {
            *self = P::default().parse_raw(std::mem::take(headers), std::mem::take(body))?;
        }
        Ok(())
    }

    // /// Has the instance been parsed
    // #[must_use]
    // pub const fn is_parsed(&self) -> bool {
    //     match self {
    //         MessageBody::Raw => false,
    //         MessageBody::Parsed(_) => true,
    //     }
    // }

    /// get the value of an header, return None if it does not exists or when the body is empty.
    #[must_use]
    pub fn get_header(&self, name: &str) -> Option<&str> {
        match self {
            Self::Raw { headers, .. } => {
                for header in headers {
                    let mut split = header.splitn(2, ": ");
                    match (split.next(), split.next()) {
                        (Some(header), Some(value)) if header == name => {
                            return Some(value);
                        }
                        (Some(_), Some(_)) => continue,
                        _ => break,
                    }
                }

                None
            }
            Self::Parsed(parsed) => parsed.get_header(name),
        }
    }

    /// rewrite a header with a new value or add it to the header section.
    pub fn set_header(&mut self, name: &str, value: &str) {
        match self {
            Self::Raw { headers, .. } => {
                for header in headers {
                    let mut split = header.splitn(2, ": ");
                    match (split.next(), split.next()) {
                        (Some(key), Some(_)) if key == name => {
                            // TODO: handle folding ?
                            *header = format!("{key}: {value}");
                            return;
                        }
                        _ => {}
                    }
                }
                self.add_header(name, value);
            }
            Self::Parsed(parsed) => parsed.set_header(name, value),
        }
    }

    /// prepend a header to the header section.
    pub fn add_header(&mut self, name: &str, value: &str) {
        match self {
            Self::Raw { headers, .. } => {
                // TODO: handle folding ?
                headers.push(format!("{name}: {value}"));
            }
            Self::Parsed(parsed) => {
                parsed.prepend_headers([(name.to_string(), value.to_string())]);
            }
        }
    }
}

/// Representation of one connection
#[derive(Debug, Clone, PartialEq, Eq, serde::Deserialize, serde::Serialize)]
pub struct ConnectionContext {
    /// time of connection by the client.
    pub timestamp: std::time::SystemTime,
    /// credentials of the client.
<<<<<<< HEAD
    pub credentials: Option<Credentials>,
    /// server's domain of the connection, (from config.server.domain or sni)
=======
    pub credentials: Option<AuthCredentials>,
    /// server's domain of the connection. (from config.server.domain or sni)
>>>>>>> 0c79ac96
    pub server_name: String,
    /// server socket used for this connexion.
    pub server_address: std::net::SocketAddr,
    /// is the client authenticated ?
    pub is_authenticated: bool,
    /// is the connection under tls ?
    pub is_secured: bool,
}

/// Representation of one mail obtained by a transaction SMTP
#[derive(Debug, Clone, PartialEq, Eq, serde::Deserialize, serde::Serialize)]
pub struct MailContext {
    /// information of the connection producing this message
    pub connection: ConnectionContext,
    /// emitter of the mail
    pub client_addr: std::net::SocketAddr,
    /// envelop of the message
    pub envelop: Envelop,
    /// metadata
    pub metadata: Option<MessageMetadata>,
}<|MERGE_RESOLUTION|>--- conflicted
+++ resolved
@@ -157,13 +157,8 @@
     /// time of connection by the client.
     pub timestamp: std::time::SystemTime,
     /// credentials of the client.
-<<<<<<< HEAD
     pub credentials: Option<Credentials>,
-    /// server's domain of the connection, (from config.server.domain or sni)
-=======
-    pub credentials: Option<AuthCredentials>,
     /// server's domain of the connection. (from config.server.domain or sni)
->>>>>>> 0c79ac96
     pub server_name: String,
     /// server socket used for this connexion.
     pub server_address: std::net::SocketAddr,
