use anyhow::Context;

/*
 * vSMTP mail transfer agent
 * Copyright (C) 2022 viridIT SAS
 *
 * This program is free software: you can redistribute it and/or modify it under
 * the terms of the GNU General Public License as published by the Free Software
 * Foundation, either version 3 of the License, or any later version.
 *
 * This program is distributed in the hope that it will be useful, but WITHOUT
 * ANY WARRANTY; without even the implied warranty of MERCHANTABILITY or FITNESS
 * FOR A PARTICULAR PURPOSE.  See the GNU General Public License for more details.
 *
 * You should have received a copy of the GNU General Public License along with
 * this program. If not, see https://www.gnu.org/licenses/.
 *
*/
use crate::{auth::Credentials, envelop::Envelop, status::Status};

/// average size of a mail
pub const MAIL_CAPACITY: usize = 10_000_000; // 10MB

/// metadata
#[derive(Debug, Clone, PartialEq, Eq, serde::Deserialize, serde::Serialize)]
pub struct MessageMetadata {
    /// instant when the last "MAIL FROM" has been received.
    pub timestamp: std::time::SystemTime,
    /// unique id generated when the "MAIL FROM" has been received.
    /// format: {mail timestamp}{connection timestamp}{process id}
    pub message_id: String,
    /// whether further rule analysis has been skipped.
    pub skipped: Option<Status>,
}

impl Default for MessageMetadata {
    fn default() -> Self {
        Self {
            timestamp: std::time::SystemTime::now(),
            message_id: String::default(),
            skipped: None,
        }
    }
}

<<<<<<< HEAD
=======
/// Message body issued by a SMTP transaction
#[derive(Debug, Clone, PartialEq, Eq, serde::Deserialize, serde::Serialize)]
#[serde(untagged)]
pub enum MessageBody {
    /// The raw representation of the message
    Raw {
        /// The headers of the top level message
        headers: Vec<String>,
        /// Complete body of the message
        body: Option<String>,
    },
    /// The message parsed using a [`MailParser`]
    Parsed(Box<Mail>),
}

impl Default for MessageBody {
    fn default() -> Self {
        Self::Raw {
            headers: vec![],
            body: None,
        }
    }
}

impl std::fmt::Display for MessageBody {
    fn fmt(&self, f: &mut std::fmt::Formatter<'_>) -> std::fmt::Result {
        match self {
            Self::Raw { headers, body } => {
                for i in headers {
                    f.write_str(i)?;
                    f.write_str("\r\n")?;
                }
                f.write_str("\r\n")?;
                f.write_str(body.as_ref().map_or("", std::string::String::as_str))
            }
            Self::Parsed(mail) => f.write_fmt(format_args!("{mail}")),
        }
    }
}

impl MessageBody {
    /// Return a message body from a file path.
    /// Try to parse the file as JSON, if it fails, try to parse it as plain text.
    ///
    /// # Errors
    ///
    /// * file(s) not found
    /// * file found but failed to read
    /// * file read but failed to serialize
    pub async fn from_file_path(mut filepath: std::path::PathBuf) -> anyhow::Result<MessageBody> {
        filepath.set_extension("json");
        if filepath.exists() {
            let content = tokio::fs::read_to_string(&filepath)
                .await
                .with_context(|| format!("Cannot read file '{}'", filepath.display()))?;

            return serde_json::from_str::<MessageBody>(&content)
                .with_context(|| format!("Cannot deserialize: '{content:?}'"));
        }

        filepath.set_extension("eml");
        if filepath.exists() {
            let content = tokio::fs::read_to_string(&filepath)
                .await
                .with_context(|| format!("Cannot read file '{}'", filepath.display()))?;

            let (headers, body) = content
                .split_once("\r\n\r\n")
                .ok_or_else(|| anyhow::anyhow!("Cannot find message body"))?;

            return Ok(MessageBody::Raw {
                headers: headers.lines().map(str::to_string).collect(),
                body: Some(body.to_string()),
            });
        }
        anyhow::bail!("failed does not exist")
    }

    ///
    pub fn take_headers(&mut self) -> Vec<String> {
        if let MessageBody::Raw { headers, .. } = self {
            return std::mem::take(headers);
        }

        vec![]
    }

    /// Create a new instance of [`MessageBody::Parsed`], cloning if already parsed
    ///
    /// # Errors
    ///
    /// * Fail to parse using the provided [`MailParser`]
    pub fn to_parsed<P: MailParser>(&mut self) -> anyhow::Result<()> {
        if let Self::Raw { headers, body } = self {
            *self =
                P::default().parse_raw(std::mem::take(headers), body.take().unwrap_or_default())?;
        }
        Ok(())
    }

    /// return the first header that match the `needle` parameter in the `haystack` iterator.
    /// FIXME: handle header folding.
    #[must_use]
    fn get_raw_header<'a>(
        haystack: impl Iterator<Item = &'a String>,
        needle: &str,
    ) -> Option<&'a str> {
        for header in haystack {
            let mut split = header.splitn(2, ": ");
            match (split.next(), split.next()) {
                (Some(header), Some(value)) if header == needle => {
                    return Some(value);
                }
                _ => continue,
            }
        }

        None
    }

    /// get the value of an header, checking from up to bottom.
    /// Return None if it does not exists or when the body is empty.
    #[must_use]
    pub fn get_header(&self, name: &str) -> Option<&str> {
        match self {
            Self::Raw { headers, .. } => Self::get_raw_header(headers.iter(), name),
            Self::Parsed(parsed) => parsed.get_header(name),
        }
    }

    /// Get the value of an header, checking from bottom to up.
    /// Return None if it does not exists or when the body is empty.
    #[must_use]
    pub fn get_header_rev(&self, name: &str) -> Option<&str> {
        match self {
            Self::Raw { headers, .. } => Self::get_raw_header(headers.iter().rev(), name),
            Self::Parsed(parsed) => parsed.get_header_rev(name),
        }
    }

    /// rewrite a header with a new value or add it to the header section.
    pub fn set_header(&mut self, name: &str, value: &str) {
        match self {
            Self::Raw { headers, .. } => {
                for header in headers {
                    let mut split = header.splitn(2, ": ");
                    match (split.next(), split.next()) {
                        (Some(key), Some(_)) if key == name => {
                            // TODO: handle folding ?
                            *header = format!("{key}: {value}");
                            return;
                        }
                        _ => {}
                    }
                }
                self.append_header(name, value);
            }
            Self::Parsed(parsed) => parsed.set_header(name, value),
        }
    }

    /// push a header to the header section.
    pub fn append_header(&mut self, name: &str, value: &str) {
        match self {
            Self::Raw { headers, .. } => {
                // TODO: handle folding ?
                headers.push(format!("{name}: {value}"));
            }
            Self::Parsed(parsed) => {
                parsed.push_headers([(name.to_string(), value.to_string())]);
            }
        }
    }

    /// prepend a header to the header section.
    pub fn prepend_header(&mut self, name: &str, value: &str) {
        match self {
            Self::Raw { headers, .. } => {
                // TODO: handle folding ?
                headers.splice(..0, [format!("{name}: {value}")]);
            }
            Self::Parsed(parsed) => {
                parsed.prepend_headers([(name.to_string(), value.to_string())]);
            }
        }
    }

    /// prepend a set of headers to the header section.
    pub fn prepend_raw_headers(&mut self, to_prepend: impl Iterator<Item = String>) {
        if let MessageBody::Raw { headers, .. } = self {
            headers.splice(..0, to_prepend);
        }
    }
}

>>>>>>> 04dca369
/// Representation of one connection
#[derive(Debug, Clone, PartialEq, Eq, serde::Deserialize, serde::Serialize)]
pub struct ConnectionContext {
    /// time of connection by the client.
    pub timestamp: std::time::SystemTime,
    /// credentials of the client.
    pub credentials: Option<Credentials>,
    /// server's domain of the connection. (from config.server.domain or sni)
    pub server_name: String,
    /// server socket used for this connection.
    pub server_address: std::net::SocketAddr,
    /// is the client authenticated ?
    pub is_authenticated: bool,
    /// is the connection under tls ?
    pub is_secured: bool,
}

/// Representation of one mail obtained by a transaction SMTP
#[derive(Debug, Clone, PartialEq, Eq, serde::Deserialize, serde::Serialize)]
pub struct MailContext {
    /// information of the connection producing this message
    pub connection: ConnectionContext,
    /// emitter of the mail
    pub client_addr: std::net::SocketAddr,
    /// envelop of the message
    pub envelop: Envelop,
    /// metadata
    pub metadata: Option<MessageMetadata>,
}

impl MailContext {
    fn from_json(content: &str) -> anyhow::Result<Self> {
        serde_json::from_str::<MailContext>(content)
            .with_context(|| format!("Cannot deserialize: '{content:?}'"))
    }

    /// Return a mail context from a file path.
    ///
    /// # Errors
    ///
    /// * file not found.
    /// * file found but failed to read.
    /// * file read but failed to serialize.
    pub async fn from_file_path(file: &std::path::Path) -> anyhow::Result<MailContext> {
        let content = tokio::fs::read_to_string(&file)
            .await
            .with_context(|| format!("Cannot read file '{}'", file.display()))?;

        Self::from_json(&content)
    }

    /// Return a mail context from a file path.
    ///
    /// # Errors
    ///
    /// * file not found.
    /// * file found but failed to read.
    /// * file read but failed to serialize.
    pub fn from_file_path_sync(file: &std::path::Path) -> anyhow::Result<MailContext> {
        let content = std::fs::read_to_string(&file)
            .with_context(|| format!("Cannot read file '{}'", file.display()))?;

        Self::from_json(&content)
    }
}<|MERGE_RESOLUTION|>--- conflicted
+++ resolved
@@ -43,204 +43,6 @@
     }
 }
 
-<<<<<<< HEAD
-=======
-/// Message body issued by a SMTP transaction
-#[derive(Debug, Clone, PartialEq, Eq, serde::Deserialize, serde::Serialize)]
-#[serde(untagged)]
-pub enum MessageBody {
-    /// The raw representation of the message
-    Raw {
-        /// The headers of the top level message
-        headers: Vec<String>,
-        /// Complete body of the message
-        body: Option<String>,
-    },
-    /// The message parsed using a [`MailParser`]
-    Parsed(Box<Mail>),
-}
-
-impl Default for MessageBody {
-    fn default() -> Self {
-        Self::Raw {
-            headers: vec![],
-            body: None,
-        }
-    }
-}
-
-impl std::fmt::Display for MessageBody {
-    fn fmt(&self, f: &mut std::fmt::Formatter<'_>) -> std::fmt::Result {
-        match self {
-            Self::Raw { headers, body } => {
-                for i in headers {
-                    f.write_str(i)?;
-                    f.write_str("\r\n")?;
-                }
-                f.write_str("\r\n")?;
-                f.write_str(body.as_ref().map_or("", std::string::String::as_str))
-            }
-            Self::Parsed(mail) => f.write_fmt(format_args!("{mail}")),
-        }
-    }
-}
-
-impl MessageBody {
-    /// Return a message body from a file path.
-    /// Try to parse the file as JSON, if it fails, try to parse it as plain text.
-    ///
-    /// # Errors
-    ///
-    /// * file(s) not found
-    /// * file found but failed to read
-    /// * file read but failed to serialize
-    pub async fn from_file_path(mut filepath: std::path::PathBuf) -> anyhow::Result<MessageBody> {
-        filepath.set_extension("json");
-        if filepath.exists() {
-            let content = tokio::fs::read_to_string(&filepath)
-                .await
-                .with_context(|| format!("Cannot read file '{}'", filepath.display()))?;
-
-            return serde_json::from_str::<MessageBody>(&content)
-                .with_context(|| format!("Cannot deserialize: '{content:?}'"));
-        }
-
-        filepath.set_extension("eml");
-        if filepath.exists() {
-            let content = tokio::fs::read_to_string(&filepath)
-                .await
-                .with_context(|| format!("Cannot read file '{}'", filepath.display()))?;
-
-            let (headers, body) = content
-                .split_once("\r\n\r\n")
-                .ok_or_else(|| anyhow::anyhow!("Cannot find message body"))?;
-
-            return Ok(MessageBody::Raw {
-                headers: headers.lines().map(str::to_string).collect(),
-                body: Some(body.to_string()),
-            });
-        }
-        anyhow::bail!("failed does not exist")
-    }
-
-    ///
-    pub fn take_headers(&mut self) -> Vec<String> {
-        if let MessageBody::Raw { headers, .. } = self {
-            return std::mem::take(headers);
-        }
-
-        vec![]
-    }
-
-    /// Create a new instance of [`MessageBody::Parsed`], cloning if already parsed
-    ///
-    /// # Errors
-    ///
-    /// * Fail to parse using the provided [`MailParser`]
-    pub fn to_parsed<P: MailParser>(&mut self) -> anyhow::Result<()> {
-        if let Self::Raw { headers, body } = self {
-            *self =
-                P::default().parse_raw(std::mem::take(headers), body.take().unwrap_or_default())?;
-        }
-        Ok(())
-    }
-
-    /// return the first header that match the `needle` parameter in the `haystack` iterator.
-    /// FIXME: handle header folding.
-    #[must_use]
-    fn get_raw_header<'a>(
-        haystack: impl Iterator<Item = &'a String>,
-        needle: &str,
-    ) -> Option<&'a str> {
-        for header in haystack {
-            let mut split = header.splitn(2, ": ");
-            match (split.next(), split.next()) {
-                (Some(header), Some(value)) if header == needle => {
-                    return Some(value);
-                }
-                _ => continue,
-            }
-        }
-
-        None
-    }
-
-    /// get the value of an header, checking from up to bottom.
-    /// Return None if it does not exists or when the body is empty.
-    #[must_use]
-    pub fn get_header(&self, name: &str) -> Option<&str> {
-        match self {
-            Self::Raw { headers, .. } => Self::get_raw_header(headers.iter(), name),
-            Self::Parsed(parsed) => parsed.get_header(name),
-        }
-    }
-
-    /// Get the value of an header, checking from bottom to up.
-    /// Return None if it does not exists or when the body is empty.
-    #[must_use]
-    pub fn get_header_rev(&self, name: &str) -> Option<&str> {
-        match self {
-            Self::Raw { headers, .. } => Self::get_raw_header(headers.iter().rev(), name),
-            Self::Parsed(parsed) => parsed.get_header_rev(name),
-        }
-    }
-
-    /// rewrite a header with a new value or add it to the header section.
-    pub fn set_header(&mut self, name: &str, value: &str) {
-        match self {
-            Self::Raw { headers, .. } => {
-                for header in headers {
-                    let mut split = header.splitn(2, ": ");
-                    match (split.next(), split.next()) {
-                        (Some(key), Some(_)) if key == name => {
-                            // TODO: handle folding ?
-                            *header = format!("{key}: {value}");
-                            return;
-                        }
-                        _ => {}
-                    }
-                }
-                self.append_header(name, value);
-            }
-            Self::Parsed(parsed) => parsed.set_header(name, value),
-        }
-    }
-
-    /// push a header to the header section.
-    pub fn append_header(&mut self, name: &str, value: &str) {
-        match self {
-            Self::Raw { headers, .. } => {
-                // TODO: handle folding ?
-                headers.push(format!("{name}: {value}"));
-            }
-            Self::Parsed(parsed) => {
-                parsed.push_headers([(name.to_string(), value.to_string())]);
-            }
-        }
-    }
-
-    /// prepend a header to the header section.
-    pub fn prepend_header(&mut self, name: &str, value: &str) {
-        match self {
-            Self::Raw { headers, .. } => {
-                // TODO: handle folding ?
-                headers.splice(..0, [format!("{name}: {value}")]);
-            }
-            Self::Parsed(parsed) => {
-                parsed.prepend_headers([(name.to_string(), value.to_string())]);
-            }
-        }
-    }
-
-    /// prepend a set of headers to the header section.
-    pub fn prepend_raw_headers(&mut self, to_prepend: impl Iterator<Item = String>) {
-        if let MessageBody::Raw { headers, .. } = self {
-            headers.splice(..0, to_prepend);
-        }
-    }
-}
-
->>>>>>> 04dca369
 /// Representation of one connection
 #[derive(Debug, Clone, PartialEq, Eq, serde::Deserialize, serde::Serialize)]
 pub struct ConnectionContext {
