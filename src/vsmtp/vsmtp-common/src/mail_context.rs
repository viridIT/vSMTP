/*
 * vSMTP mail transfer agent
 * Copyright (C) 2022 viridIT SAS
 *
 * This program is free software: you can redistribute it and/or modify it under
 * the terms of the GNU General Public License as published by the Free Software
 * Foundation, either version 3 of the License, or any later version.
 *
 * This program is distributed in the hope that it will be useful, but WITHOUT
 * ANY WARRANTY; without even the implied warranty of MERCHANTABILITY or FITNESS
 * FOR A PARTICULAR PURPOSE.  See the GNU General Public License for more details.
 *
 * You should have received a copy of the GNU General Public License along with
 * this program. If not, see https://www.gnu.org/licenses/.
 *
*/
use crate::{envelop::Envelop, mail::Mail, status::Status, MailParser};
use anyhow::Context;

/// average size of a mail
pub const MAIL_CAPACITY: usize = 10_000_000; // 10MB

/// metadata
#[derive(Debug, Clone, PartialEq, Eq, serde::Deserialize, serde::Serialize)]
pub struct MessageMetadata {
    /// instant when the last "MAIL FROM" has been received.
    pub timestamp: std::time::SystemTime,
    /// unique id generated when the "MAIL FROM" has been received.
    /// format: {mail timestamp}{connection timestamp}{process id}
    pub message_id: String,
    /// whether further rule analysis has been skipped.
    pub skipped: Option<Status>,
}

impl Default for MessageMetadata {
    fn default() -> Self {
        Self {
            timestamp: std::time::SystemTime::now(),
            message_id: String::default(),
            skipped: None,
        }
    }
}

/// Message body issued by a SMTP transaction
#[derive(Debug, Clone, PartialEq, Eq, serde::Deserialize, serde::Serialize)]
pub enum MessageBody {
    /// Nothing
    Empty,
    /// The raw representation of the message
    Raw(Vec<String>),
    /// The message parsed using a [`MailParser`]
    Parsed(Box<Mail>),
}

impl std::fmt::Display for MessageBody {
    fn fmt(&self, f: &mut std::fmt::Formatter<'_>) -> std::fmt::Result {
        match self {
            Self::Empty => f.write_str(""),
            Self::Raw(data) => f.write_fmt(format_args!("{}\n", data.join("\n"))),
            Self::Parsed(mail) => f.write_fmt(format_args!("{mail}")),
        }
    }
}

<<<<<<< HEAD
impl Body {
    /// Convert an instance into a [`Body::Parsed`] if the body is raw.
=======
impl MessageBody {
    /// Convert a the instance into a [`MessageBody::Parsed`] or [`MessageBody::Empty`]
>>>>>>> 6d751102
    ///
    /// # Errors
    ///
    /// * Fail to parse using the provided [`MailParser`]
    pub fn to_parsed<P: MailParser>(self) -> anyhow::Result<Self> {
        Ok(match self {
            Self::Raw(raw) => P::default().parse(raw)?,
            otherwise => otherwise,
        })
    }

    /// get the value of an header, return None if it does not exists or when the body is empty.
    #[must_use]
    pub fn get_header(&self, name: &str) -> Option<&str> {
        match self {
            Self::Empty => None,
            Self::Raw(raw) => {
                for line in raw {
                    let mut split = line.splitn(2, ": ");
                    match (split.next(), split.next()) {
                        (Some(header), Some(value)) if header == name => {
                            return Some(value);
                        }
                        (Some(_), Some(_)) => continue,
                        _ => break,
                    }
                }

                None
            }
            Self::Parsed(parsed) => parsed.get_header(name),
        }
    }

    /// rewrite a header with a new value or add it to the header section.
    pub fn set_header(&mut self, name: &str, value: &str) {
        match self {
            Self::Empty => {}
            Self::Raw(raw) => {
                // TODO: handle folded header, but at this point the function should parse the mail...

                for line in raw {
                    let mut split = line.splitn(2, ": ");
                    match (split.next(), split.next()) {
                        (Some(key), Some(_)) if key == name => {
                            *line = format!("{key}: {value}");
                            return;
                        }
                        _ => {}
                    }
                }
                self.add_header(name, value);
            }
            Self::Parsed(parsed) => parsed.set_header(name, value),
        }
    }

    /// prepend a header to the header section.
    pub fn add_header(&mut self, name: &str, value: &str) {
        match self {
            Self::Empty => {}
            Self::Raw(raw) => {
                let mut new_raw = vec![format!("{name}: {value}")];
                new_raw.extend_from_slice(raw);
                *raw = new_raw;
            }
            Self::Parsed(parsed) => {
                parsed.prepend_headers(vec![(name.to_string(), value.to_string())]);
            }
        }
    }
}

/// The credentials send by the client, not necessarily the right one
#[derive(Debug, Clone, PartialEq, Eq, serde::Deserialize, serde::Serialize)]
pub enum AuthCredentials {
    /// the pair will be sent and verified by a third party
    Verify {
        ///
        authid: String,
        ///
        authpass: String,
    },
    /// the server will query a third party and make internal verification
    Query {
        ///
        authid: String,
    },
}

/// Representation of one connection
#[derive(Debug, Clone, PartialEq, Eq, serde::Deserialize, serde::Serialize)]
pub struct ConnectionContext {
    /// time of connection by the client.
    pub timestamp: std::time::SystemTime,
    /// credentials of the client.
    pub credentials: Option<AuthCredentials>,
    /// server's domain of the connection, (from config.server.domain or sni)
    pub server_name: String,
    /// is the client authenticated ?
    pub is_authenticated: bool,
    /// is the connection under tls ?
    pub is_secured: bool,
}

/// Representation of one mail obtained by a transaction SMTP
#[derive(Debug, Clone, PartialEq, Eq, serde::Deserialize, serde::Serialize)]
pub struct MailContext {
    /// information of the connection producing this message
    pub connection: ConnectionContext,
    /// emitter of the mail
    pub client_addr: std::net::SocketAddr,
    /// envelop of the message
    pub envelop: Envelop,
    /// content of the message
    pub body: MessageBody,
    /// metadata
    pub metadata: Option<MessageMetadata>,
}

impl MailContext {
    /// serialize the mail context using serde.
    ///
    /// # Errors
    /// * Failed to read the file
    /// * Failed deserialize to the MailContext struct.
    pub fn from_file<P>(file: P) -> anyhow::Result<Self>
    where
        P: AsRef<std::path::Path>,
    {
        std::fs::read_to_string(&file)
            .context(format!("Cannot read file '{}'", file.as_ref().display()))
            .map(|content| {
                serde_json::from_str::<Self>(&content)
                    .context(format!("Cannot deserialize: '{}'", content))
            })?
    }
}<|MERGE_RESOLUTION|>--- conflicted
+++ resolved
@@ -63,13 +63,8 @@
     }
 }
 
-<<<<<<< HEAD
-impl Body {
-    /// Convert an instance into a [`Body::Parsed`] if the body is raw.
-=======
 impl MessageBody {
     /// Convert a the instance into a [`MessageBody::Parsed`] or [`MessageBody::Empty`]
->>>>>>> 6d751102
     ///
     /// # Errors
     ///
