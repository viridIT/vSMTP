--- conflicted
+++ resolved
@@ -39,53 +39,6 @@
     /// ignore all future rules for the current transaction.
     /// the String parameter is the path to the quarantine folder.
     Quarantine(String),
-<<<<<<< HEAD
-}
-
-impl std::fmt::Display for Status {
-    fn fmt(&self, f: &mut std::fmt::Formatter<'_>) -> std::fmt::Result {
-        write!(
-            f,
-            "{}",
-            match self {
-                Self::Info(_) => "info",
-                Self::Accept => "accept",
-                Self::Next => "next",
-                Self::Deny(_) => "deny",
-                Self::Faccept => "faccept",
-                Self::Quarantine(_) => "quarantine",
-            }
-        )
-    }
-}
-
-#[cfg(test)]
-mod test {
-    use crate::status::Status;
-
-    use super::InfoPacket;
-
-    #[test]
-    fn display_status() {
-        println!(
-            "{}, {}, {}, {}, {}, {}",
-            Status::Info(InfoPacket::Str(String::default())),
-            Status::Accept,
-            Status::Next,
-            Status::Deny(None),
-            Status::Faccept,
-            Status::Quarantine(String::default()),
-        );
-    }
-
-    #[test]
-    fn to_string() {
-        assert_eq!(
-            InfoPacket::Str("packet".to_string()).to_string().as_str(),
-            "packet"
-        );
-=======
->>>>>>> 74b18e92
 
     /// used to send data from .vsl to vsmtp's server
     Packet(String),
