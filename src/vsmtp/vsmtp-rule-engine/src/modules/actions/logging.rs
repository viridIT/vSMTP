/*
 * vSMTP mail transfer agent
 * Copyright (C) 2022 viridIT SAS
 *
 * This program is free software: you can redistribute it and/or modify it under
 * the terms of the GNU General Public License as published by the Free Software
 * Foundation, either version 3 of the License, or any later version.
 *
 * This program is distributed in the hope that it will be useful, but WITHOUT
 * ANY WARRANTY; without even the implied warranty of MERCHANTABILITY or FITNESS
 * FOR A PARTICULAR PURPOSE.  See the GNU General Public License for more details.
 *
 * You should have received a copy of the GNU General Public License along with
 * this program. If not, see https://www.gnu.org/licenses/.
 *
*/
use rhai::plugin::{
    mem, Dynamic, EvalAltResult, FnAccess, FnNamespace, ImmutableString, Module, NativeCallContext,
    PluginFunction, Position, RhaiResult, TypeId,
};

use vsmtp_common::re::log;
use vsmtp_config::log_channel::APP;

///
#[rhai::plugin::export_module]
pub mod logging {
<<<<<<< HEAD

    use crate::modules::types::types::SharedObject;

    /// log a message to the file system / console with the specified level.
    #[rhai_fn(global, name = "log")]
    pub fn log_str_str(level: &str, message: &str) {
        super::log(level, message);
    }

    /// log a message to the file system / console with the specified level.
    #[allow(clippy::needless_pass_by_value)]
    #[rhai_fn(global, name = "log")]
    pub fn log_str_obj(level: &str, message: SharedObject) {
        super::log(level, &message.to_string());
    }

    /// log a message to the file system / console with the specified level.
    #[allow(clippy::needless_pass_by_value)]
    #[rhai_fn(global, name = "log")]
    pub fn log_obj_str(level: &mut SharedObject, message: &str) {
        super::log(&level.to_string(), message);
    }

    /// log a message to the file system / console with the specified level.
    #[allow(clippy::needless_pass_by_value)]
    #[rhai_fn(global, name = "log")]
    pub fn log_obj_obj(level: &mut SharedObject, message: SharedObject) {
        super::log(&level.to_string(), &message.to_string());
    }
}

fn log(level: &str, message: &str) {
    match level {
        "trace" => log::trace!(target: APP, "{}", message),
        "debug" => log::debug!(target: APP, "{}", message),
        "info" => log::info!(target: APP, "{}", message),
        "warn" => log::warn!(target: APP, "{}", message),
        "error" => log::error!(target: APP, "{}", message),
        unknown => log::warn!(
            target: APP,
            "'{}' is not a valid log level. Original message: '{}'",
            unknown,
            message
        ),
=======
    use vsmtp_common::re::log;

    ///
    pub fn log(level: &str, message: &str) {
        const APP_TARGET: &str = "app";

        match <log::Level as std::str::FromStr>::from_str(level) {
            Ok(level) => log::log!(target: APP_TARGET, level, "{message}"),
            Err(e) => log::warn!(
                target: APP_TARGET,
                "Got an error with level `{level}`: `{e}`. Message was: '{message}'"
            ),
        }
>>>>>>> 495d0da3
    }
}<|MERGE_RESOLUTION|>--- conflicted
+++ resolved
@@ -20,60 +20,36 @@
 };
 
 use vsmtp_common::re::log;
-use vsmtp_config::log_channel::APP;
 
 ///
 #[rhai::plugin::export_module]
 pub mod logging {
-<<<<<<< HEAD
 
     use crate::modules::types::types::SharedObject;
-
-    /// log a message to the file system / console with the specified level.
-    #[rhai_fn(global, name = "log")]
-    pub fn log_str_str(level: &str, message: &str) {
-        super::log(level, message);
-    }
 
     /// log a message to the file system / console with the specified level.
     #[allow(clippy::needless_pass_by_value)]
     #[rhai_fn(global, name = "log")]
     pub fn log_str_obj(level: &str, message: SharedObject) {
-        super::log(level, &message.to_string());
+        log(level, &message.to_string());
     }
 
     /// log a message to the file system / console with the specified level.
     #[allow(clippy::needless_pass_by_value)]
     #[rhai_fn(global, name = "log")]
     pub fn log_obj_str(level: &mut SharedObject, message: &str) {
-        super::log(&level.to_string(), message);
+        log(&level.to_string(), message);
     }
 
     /// log a message to the file system / console with the specified level.
     #[allow(clippy::needless_pass_by_value)]
     #[rhai_fn(global, name = "log")]
     pub fn log_obj_obj(level: &mut SharedObject, message: SharedObject) {
-        super::log(&level.to_string(), &message.to_string());
+        log(&level.to_string(), &message.to_string());
     }
-}
 
-fn log(level: &str, message: &str) {
-    match level {
-        "trace" => log::trace!(target: APP, "{}", message),
-        "debug" => log::debug!(target: APP, "{}", message),
-        "info" => log::info!(target: APP, "{}", message),
-        "warn" => log::warn!(target: APP, "{}", message),
-        "error" => log::error!(target: APP, "{}", message),
-        unknown => log::warn!(
-            target: APP,
-            "'{}' is not a valid log level. Original message: '{}'",
-            unknown,
-            message
-        ),
-=======
-    use vsmtp_common::re::log;
-
-    ///
+    /// log a message to the file system / console with the specified level.
+    #[rhai_fn(global, name = "log")]
     pub fn log(level: &str, message: &str) {
         const APP_TARGET: &str = "app";
 
@@ -84,6 +60,5 @@
                 "Got an error with level `{level}`: `{e}`. Message was: '{message}'"
             ),
         }
->>>>>>> 495d0da3
     }
 }