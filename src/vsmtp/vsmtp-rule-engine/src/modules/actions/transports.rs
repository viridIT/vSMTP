/*
 * vSMTP mail transfer agent
 * Copyright (C) 2022 viridIT SAS
 *
 * This program is free software: you can redistribute it and/or modify it under
 * the terms of the GNU General Public License as published by the Free Software
 * Foundation, either version 3 of the License, or any later version.
 *
 * This program is distributed in the hope that it will be useful, but WITHOUT
 * ANY WARRANTY; without even the implied warranty of MERCHANTABILITY or FITNESS
 * FOR A PARTICULAR PURPOSE.  See the GNU General Public License for more details.
 *
 * You should have received a copy of the GNU General Public License along with
 * this program. If not, see https://www.gnu.org/licenses/.
 *
*/
use rhai::plugin::{
    mem, Dynamic, EvalAltResult, FnAccess, FnNamespace, ImmutableString, Module, NativeCallContext,
    PluginFunction, RhaiResult, TypeId,
};
use vsmtp_common::{mail_context::MailContext, re::anyhow};

#[allow(clippy::needless_pass_by_value)]
#[doc(hidden)]
#[rhai::plugin::export_module]
pub mod transports {
    use vsmtp_common::transfer::ForwardTarget;

    use crate::modules::types::types::Context;
    use crate::{dsl::object::Object, modules::EngineResult};

    /// set the delivery method to "Forward" for a single recipient.
    #[rhai_fn(global, name = "forward", return_raw, pure)]
    pub fn forward_obj(
        this: &mut Context,
        rcpt: &str,
        forward: std::sync::Arc<Object>,
    ) -> EngineResult<()> {
        match &*forward {
            Object::Ip4(ip) => forward_str(this, rcpt, &ip.to_string()),
            Object::Ip6(ip) => forward_str(this, rcpt, &ip.to_string()),
            Object::Fqdn(fqdn) | Object::Str(fqdn) => forward_str(this, rcpt, fqdn),
            obj => Err(format!("{} is not a valid address to forward an email to.", obj).into()),
        }
    }

    #[rhai_fn(global, name = "forward_all", return_raw, pure)]
    pub fn forward_all_obj(
        this: &mut Context,
        forward: std::sync::Arc<Object>,
    ) -> EngineResult<()> {
        match &*forward {
            Object::Ip4(ip) => forward_all_str(this, &ip.to_string()),
            Object::Ip6(ip) => forward_all_str(this, &ip.to_string()),
            Object::Fqdn(fqdn) | Object::Str(fqdn) => forward_all_str(this, fqdn),
            obj => Err(format!("{} is not a valid address to forward an email to.", obj).into()),
        }
    }

    /// set the delivery method to "Forward" for a single recipient.
    #[rhai_fn(global, name = "forward", return_raw, pure)]
    pub fn forward_str(this: &mut Context, rcpt: &str, forward: &str) -> EngineResult<()> {
<<<<<<< HEAD
        let forward = <ForwardTarget as std::str::FromStr>::from_str(forward)
            .map_err::<Box<EvalAltResult>, _>(|err| err.to_string().into())?;
=======
        let forward = forward.find('%').map_or_else(
            || {
                forward.parse::<std::net::SocketAddr>().map_or_else(
                    |_| {
                        Ok(forward.parse::<std::net::IpAddr>().map_or_else(
                            |_| ForwardTarget::Domain(forward.to_string()),
                            ForwardTarget::Ip,
                        ))
                    },
                    |socket| Ok(ForwardTarget::Socket(socket)),
                )
            },
            |_| {
                vsmtp_common::utils::ipv6_with_scope_id(forward)
                    .map_err::<Box<EvalAltResult>, _>(|err| err.to_string().into())
                    .map(ForwardTarget::Socket)
            },
        )?;
>>>>>>> 10282ce4

        set_transport_for(
            &mut *this
                .write()
                .map_err::<Box<EvalAltResult>, _>(|_| "rule engine mutex poisoned".into())?,
            rcpt,
            &vsmtp_common::transfer::Transfer::Forward(forward),
        )
        .map_err(|err| err.to_string().into())
    }

<<<<<<< HEAD
=======
    /// set the delivery method to "Forward" for all recipients.
    #[rhai_fn(global, name = "forward_all", return_raw, pure)]
    pub fn forward_all_obj(
        this: &mut Context,
        forward: std::sync::Arc<Object>,
    ) -> EngineResult<()> {
        match &*forward {
            Object::Ip4(ip) => forward_all_str(this, &ip.to_string()),
            Object::Ip6(ip) => forward_all_str(this, &ip.to_string()),
            Object::Fqdn(fqdn) | Object::Str(fqdn) => forward_all_str(this, fqdn),
            obj => Err(format!("{} is not a valid address to forward an email to.", obj).into()),
        }
    }

>>>>>>> 10282ce4
    /// set the delivery method to "Forward" for all recipients.
    #[rhai_fn(global, name = "forward_all", return_raw, pure)]
    pub fn forward_all_str(this: &mut Context, forward: &str) -> EngineResult<()> {
        let forward = <ForwardTarget as std::str::FromStr>::from_str(forward)
            .map_err::<Box<EvalAltResult>, _>(|err| err.to_string().into())?;

        set_transport(
            &mut *this
                .write()
                .map_err::<Box<EvalAltResult>, _>(|_| "rule engine mutex poisoned".into())?,
            &vsmtp_common::transfer::Transfer::Forward(forward),
        );

        Ok(())
    }

    /// set the delivery method to "Deliver" for a single recipient.
    #[rhai_fn(global, return_raw, pure)]
    pub fn deliver(this: &mut Context, rcpt: &str) -> EngineResult<()> {
        set_transport_for(
            &mut *this
                .write()
                .map_err::<Box<EvalAltResult>, _>(|_| "rule engine mutex poisoned".into())?,
            rcpt,
            &vsmtp_common::transfer::Transfer::Deliver,
        )
        .map_err(|err| err.to_string().into())
    }

    /// set the delivery method to "Deliver" for all recipients.
    #[rhai_fn(global, return_raw, pure)]
    pub fn deliver_all(this: &mut Context) -> EngineResult<()> {
        set_transport(
            &mut *this
                .write()
                .map_err::<Box<EvalAltResult>, _>(|_| "rule engine mutex poisoned".into())?,
            &vsmtp_common::transfer::Transfer::Deliver,
        );

        Ok(())
    }

    /// set the delivery method to "Mbox" for a single recipient.
    #[rhai_fn(global, return_raw, pure)]
    pub fn mbox(this: &mut Context, rcpt: &str) -> EngineResult<()> {
        set_transport_for(
            &mut *this
                .write()
                .map_err::<Box<EvalAltResult>, _>(|_| "rule engine mutex poisoned".into())?,
            rcpt,
            &vsmtp_common::transfer::Transfer::Mbox,
        )
        .map_err(|err| err.to_string().into())
    }

    /// set the delivery method to "Mbox" for all recipients.
    #[rhai_fn(global, return_raw, pure)]
    pub fn mbox_all(this: &mut Context) -> EngineResult<()> {
        set_transport(
            &mut *this
                .write()
                .map_err::<Box<EvalAltResult>, _>(|_| "rule engine mutex poisoned".into())?,
            &vsmtp_common::transfer::Transfer::Mbox,
        );

        Ok(())
    }

    /// set the delivery method to "Maildir" for a single recipient.
    #[rhai_fn(global, return_raw, pure)]
    pub fn maildir(this: &mut Context, rcpt: &str) -> EngineResult<()> {
        set_transport_for(
            &mut *this
                .write()
                .map_err::<Box<EvalAltResult>, _>(|_| "rule engine mutex poisoned".into())?,
            rcpt,
            &vsmtp_common::transfer::Transfer::Maildir,
        )
        .map_err(|err| err.to_string().into())
    }

    /// set the delivery method to "Maildir" for all recipients.
    #[rhai_fn(global, return_raw, pure)]
    pub fn maildir_all(this: &mut Context) -> EngineResult<()> {
        set_transport(
            &mut *this
                .write()
                .map_err::<Box<EvalAltResult>, _>(|_| "rule engine mutex poisoned".into())?,
            &vsmtp_common::transfer::Transfer::Maildir,
        );

        Ok(())
    }

    /// remove the delivery method for a specific recipient.
    #[rhai_fn(global, return_raw, pure)]
    pub fn disable_delivery(this: &mut Context, rcpt: &str) -> EngineResult<()> {
        set_transport_for(
            &mut *this
                .write()
                .map_err::<Box<EvalAltResult>, _>(|_| "rule engine mutex poisoned".into())?,
            rcpt,
            &vsmtp_common::transfer::Transfer::None,
        )
        .map_err(|err| err.to_string().into())
    }

    /// remove the delivery method for all recipient.
    #[rhai_fn(global, return_raw, pure)]
    pub fn disable_delivery_all(this: &mut Context) -> EngineResult<()> {
        set_transport(
            &mut *this
                .write()
                .map_err::<Box<EvalAltResult>, _>(|_| "rule engine mutex poisoned".into())?,
            &vsmtp_common::transfer::Transfer::None,
        );

        Ok(())
    }
}

/// set the transport method of a single recipient.
fn set_transport_for(
    ctx: &mut MailContext,
    search: &str,
    method: &vsmtp_common::transfer::Transfer,
) -> anyhow::Result<()> {
    ctx.envelop
        .rcpt
        .iter_mut()
        .find(|rcpt| rcpt.address.full() == search)
        .ok_or_else(|| anyhow::anyhow!("could not find rcpt '{}'", search))
        .map(|rcpt| rcpt.transfer_method = method.clone())
}

/// set the transport method of all recipients.
fn set_transport(ctx: &mut MailContext, method: &vsmtp_common::transfer::Transfer) {
    ctx.envelop
        .rcpt
        .iter_mut()
        .for_each(|rcpt| rcpt.transfer_method = method.clone());
}

#[cfg(test)]
mod test {

    use super::*;
    use crate::modules::actions::test::get_default_context;
    use vsmtp_common::{
        addr,
        rcpt::Rcpt,
        transfer::{ForwardTarget, Transfer},
    };

    #[test]
    fn test_set_transport_for() {
        let mut ctx = get_default_context();

        ctx.envelop.rcpt.push(Rcpt::new(addr!("valid@rcpt.foo")));

        assert!(set_transport_for(&mut ctx, "valid@rcpt.foo", &Transfer::Deliver).is_ok());
        assert!(set_transport_for(&mut ctx, "invalid@rcpt.foo", &Transfer::Deliver).is_err());

        ctx.envelop
            .rcpt
            .iter()
            .find(|rcpt| rcpt.address.full() == "valid@rcpt.foo")
            .map(|rcpt| {
                assert_eq!(rcpt.transfer_method, Transfer::Deliver);
            })
            .or_else(|| panic!("recipient transfer method is not valid"));
    }

    #[test]
    fn test_set_transport() {
        let mut ctx = get_default_context();

        set_transport(
            &mut ctx,
            &Transfer::Forward(ForwardTarget::Domain("mta.example.com".to_string())),
        );

        assert!(ctx.envelop.rcpt.iter().all(|rcpt| rcpt.transfer_method
            == Transfer::Forward(ForwardTarget::Domain("mta.example.com".to_string()))));

        set_transport(
            &mut ctx,
            &Transfer::Forward(ForwardTarget::Ip(std::net::IpAddr::V4(
                "127.0.0.1".parse().unwrap(),
            ))),
        );

        assert!(ctx.envelop.rcpt.iter().all(|rcpt| rcpt.transfer_method
            == Transfer::Forward(ForwardTarget::Ip(std::net::IpAddr::V4(
                "127.0.0.1".parse().unwrap()
            )))));

        set_transport(
            &mut ctx,
            &Transfer::Forward(ForwardTarget::Ip(std::net::IpAddr::V6(
                "::1".parse().unwrap(),
            ))),
        );

        assert!(ctx.envelop.rcpt.iter().all(|rcpt| rcpt.transfer_method
            == Transfer::Forward(ForwardTarget::Ip(std::net::IpAddr::V6(
                "::1".parse().unwrap()
            )))));
    }
}<|MERGE_RESOLUTION|>--- conflicted
+++ resolved
@@ -60,29 +60,8 @@
     /// set the delivery method to "Forward" for a single recipient.
     #[rhai_fn(global, name = "forward", return_raw, pure)]
     pub fn forward_str(this: &mut Context, rcpt: &str, forward: &str) -> EngineResult<()> {
-<<<<<<< HEAD
         let forward = <ForwardTarget as std::str::FromStr>::from_str(forward)
             .map_err::<Box<EvalAltResult>, _>(|err| err.to_string().into())?;
-=======
-        let forward = forward.find('%').map_or_else(
-            || {
-                forward.parse::<std::net::SocketAddr>().map_or_else(
-                    |_| {
-                        Ok(forward.parse::<std::net::IpAddr>().map_or_else(
-                            |_| ForwardTarget::Domain(forward.to_string()),
-                            ForwardTarget::Ip,
-                        ))
-                    },
-                    |socket| Ok(ForwardTarget::Socket(socket)),
-                )
-            },
-            |_| {
-                vsmtp_common::utils::ipv6_with_scope_id(forward)
-                    .map_err::<Box<EvalAltResult>, _>(|err| err.to_string().into())
-                    .map(ForwardTarget::Socket)
-            },
-        )?;
->>>>>>> 10282ce4
 
         set_transport_for(
             &mut *this
@@ -94,23 +73,6 @@
         .map_err(|err| err.to_string().into())
     }
 
-<<<<<<< HEAD
-=======
-    /// set the delivery method to "Forward" for all recipients.
-    #[rhai_fn(global, name = "forward_all", return_raw, pure)]
-    pub fn forward_all_obj(
-        this: &mut Context,
-        forward: std::sync::Arc<Object>,
-    ) -> EngineResult<()> {
-        match &*forward {
-            Object::Ip4(ip) => forward_all_str(this, &ip.to_string()),
-            Object::Ip6(ip) => forward_all_str(this, &ip.to_string()),
-            Object::Fqdn(fqdn) | Object::Str(fqdn) => forward_all_str(this, fqdn),
-            obj => Err(format!("{} is not a valid address to forward an email to.", obj).into()),
-        }
-    }
-
->>>>>>> 10282ce4
     /// set the delivery method to "Forward" for all recipients.
     #[rhai_fn(global, name = "forward_all", return_raw, pure)]
     pub fn forward_all_str(this: &mut Context, forward: &str) -> EngineResult<()> {
