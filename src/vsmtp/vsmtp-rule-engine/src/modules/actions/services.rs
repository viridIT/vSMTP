--- conflicted
+++ resolved
@@ -22,14 +22,8 @@
 #[doc(hidden)]
 #[rhai::plugin::export_module]
 pub mod services {
-<<<<<<< HEAD
-    use crate::dsl::service::shell::run;
-    use crate::dsl::service::shell::ShellResult;
-=======
-
     use crate::dsl::service::cmd::run;
     use crate::dsl::service::cmd::CmdResult;
->>>>>>> 277b6606
     use crate::dsl::service::Service;
     use crate::modules::EngineResult;
 
@@ -61,15 +55,9 @@
         }
     }
 
-<<<<<<< HEAD
-    /// execute the given shell service with dynamic arguments.
-    #[rhai_fn(global, name = "shell_run", return_raw, pure)]
-    pub fn shell_run_with_args(
-=======
     /// execute the given cmd service with dynamic arguments.
     #[rhai_fn(global, name = "cmd_run", return_raw, pure)]
     pub fn run_cmd_with_args(
->>>>>>> 277b6606
         service: &mut std::sync::Arc<Service>,
         args: rhai::Array,
     ) -> EngineResult<CmdResult> {
@@ -119,13 +107,7 @@
                 crate::dsl::service::databases::csv::add_record(path, *delimiter, fd, &record[..])
                     .map_err::<Box<EvalAltResult>, _>(|err| err.to_string().into())
             }
-<<<<<<< HEAD
-            _ => Err(format!("cannot use 'db_add' method on a {service} service.").into()),
-=======
-            Service::Cmd { .. } => {
-                Err(format!("cannot use 'db_add' method on a {service} service.").into())
-            }
->>>>>>> 277b6606
+            _ => Err("'db_add' can only be used on a database service.".into()),
         }
     }
 
@@ -137,13 +119,7 @@
                 crate::dsl::service::databases::csv::remove_record(path, key)
                     .map_err::<Box<EvalAltResult>, _>(|err| err.to_string().into())
             }
-<<<<<<< HEAD
-            _ => Err(format!("cannot use 'db_add' method on a {service} service.").into()),
-=======
-            Service::Cmd { .. } => {
-                Err(format!("cannot use 'db_add' method on a {service} service.").into())
-            }
->>>>>>> 277b6606
+            _ => Err("'db_add' can only be used on a database service.".into()),
         }
     }
 
@@ -170,9 +146,8 @@
                             .map(|field| rhai::Dynamic::from(field.to_string()))
                             .collect())
                     },
-<<<<<<< HEAD
                 ),
-            _ => Err(format!("{service} cannot be run as a shell script.").into()),
+            _ => Err(format!("{service} cannot be run as a cmd script.").into()),
         }
     }
 
@@ -184,11 +159,6 @@
         match &**service {
             Service::Smtp { receiver, .. } => Ok(receiver.to_string()),
             _ => Err("only a smtp service has a receiver address".into()),
-=======
-                )
-        } else {
-            Err(format!("{service} cannot be run as a cmd script.").into())
->>>>>>> 277b6606
         }
     }
 }