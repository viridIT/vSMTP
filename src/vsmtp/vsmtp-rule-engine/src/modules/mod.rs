--- conflicted
+++ resolved
@@ -20,27 +20,6 @@
 pub(crate) mod message;
 pub(crate) mod types;
 
-<<<<<<< HEAD
-pub(crate) type EngineResult<T> = Result<T, Box<EvalAltResult>>;
-
-rhai::def_package! {
-    /// vsl's standard api.
-    pub StandardVSLPackage(module) {
-	// NOTE: the standard package might be duplicated.
-        rhai::packages::StandardPackage::init(module);
-
-        module.combine(exported_module!(super::modules::actions::bcc::bcc))
-            .combine(exported_module!(super::modules::actions::headers::headers))
-            .combine(exported_module!(super::modules::actions::logging::logging))
-            .combine(exported_module!(super::modules::actions::rule_state::rule_state))
-            .combine(exported_module!(super::modules::actions::security::security))
-            .combine(exported_module!(super::modules::actions::services::services))
-            .combine(exported_module!(super::modules::actions::transports::transports))
-            .combine(exported_module!(super::modules::actions::utils::utils))
-            .combine(exported_module!(super::modules::actions::write::write))
-            .combine(exported_module!(super::modules::types::types))
-            .combine(exported_module!(super::modules::mail_context::mail_context));
-=======
 pub use actions::*;
 
 pub(crate) type EngineResult<T> = Result<T, Box<rhai::EvalAltResult>>;
@@ -68,7 +47,6 @@
                 .combine(rhai::exported_module!(message::message_calling_parse));
 
             }
->>>>>>> 10282ce4
     }
 }
 
