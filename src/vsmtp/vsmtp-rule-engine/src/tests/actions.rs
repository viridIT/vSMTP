/*
 * vSMTP mail transfer agent
 * Copyright (C) 2022 viridIT SAS
 *
 * This program is free software: you can redistribute it and/or modify it under
 * the terms of the GNU General Public License as published by the Free Software
 * Foundation, either version 3 of the License, or any later version.
 *
 * This program is distributed in the hope that it will be useful, but WITHOUT
 * ANY WARRANTY; without even the implied warranty of MERCHANTABILITY or FITNESS
 * FOR A PARTICULAR PURPOSE.  See the GNU General Public License for more details.
 *
 * You should have received a copy of the GNU General Public License along with
 * this program. If not, see https://www.gnu.org/licenses/.
 *
*/
use crate::rule_state::RuleState;
use crate::tests::helpers::get_default_config;
use crate::{rule_engine::RuleEngine, tests::helpers::get_default_state};
use std::str::FromStr;
use vsmtp_common::auth::Mechanism;
use vsmtp_common::re::serde_json;
use vsmtp_common::transfer::ForwardTarget;
use vsmtp_common::{
    mail_context::MessageMetadata, state::StateSMTP, status::Status, transfer::Transfer, Mail,
    MessageBody,
};
use vsmtp_common::{BodyType, CodeID, MailHeaders, ReplyOrCodeID};
use vsmtp_config::field::FieldServerVirtual;

#[test]
fn test_logs() {
    let re = RuleEngine::new(
        &vsmtp_config::Config::default(),
        &Some(root_example!["actions/logs.vsl"]),
    )
    .unwrap();
    let (mut state, _) = get_default_state("./tmp/app");
    assert_eq!(
        re.run_when(&mut state, &StateSMTP::Connect),
        Status::Deny(ReplyOrCodeID::CodeID(CodeID::Denied))
    );
}

#[test]
fn test_users() {
    let re = RuleEngine::new(
        &vsmtp_config::Config::default(),
        &Some(root_example!["actions/utils.vsl"]),
    )
    .unwrap();
    let (mut state, _) = get_default_state("./tmp/app");

    assert_eq!(
        re.run_when(&mut state, &StateSMTP::Delivery),
        Status::Accept(ReplyOrCodeID::CodeID(CodeID::Ok)),
    );
}

#[test]
fn test_send_mail() {
    let (mut state, config) = get_default_state(format!("{}", root_example!["actions"].display()));
    let re = RuleEngine::new(&config, &Some(root_example!["actions/send_mail.vsl"])).unwrap();

    // TODO: add test to send a valid email.
    assert_eq!(
        re.run_when(&mut state, &StateSMTP::Connect),
        Status::Accept(ReplyOrCodeID::CodeID(CodeID::Ok)),
    );
}

#[test]
fn test_context_write() {
    let re = RuleEngine::new(
        &vsmtp_config::Config::default(),
        &Some(root_example!["actions/write.vsl"]),
    )
    .unwrap();
    let (mut state, _) = get_default_state("./tmp/app");

    state.context().write().unwrap().metadata = Some(MessageMetadata {
        message_id: "test_message_id".to_string(),
        timestamp: std::time::SystemTime::now(),
        skipped: None,
    });
    assert_eq!(
        re.run_when(&mut state, &StateSMTP::MailFrom),
        Status::Accept(ReplyOrCodeID::CodeID(CodeID::Ok)),
    );
    *state.message().write().unwrap() = MessageBody::Raw {
        headers: vec![
            "From: john doe <john@doe.com>".to_string(),
            "To: green@foo.net".to_string(),
            "Subject: test email".to_string(),
        ],
        body: Some("This is a raw email.".to_string()),
    };
    assert_eq!(
        re.run_when(&mut state, &StateSMTP::PreQ),
        Status::Accept(ReplyOrCodeID::CodeID(CodeID::Ok)),
    );
    assert_eq!(
        re.run_when(&mut state, &StateSMTP::PostQ),
        Status::Accept(ReplyOrCodeID::CodeID(CodeID::Ok)),
    );

    // raw mail should have been written on disk.
    assert_eq!(
        std::fs::read_to_string("./tmp/app/tests/generated/test_message_id.eml")
            .expect("could not read 'test_message_id'"),
        [
            "From: john doe <john@doe.com>\r\n",
            "To: green@foo.net\r\n",
            "Subject: test email\r\n",
            "\r\n",
            "This is a raw email."
        ]
        .concat()
    );

    std::fs::remove_file("./tmp/app/tests/generated/test_message_id.eml")
        .expect("could not remove generated test file");
}

#[test]
fn test_context_dump() {
    let re = RuleEngine::new(
        &vsmtp_config::Config::default(),
        &Some(root_example!["actions/dump.vsl"]),
    )
    .unwrap();
    let (mut state, _) = get_default_state("./tmp/app");

    state.context().write().unwrap().metadata = Some(MessageMetadata {
        message_id: "test_message_id".to_string(),
        timestamp: std::time::SystemTime::now(),
        skipped: None,
    });
    *state.message().write().unwrap() = MessageBody::Raw {
        headers: vec![],
        body: Some("".to_string()),
    };
    assert_eq!(
        re.run_when(&mut state, &StateSMTP::PreQ),
        Status::Accept(ReplyOrCodeID::CodeID(CodeID::Ok)),
    );
<<<<<<< HEAD
    *state.message().write().unwrap() = Some(MessageBody::Parsed(Box::new(Mail {
        headers: MailHeaders(
            [
                ("From".to_string(), "john@doe.com".to_string()),
                ("To".to_string(), "green@bar.net".to_string()),
                ("X-Custom-Header".to_string(), "my header".to_string()),
            ]
            .to_vec(),
        ),
=======
    *state.message().write().unwrap() = MessageBody::Parsed(Box::new(Mail {
        headers: vec![
            ("From".to_string(), "john@doe.com".to_string()),
            ("To".to_string(), "green@bar.net".to_string()),
            ("X-Custom-Header".to_string(), "my header".to_string()),
        ],
>>>>>>> 8854b3cf
        body: BodyType::Regular(vec!["this is an empty body".to_string()]),
    }));
    assert_eq!(
        re.run_when(&mut state, &StateSMTP::PostQ),
        Status::Accept(ReplyOrCodeID::CodeID(CodeID::Ok)),
    );

    assert_eq!(
        std::fs::read_to_string("./tmp/app/tests/generated/test_message_id.json")
            .expect("could not read 'test_message_id'"),
        serde_json::to_string_pretty(&*state.context().read().unwrap())
            .expect("couldn't convert context into string")
    );

    std::fs::remove_file("./tmp/app/tests/generated/test_message_id.json")
        .expect("could not remove generated test file");
}

#[test]
fn test_quarantine() {
    let re = RuleEngine::new(
        &vsmtp_config::Config::default(),
        &Some(root_example!["actions/quarantine.vsl"]),
    )
    .unwrap();
    let (mut state, _) = get_default_state("./tmp/app");

    state.context().write().unwrap().metadata = Some(MessageMetadata {
        message_id: "test_message_id".to_string(),
        timestamp: std::time::SystemTime::now(),
        skipped: None,
    });
    *state.message().write().unwrap() = MessageBody::Raw {
        headers: vec![],
        body: Some("".to_string()),
    };
    assert_eq!(
        re.run_when(&mut state, &StateSMTP::PreQ),
        Status::Accept(ReplyOrCodeID::CodeID(CodeID::Ok)),
    );

    assert!(state
        .context()
        .read()
        .unwrap()
        .envelop
        .rcpt
        .iter()
        .all(|rcpt| rcpt.transfer_method == Transfer::None));

<<<<<<< HEAD
    *state.message().write().unwrap() = Some(MessageBody::Parsed(Box::new(Mail {
        headers: MailHeaders(vec![
=======
    *state.message().write().unwrap() = MessageBody::Parsed(Box::new(Mail {
        headers: vec![
>>>>>>> 8854b3cf
            ("From".to_string(), "john@doe.com".to_string()),
            ("To".to_string(), "green@bar.net".to_string()),
            ("X-Custom-Header".to_string(), "my header".to_string()),
        ]),
        body: BodyType::Regular(vec!["this is an empty body".to_string()]),
    }));
    assert_eq!(
        re.run_when(&mut state, &StateSMTP::PostQ),
        Status::Quarantine("tests/generated/quarantine2".to_string())
    );
}

#[test]
fn test_forward() {
    let re = RuleEngine::new(
        &vsmtp_config::Config::default(),
        &Some(root_example!["actions/forward.vsl"]),
    )
    .unwrap();
    let (mut state, _) = get_default_state("./tmp/app");
    *state.message().write().unwrap() = MessageBody::Parsed(Box::new(Mail::default()));

    assert_eq!(re.run_when(&mut state, &StateSMTP::Connect), Status::Next);
    assert_eq!(re.run_when(&mut state, &StateSMTP::Delivery), Status::Next);

    let rcpt = state.context().read().unwrap().envelop.rcpt.clone();

    assert_eq!(rcpt[0].address.full(), "fqdn@example.com");
    assert_eq!(
        rcpt[0].transfer_method,
        Transfer::Forward(ForwardTarget::Domain("localhost".to_string()))
    );
    assert_eq!(rcpt[1].address.full(), "ip4@example.com");
    assert_eq!(
        rcpt[1].transfer_method,
        Transfer::Forward(ForwardTarget::Ip(std::net::IpAddr::V4(
            std::net::Ipv4Addr::from_str("127.0.0.1").unwrap()
        )))
    );
    assert_eq!(rcpt[2].address.full(), "ip6@example.com");
    assert_eq!(
        rcpt[2].transfer_method,
        Transfer::Forward(ForwardTarget::Ip(std::net::IpAddr::V6(
            std::net::Ipv6Addr::from_str("::1").unwrap()
        )))
    );
    assert_eq!(rcpt[3].address.full(), "object.str@example.com");
    assert_eq!(
        rcpt[3].transfer_method,
        Transfer::Forward(ForwardTarget::Domain("localhost".to_string()))
    );
    assert_eq!(rcpt[4].address.full(), "object.ip4@example.com");
    assert_eq!(
        rcpt[4].transfer_method,
        Transfer::Forward(ForwardTarget::Ip(std::net::IpAddr::V4(
            std::net::Ipv4Addr::from_str("127.0.0.1").unwrap()
        )))
    );
    assert_eq!(rcpt[5].address.full(), "object.ip6@example.com");
    assert_eq!(
        rcpt[5].transfer_method,
        Transfer::Forward(ForwardTarget::Ip(std::net::IpAddr::V6(
            std::net::Ipv6Addr::from_str("::1").unwrap()
        )))
    );
    assert_eq!(rcpt[6].address.full(), "object.fqdn@example.com");
    assert_eq!(
        rcpt[6].transfer_method,
        Transfer::Forward(ForwardTarget::Domain("test.eu".to_string()))
    );
    assert_eq!(rcpt[7].address.full(), "socket4@example.com");
    assert_eq!(
        rcpt[7].transfer_method,
        Transfer::Forward(ForwardTarget::Socket("127.0.0.1:25".parse().unwrap()))
    );
    assert_eq!(rcpt[8].address.full(), "socket6@example.com");
    assert_eq!(
        rcpt[8].transfer_method,
        Transfer::Forward(ForwardTarget::Socket("[::1]:25".parse().unwrap()))
    );
}

#[test]
#[allow(clippy::too_many_lines)]
fn test_forward_all() {
    let re = RuleEngine::new(
        &vsmtp_config::Config::default(),
        &Some(root_example!["actions/forward_all.vsl"]),
    )
    .unwrap();
    let (mut state, _) = get_default_state("./tmp/app");
    *state.message().write().unwrap() = MessageBody::Parsed(Box::new(Mail::default()));

    re.run_when(&mut state, &StateSMTP::Connect);

    re.run_when(&mut state, &StateSMTP::Authenticate(Mechanism::Login, None));

    state
        .context()
        .read()
        .unwrap()
        .envelop
        .rcpt
        .iter()
        .for_each(|rcpt| {
            assert_eq!(
                rcpt.transfer_method,
                Transfer::Forward(ForwardTarget::Domain("localhost".to_string()))
            );
        });

    re.run_when(&mut state, &StateSMTP::MailFrom);

    state
        .context()
        .read()
        .unwrap()
        .envelop
        .rcpt
        .iter()
        .for_each(|rcpt| {
            assert_eq!(
                rcpt.transfer_method,
                Transfer::Forward(ForwardTarget::Ip(std::net::IpAddr::V4(
                    std::net::Ipv4Addr::from_str("127.0.0.1").unwrap()
                )))
            );
        });

    re.run_when(&mut state, &StateSMTP::RcptTo);

    state
        .context()
        .read()
        .unwrap()
        .envelop
        .rcpt
        .iter()
        .for_each(|rcpt| {
            assert_eq!(
                rcpt.transfer_method,
                Transfer::Forward(ForwardTarget::Ip(std::net::IpAddr::V6(
                    std::net::Ipv6Addr::from_str("::1").unwrap()
                )))
            );
        });

    re.run_when(&mut state, &StateSMTP::Data);

    state
        .context()
        .read()
        .unwrap()
        .envelop
        .rcpt
        .iter()
        .for_each(|rcpt| {
            assert_eq!(
                rcpt.transfer_method,
                Transfer::Forward(ForwardTarget::Domain("localhost".to_string()))
            );
        });

    re.run_when(&mut state, &StateSMTP::PreQ);

    state
        .context()
        .read()
        .unwrap()
        .envelop
        .rcpt
        .iter()
        .for_each(|rcpt| {
            assert_eq!(
                rcpt.transfer_method,
                Transfer::Forward(ForwardTarget::Ip(std::net::IpAddr::V4(
                    std::net::Ipv4Addr::from_str("127.0.0.1").unwrap()
                )))
            );
        });

    re.run_when(&mut state, &StateSMTP::PostQ);

    state
        .context()
        .read()
        .unwrap()
        .envelop
        .rcpt
        .iter()
        .for_each(|rcpt| {
            assert_eq!(
                rcpt.transfer_method,
                Transfer::Forward(ForwardTarget::Ip(std::net::IpAddr::V6(
                    std::net::Ipv6Addr::from_str("::1").unwrap()
                )))
            );
        });

    re.run_when(&mut state, &StateSMTP::Delivery);

    state
        .context()
        .read()
        .unwrap()
        .envelop
        .rcpt
        .iter()
        .for_each(|rcpt| {
            assert_eq!(
                rcpt.transfer_method,
                Transfer::Forward(ForwardTarget::Domain("test.eu".to_string()))
            );
        });
}

#[test]
fn test_hostname() {
    let re = RuleEngine::new(
        &vsmtp_config::Config::default(),
        &Some(root_example!["actions/utils.vsl"]),
    )
    .unwrap();
    let (mut state, _) = get_default_state("./tmp/app");

    assert_eq!(
        re.run_when(&mut state, &StateSMTP::PostQ),
        Status::Accept(ReplyOrCodeID::CodeID(CodeID::Ok)),
    );
}

#[test]
fn test_in_domain_and_server_name() {
    let (mut state, config) = get_default_state("./tmp/app");
    let re = RuleEngine::new(&config, &Some(root_example!["actions/utils.vsl"])).unwrap();

    assert_eq!(
        re.run_when(&mut state, &StateSMTP::Connect),
        Status::Accept(ReplyOrCodeID::CodeID(CodeID::Ok)),
    );
}

#[test]
fn test_in_domain_and_server_name_sni() {
    let mut config = get_default_config("./tmp/app");
    config.server.r#virtual = std::collections::BTreeMap::from_iter([
        ("example.com".to_string(), FieldServerVirtual::new()),
        ("doe.com".to_string(), FieldServerVirtual::new()),
        ("green.com".to_string(), FieldServerVirtual::new()),
    ]);

    let re = RuleEngine::new(&config, &Some(root_example!["actions/utils.vsl"])).unwrap();
    let resolvers = std::sync::Arc::new(std::collections::HashMap::new());
    let mut state = RuleState::new(&config, resolvers, &re);

    assert_eq!(
        re.run_when(&mut state, &StateSMTP::PreQ),
        Status::Accept(ReplyOrCodeID::CodeID(CodeID::Ok)),
    );
}<|MERGE_RESOLUTION|>--- conflicted
+++ resolved
@@ -144,24 +144,12 @@
         re.run_when(&mut state, &StateSMTP::PreQ),
         Status::Accept(ReplyOrCodeID::CodeID(CodeID::Ok)),
     );
-<<<<<<< HEAD
-    *state.message().write().unwrap() = Some(MessageBody::Parsed(Box::new(Mail {
-        headers: MailHeaders(
-            [
-                ("From".to_string(), "john@doe.com".to_string()),
-                ("To".to_string(), "green@bar.net".to_string()),
-                ("X-Custom-Header".to_string(), "my header".to_string()),
-            ]
-            .to_vec(),
-        ),
-=======
     *state.message().write().unwrap() = MessageBody::Parsed(Box::new(Mail {
-        headers: vec![
+        headers: MailHeaders(vec![
             ("From".to_string(), "john@doe.com".to_string()),
             ("To".to_string(), "green@bar.net".to_string()),
             ("X-Custom-Header".to_string(), "my header".to_string()),
-        ],
->>>>>>> 8854b3cf
+        ]),
         body: BodyType::Regular(vec!["this is an empty body".to_string()]),
     }));
     assert_eq!(
@@ -212,13 +200,8 @@
         .iter()
         .all(|rcpt| rcpt.transfer_method == Transfer::None));
 
-<<<<<<< HEAD
-    *state.message().write().unwrap() = Some(MessageBody::Parsed(Box::new(Mail {
+    *state.message().write().unwrap() = MessageBody::Parsed(Box::new(Mail {
         headers: MailHeaders(vec![
-=======
-    *state.message().write().unwrap() = MessageBody::Parsed(Box::new(Mail {
-        headers: vec![
->>>>>>> 8854b3cf
             ("From".to_string(), "john@doe.com".to_string()),
             ("To".to_string(), "green@bar.net".to_string()),
             ("X-Custom-Header".to_string(), "my header".to_string()),
