--- conflicted
+++ resolved
@@ -85,11 +85,7 @@
 
     assert_eq!(
         re.run_when(&mut state, &StateSMTP::RcptTo),
-<<<<<<< HEAD
-        Status::Deny(ReplyOrCodeID::Right(Reply::new(
-=======
-        Status::Info(ReplyOrCodeID::Reply(Reply::new(
->>>>>>> 04dca369
+        Status::Info(ReplyOrCodeID::Right(Reply::new(
             Enhanced {
                 code: 554,
                 enhanced: "5.7.1".to_string()
