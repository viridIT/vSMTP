--- conflicted
+++ resolved
@@ -134,26 +134,4 @@
             .ip(),
         std::net::IpAddr::V4(std::net::Ipv4Addr::new(127, 0, 0, 1))
     );
-<<<<<<< HEAD
-}
-
-#[test]
-fn test_deny_constant_definitions() {
-    let re = RuleEngine::new(
-        &vsmtp_config::Config::default(),
-        &Some(rules_path!["constants", "main.vsl"]),
-    )
-    .unwrap();
-    let (mut state, _) = get_default_state("./tmp/app");
-
-    assert_eq!(
-        re.run_when(&mut state, &StateSMTP::Connect),
-        Status::Accept(ReplyOrCodeID::CodeID(CodeID::Ok)),
-    );
-    assert_eq!(
-        re.run_when(&mut state, &StateSMTP::Helo),
-        Status::Accept(ReplyOrCodeID::CodeID(CodeID::Ok)),
-    );
-=======
->>>>>>> ab0e9fd5
 }