--- conflicted
+++ resolved
@@ -20,25 +20,15 @@
 pub struct RuleState {
     /// A lightweight engine for evaluation.
     engine: rhai::Engine,
-<<<<<<< HEAD
     /// A pointer to the server api.
-    pub server: std::sync::Arc<ServerAPI>,
+    pub server: Server,
     /// A pointer to the mail context for the current connection.
-    mail_context: std::sync::Arc<std::sync::RwLock<MailContext>>,
+    mail_context: Context,
     /// A pointer to the mail body for the current connection.
-    message: std::sync::Arc<std::sync::RwLock<Option<MessageBody>>>,
+    message: Message,
     // NOTE: we could replace this property by a `skip` function on
     //       the `Status` enum.
     /// A state to check if the next rules need to be executed or skipped.
-=======
-    /// a pointer to the server api.
-    #[allow(dead_code)]
-    server: Server,
-    /// a pointer to the mail context for the current connection.
-    mail_context: Context,
-    message: Message,
-    /// does the following rules needs to be skipped ?
->>>>>>> 65e3400f
     skip: Option<Status>,
 }
 
@@ -247,31 +237,16 @@
         rule_engine: &std::sync::RwLock<RuleEngine>,
         mail_context: MailContext,
         mail_message: MessageBody,
-<<<<<<< HEAD
-    ) -> anyhow::Result<(MailContext, Option<MessageBody>, Status, Option<Status>)> {
-=======
-    ) -> anyhow::Result<(MailContext, MessageBody, Status)> {
->>>>>>> 65e3400f
+    ) -> anyhow::Result<(MailContext, MessageBody, Status, Option<Status>)> {
         let rule_engine = rule_engine
             .read()
             .map_err(|_| anyhow::anyhow!("rule engine mutex poisoned"))?;
 
-<<<<<<< HEAD
         let server_address = mail_context.connection.server_address;
 
-        let mut rule_state = Self::with_context(
-            config,
-            resolvers,
-            &rule_engine,
-            mail_context,
-            Some(mail_message),
-        );
-        let result = rule_engine.run_when(&server_address, &mut rule_state, state);
-=======
         let mut rule_state =
             Self::with_context(config, resolvers, &rule_engine, mail_context, mail_message);
-        let result = rule_engine.run_when(&mut rule_state, state);
->>>>>>> 65e3400f
+        let result = rule_engine.run_when(&server_address, &mut rule_state, state);
 
         let (mail_context, mail_message, skipped) = rule_state
             .take()
@@ -285,11 +260,7 @@
     ///
     /// * at least one strong reference of the [`std::sync::Arc`] is living
     /// * the [`std::sync::RwLock`] is poisoned
-<<<<<<< HEAD
-    pub fn take(self) -> anyhow::Result<(MailContext, Option<MessageBody>, Option<Status>)> {
-=======
-    pub fn take(self) -> anyhow::Result<(MailContext, MessageBody)> {
->>>>>>> 65e3400f
+    pub fn take(self) -> anyhow::Result<(MailContext, MessageBody, Option<Status>)> {
         // early drop of engine because a strong reference is living inside
         let skipped = self.skipped().cloned();
         drop(self.engine);
