--- conflicted
+++ resolved
@@ -83,7 +83,7 @@
                     let args = vsl_guard_ok!(state.message().read())
                         .get_header("X-VSMTP-DELEGATION")
                         .and_then(|header| {
-                            vsmtp_mail_parser::get_mime_header("X-VSMTP-DELEGATION", header)
+                            vsmtp_mail_parser::get_mime_header("X-VSMTP-DELEGATION", &header)
                                 .args
                                 .get("directive")
                                 .cloned()
@@ -115,24 +115,8 @@
                                 ),
                             );
 
-<<<<<<< HEAD
-                        let body = state
-                            .message()
-                            .read()
-                            .map_err::<Box<rhai::EvalAltResult>, _>(|_| {
-                                "context mutex poisoned".into()
-                            })?
-                            .inner()
-                            .to_string();
-                        (
-                            ctx.envelop.mail_from.clone(),
-                            ctx.envelop.rcpt.clone(),
-                            body,
-                        )
-=======
                             Ok(Status::Delegated(delegator.clone()))
                         }
->>>>>>> 04dca369
                     };
                 }
 
