--- conflicted
+++ resolved
@@ -83,10 +83,6 @@
             } => {
                 if let Service::Smtp { delegator, .. } = &**service {
                     let args = vsl_guard_ok!(state.message().read())
-                        .as_ref()
-                        .ok_or_else::<rhai::EvalAltResult, _>(|| {
-                            "tried to delegate email security but the body was empty".into()
-                        })?
                         .get_header_rev("X-VSMTP-DELEGATION")
                         .map(|header| {
                             let header =
@@ -128,42 +124,22 @@
                             )
                         }
                         _ => {
-                            vsl_guard_ok!(state.message().write())
-                                .as_mut()
-                                .ok_or_else::<rhai::EvalAltResult, _>(|| {
-                                    "tried to delegate email security but the body was empty".into()
-                                })?
-                                .add_header(
-                                    "X-VSMTP-DELEGATION",
-                                    &format!(
-                                        "sent; stage={}; directive=\"{}\"; id=\"{}\"",
-                                        smtp_stage,
-                                        name,
-                                        vsl_guard_ok!(state.context().read())
-                                            .metadata
-                                            .as_ref()
-                                            .unwrap()
-                                            .message_id
-                                    ),
-                                );
+                            vsl_guard_ok!(state.message().write()).prepend_header(
+                                "X-VSMTP-DELEGATION",
+                                &format!(
+                                    "sent; stage={}; directive=\"{}\"; id=\"{}\"",
+                                    smtp_stage,
+                                    name,
+                                    vsl_guard_ok!(state.context().read())
+                                        .metadata
+                                        .as_ref()
+                                        .unwrap()
+                                        .message_id
+                                ),
+                            );
 
-<<<<<<< HEAD
                             Ok(Status::Delegated(delegator.clone()))
                         }
-=======
-                        let body = state
-                            .message()
-                            .read()
-                            .map_err::<Box<rhai::EvalAltResult>, _>(|_| {
-                                "context mutex poisoned".into()
-                            })?
-                            .to_string();
-                        (
-                            ctx.envelop.mail_from.clone(),
-                            ctx.envelop.rcpt.clone(),
-                            body,
-                        )
->>>>>>> 65e3400f
                     };
                 }
 
