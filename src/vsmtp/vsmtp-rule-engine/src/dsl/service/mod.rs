--- conflicted
+++ resolved
@@ -15,31 +15,20 @@
  *
 */
 
-<<<<<<< HEAD
 use vsmtp_common::re::lettre;
 
-pub mod databases;
-pub mod parsing;
-pub mod shell;
-pub mod smtp;
-=======
 pub mod cmd;
 pub mod databases;
 pub mod parsing;
->>>>>>> 277b6606
+pub mod smtp;
 
 /// service that enable the user to integrate third party software
 /// into his rules.
 #[derive(Debug)]
 pub enum Service {
     /// A service can be a program to run in a subprocess
-<<<<<<< HEAD
-    UnixShell {
+    Cmd {
         /// A duration after which the subprocess will be forced-kill
-=======
-    Cmd {
-        /// a duration after which the subprocess will be forced-kill
->>>>>>> 277b6606
         timeout: std::time::Duration,
         /// Optional: a user to run the subprocess under
         user: Option<String>,
@@ -80,14 +69,9 @@
             f,
             "{}",
             match self {
-<<<<<<< HEAD
-                Self::UnixShell { .. } => "shell",
+                Service::Cmd { .. } => "cmd",
                 Self::CSVDatabase { .. } => "csv-database",
                 Self::Smtp { .. } => "smtp",
-=======
-                Service::Cmd { .. } => "cmd",
-                Service::CSVDatabase { .. } => "csv-database",
->>>>>>> 277b6606
             }
         )
     }
