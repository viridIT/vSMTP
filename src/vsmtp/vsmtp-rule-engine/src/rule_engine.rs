/*
 * vSMTP mail transfer agent
 * Copyright (C) 2022 viridIT SAS
 *
 * This program is free software: you can redistribute it and/or modify it under
 * the terms of the GNU General Public License as published by the Free Software
 * Foundation, either version 3 of the License, or any later version.
 *
 * This program is distributed in the hope that it will be useful, but WITHOUT
 * ANY WARRANTY; without even the implied warranty of MERCHANTABILITY or FITNESS
 * FOR A PARTICULAR PURPOSE.  See the GNU General Public License for more details.
 *
 * You should have received a copy of the GNU General Public License along with
 * this program. If not, see https://www.gnu.org/licenses/.
 *
 */
use anyhow::Context;
use rhai::module_resolvers::FileModuleResolver;
use rhai::packages::Package;
use rhai::{plugin::EvalAltResult, Engine, Scope, AST};
use vsmtp_common::mail_context::MailContext;
use vsmtp_common::queue::Queue;
use vsmtp_common::queue_path;
use vsmtp_common::re::{anyhow, log};
use vsmtp_common::state::StateSMTP;
use vsmtp_common::status::Status;
use vsmtp_config::Config;

use crate::dsl::action::parsing::{create_action, parse_action};
use crate::dsl::delegation::parsing::{create_delegation, parse_delegation};
use crate::dsl::directives::{Directive, Directives};
use crate::dsl::object::parsing::{create_object, parse_object};
use crate::dsl::rule::parsing::{create_rule, parse_rule};
use crate::dsl::service::parsing::{create_service, parse_service};
use crate::dsl::service::Service;
use crate::modules;
use crate::modules::actions::rule_state::rule_state::deny;
use crate::modules::types::types::SharedObject;
use crate::modules::EngineResult;
use crate::rule_state::RuleState;

/// a sharable rhai engine.
/// contains an ast representation of the user's parsed .vsl script files,
/// and modules / packages to create a cheap rhai runtime.
pub struct RuleEngine {
    /// ast built from the user's .vsl files.
    pub(super) ast: AST,
    /// rules & actions registered by the user.
    pub(super) directives: Directives,
    /// vsl's standard rust api.
    pub(super) vsl_native_module: rhai::Shared<rhai::Module>,
    /// vsl's standard rhai api.
    pub(super) vsl_rhai_module: rhai::Shared<rhai::Module>,
    /// rhai's standard api.
    pub(super) std_module: rhai::Shared<rhai::Module>,
    /// a translation of the toml configuration as a rhai Map.
    pub(super) toml_module: rhai::Shared<rhai::Module>,
}

impl RuleEngine {
    /// creates a new instance of the rule engine, reading all files in the
    /// `script_path` parameter.
    /// if `script_path` is `None`, an warning is emitted and a deny-all script
    /// is loaded.
    ///
    /// # Errors
    /// * failed to register `script_path` as a valid module folder.
    /// * failed to compile or load any script located at `script_path`.
    pub fn new(config: &Config, script_path: &Option<std::path::PathBuf>) -> anyhow::Result<Self> {
        log::debug!("building vsl compiler and modules ...");

        let mut compiler = Self::new_compiler();

        let std_module = rhai::packages::StandardPackage::new().as_shared_module();
        let vsl_native_module = modules::StandardVSLPackage::new().as_shared_module();
        let toml_module = rhai::Shared::new(Self::build_toml_module(config, &compiler)?);

        compiler
            .set_module_resolver(match script_path {
                Some(script_path) => FileModuleResolver::new_with_path_and_extension(
                    script_path.parent().ok_or_else(|| {
                        anyhow::anyhow!(
                            "file '{}' does not have a valid parent directory for rules",
                            script_path.display()
                        )
                    })?,
                    "vsl",
                ),
                None => FileModuleResolver::new_with_extension("vsl"),
            })
            .register_global_module(std_module.clone())
            .register_static_module("sys", vsl_native_module.clone())
            .register_static_module("toml", toml_module.clone());

        log::debug!("compiling rhai scripts ...");

        let vsl_rhai_module =
            rhai::Shared::new(Self::compile_api(&compiler).context("failed to compile vsl's api")?);
        compiler.register_global_module(vsl_rhai_module.clone());

        let ast = if let Some(script_path) = &script_path {
            compiler
                .compile_into_self_contained(
                    &rhai::Scope::new(),
                    &std::fs::read_to_string(&script_path)
                        .context(format!("failed to read file: '{}'", script_path.display()))?,
                )
                .map_err(|err| anyhow::anyhow!("failed to compile your scripts: {err}"))
        } else {
            log::warn!(
                "No 'main.vsl' provided in the config, the server will deny any incoming transaction by default."
            );

            compiler
                .compile(include_str!("default_rules.rhai"))
                .map_err(|err| anyhow::anyhow!("failed to compile default rules: {err}"))
        }?;

        let directives = Self::extract_directives(&compiler, &ast)?;

        log::debug!("done.");

        Ok(Self {
            ast,
            directives,
            vsl_native_module,
            vsl_rhai_module,
            std_module,
            toml_module,
        })
    }

    /// create a rule engine instance from a script.
    ///
    /// # Errors
    ///
    /// * failed to compile the script.
    pub fn from_script(config: &Config, script: &str) -> anyhow::Result<Self> {
        let mut compiler = Self::new_compiler();

        let vsl_native_module = modules::StandardVSLPackage::new().as_shared_module();
        let std_module = rhai::packages::StandardPackage::new().as_shared_module();
        let toml_module = rhai::Shared::new(Self::build_toml_module(config, &compiler)?);

        compiler
            .register_global_module(std_module.clone())
            .register_static_module("sys", vsl_native_module.clone())
            .register_static_module("toml", toml_module.clone());

        let vsl_rhai_module =
            rhai::Shared::new(Self::compile_api(&compiler).context("failed to compile vsl's api")?);

        compiler.register_global_module(vsl_rhai_module.clone());

        let ast = compiler.compile_into_self_contained(&rhai::Scope::new(), script)?;
        let directives = Self::extract_directives(&compiler, &ast)?;

        Ok(Self {
            ast,
            directives,
            vsl_native_module,
            vsl_rhai_module,
            std_module,
            toml_module,
        })
    }

    // FIXME: delegation handling to refactor.
    /// runs all rules from a stage using the current transaction state.
    ///
    /// the `server_address` parameter is used to distinguish logs from each other,
    /// printing the address & port associated with this run session, not the current
    /// context. (because the context could have been pulled from the filesystem when
    /// receiving delegation results)
    /// # Panics
    pub fn run_when(&self, rule_state: &mut RuleState, smtp_state: &StateSMTP) -> Status {
        if let Some(directive_set) = self.directives.get(&smtp_state.to_string()) {
            // check if we need to skip directive execution or resume because of a delegation.
            let directive_set = match rule_state.skipped() {
                Some(Status::DelegationResult) if smtp_state.email_received() => {
                    if let Some(header) = rule_state
                        .message()
                        .read()
                        .unwrap()
                        .get_header("X-VSMTP-DELEGATION")
                    {
                        let header =
                            vsmtp_mail_parser::get_mime_header("X-VSMTP-DELEGATION", &header);

                        let (stage, directive_name, message_id) = match (
                            header.args.get("stage"),
                            header.args.get("directive"),
                            header.args.get("id"),
                        ) {
                            (Some(stage), Some(directive_name), Some(message_id)) => {
                                (stage, directive_name, message_id)
                            }
                            _ => return Status::DelegationResult,
                        };

                        if *stage == smtp_state.to_string() {
                            if let Some(d) = directive_set
                                .iter()
                                .position(|directive| directive.name() == directive_name)
                            {
                                // If delegation results are coming in and that this is the correct
                                // directive that has been delegated, we need to pull
                                // the old context because its state has been lost
                                // when the delegation happened.
                                //
                                // There is however no need to discard the old email because it
                                // will be overridden by the results once it's time to write
                                // in the 'mail' queue.
                                let path_to_context = queue_path!(
                                    &rule_state.server.config.server.queues.dirpath,
                                    Queue::Delegated,
                                    message_id
                                );

                                // FIXME: this is only useful for preq, the other processes
                                //        already fetch the old context.
                                match MailContext::from_file_path_sync(&path_to_context) {
                                    Ok(mut context) => {
                                        context.metadata.as_mut().unwrap().skipped = None;
                                        *rule_state.context().write().unwrap() = context;
                                    },
                                    Err(err) => log::error!("[{}] tried to get old mail context '{}' from the working queue after a delegation, but: {}", smtp_state, message_id, err)
                                };

                                rule_state.resume();
                                &directive_set[d..]
                            } else {
                                return Status::DelegationResult;
                            }
                        } else {
                            return Status::DelegationResult;
                        }
                    } else {
                        return Status::DelegationResult;
                    }
                }
                Some(status) => return (*status).clone(),
                None => &directive_set[..],
            };

            match self.execute_directives(rule_state, directive_set, smtp_state) {
                Ok(status) => {
                    if status.stop() {
                        log::debug!(
                            "[{}] the rule engine will skip all rules because of the previous result.",
                            smtp_state
                        );
                        rule_state.skipping(status.clone());
                    }

                    return status;
                }
                Err(error) => {
<<<<<<< HEAD
                    println!("{smtp_state}:{:#?}", &error);

                    log::error!(
                        target: log_channels::RE,
                        "{}",
                        Self::parse_stage_error(error, smtp_state)
                    );
=======
                    log::error!("{}", Self::parse_stage_error(error, smtp_state));
>>>>>>> 495d0da3

                    // if an error occurs, the engine denies the connection by default.
                    let state_if_error = deny();
                    rule_state.skipping(state_if_error.clone());
                    return state_if_error;
                }
            }
        }

        Status::Next
    }

    fn execute_directives(
        &self,
        state: &mut RuleState,
        directives: &[Directive],
        smtp_state: &StateSMTP,
    ) -> EngineResult<Status> {
        let mut status = Status::Next;

        for directive in directives {
            status = directive.execute(state, &self.ast, smtp_state)?;

            log::debug!(
                "[{}] {} '{}' evaluated => {:?}.",
                smtp_state,
                directive.directive_type(),
                directive.name(),
                status
            );

            if status != Status::Next {
                break;
            }
        }

        log::debug!("[{}] stage evaluated => {:?}.", smtp_state, status);

        Ok(status)
    }

    fn parse_stage_error(error: Box<EvalAltResult>, smtp_state: &StateSMTP) -> String {
        match *error {
            // NOTE: since all errors are caught and thrown in "run_rules", errors
            //       are always wrapped in ErrorInFunctionCall.
            EvalAltResult::ErrorRuntime(error, _) if error.is::<rhai::Map>() => {
                let error = error.cast::<rhai::Map>();
                let rule = error
                    .get("rule")
                    .map_or_else(|| "unknown rule".to_string(), ToString::to_string);
                let error = error.get("message").map_or_else(
                    || "vsl internal unexpected error".to_string(),
                    ToString::to_string,
                );

                format!(
                    "stage '{}' skipped => rule engine failed in '{}':\n\t{}",
                    smtp_state, rule, error
                )
            }
            _ => {
                format!(
                    "stage '{}' skipped => rule engine failed:\n\t{}",
                    smtp_state, error,
                )
            }
        }
    }

    /// create a rhai engine to compile all scripts with vsl's configuration.
    #[must_use]
    pub fn new_compiler() -> rhai::Engine {
        let mut engine = Engine::new();

        // NOTE: on_parse_token is not deprecated, just subject to change in futur releases.
        #[allow(deprecated)]
        engine
            .disable_symbol("eval")
            .on_parse_token(|token, _, _| {
                match token {
                    // remap 'is' operator to '==', it's easier than creating a new operator.
                    // NOTE: warning => "is" is a reserved keyword in rhai's tokens, maybe change to "eq" ?
                    rhai::Token::Reserved(s) if &*s == "is" => rhai::Token::EqualsTo,
                    rhai::Token::Identifier(s) if &*s == "not" => rhai::Token::NotEqualsTo,
                    // Pass through all other tokens unchanged
                    _ => token,
                }
            })
            .register_custom_syntax_raw("rule", parse_rule, true, create_rule)
            .register_custom_syntax_raw("action", parse_action, true, create_action)
            .register_custom_syntax_raw("delegate", parse_delegation, true, create_delegation)
            .register_custom_syntax_raw("object", parse_object, true, create_object)
            .register_custom_syntax_raw("service", parse_service, true, create_service)
            .register_iterator::<Vec<vsmtp_common::Address>>()
            .register_iterator::<Vec<SharedObject>>();

        engine
    }

    /// compile vsl's api into a module.
    ///
    /// # Errors
    /// * Failed to compile the API.
    /// * Failed to create a module from the API.
    pub fn compile_api(engine: &rhai::Engine) -> anyhow::Result<rhai::Module> {
        let ast = engine
            .compile_scripts_with_scope(
                &rhai::Scope::new(),
                [
                    include_str!("api/codes.rhai"),
                    include_str!("api/networks.rhai"),
                    include_str!("api/auth.rhai"),
                    include_str!("api/utils.rhai"),
                    include_str!("api/sys-api.rhai"),
                    include_str!("api/rhai-api.rhai"),
                ],
            )
            .context("failed to compile vsl's api")?;

        rhai::Module::eval_ast_as_new(rhai::Scope::new(), &ast, engine)
            .context("failed to create a module from vsl's api.")
    }

    // FIXME: could be easily refactored.
    //        every `ok_or_else` could be replaced by an unwrap here.
    /// extract rules & actions from the main vsl script.
    fn extract_directives(engine: &rhai::Engine, ast: &rhai::AST) -> anyhow::Result<Directives> {
        let mut scope = Scope::new();
        scope
            .push("date", ())
            .push("time", ())
            .push_constant("CTX", ())
            .push_constant("SRV", ());

        let raw_directives = engine
            .eval_ast_with_scope::<rhai::Map>(&mut scope, ast)
            .context("failed to compile your rules.")?;

        let mut directives = Directives::new();

        for (stage, directive_set) in raw_directives {
            let stage = match StateSMTP::try_from(stage.as_str()) {
                Ok(stage) => stage,
                Err(_) => anyhow::bail!("the '{}' smtp stage does not exist.", stage),
            };

            let directive_set = directive_set
                .try_cast::<rhai::Array>()
                .ok_or_else(|| {
                    anyhow::anyhow!("the stage '{}' must be declared using the array syntax", stage)
                })?
                .into_iter()
                .map(|rule| {
                    let map = rule.try_cast::<rhai::Map>().unwrap();
                    let directive_type = map
                        .get("type")
                        .ok_or_else(|| anyhow::anyhow!("a directive in stage '{}' does not have a valid type", stage))?
                        .to_string();
                    let name = map
                        .get("name")
                        .ok_or_else(|| anyhow::anyhow!("a directive in stage '{}' does not have a name", stage))?
                        .to_string();
                    let pointer = map
                        .get("evaluate")
                        .ok_or_else(|| anyhow::anyhow!("the directive '{}' in stage '{}' does not have an evaluation function", stage, name))?
			.clone()
			.try_cast::<rhai::FnPtr>()
			.ok_or_else(|| anyhow::anyhow!("the evaluation field for the directive '{}' in stage '{}' must be a function pointer", stage, name))?;

                    let directive =
                        match directive_type.as_str() {
                            "rule" => Directive::Rule { name, pointer },
                            "action" => Directive::Action { name, pointer },
			                "delegate" => {

                                if !stage.email_received() {
                                    anyhow::bail!("invalid delegation '{}' in stage '{}': delegation directives are available from the 'postq' stage and onwards.", name, stage);
                                }

                                let service = map
                                    .get("service")
                                    .ok_or_else(|| anyhow::anyhow!("the delegation '{}' in stage '{}' does not have a service to delegate processing to", name, stage))?
                                    .clone()
                                    .try_cast::<std::sync::Arc<Service>>()
                                    .ok_or_else(|| anyhow::anyhow!("the field after the 'delegate' keyword in the directive '{}' in stage '{}' must be a smtp service", name, stage))?;
                                Directive::Delegation { name, pointer, service }
                            },
                            unknown => anyhow::bail!("unknown directive type '{}' called '{}'", unknown, name),
                        };

                    Ok(directive)
                })
                .collect::<anyhow::Result<Vec<_>>>()?;

            directives.insert(stage.to_string(), directive_set);
        }

        let names = directives
            .iter()
            .flat_map(|(_, d)| d)
            .map(crate::dsl::directives::Directive::name)
            .collect::<Vec<_>>();

        // TODO: refactor next loop with templated function 'find_duplicate'.
        for (idx, name) in names.iter().enumerate() {
            for other in &names[idx + 1..] {
                if other == name {
                    anyhow::bail!(
                        "found duplicate rule '{}': a rule must have a unique name",
                        name
                    );
                }
            }
        }

        Ok(directives)
    }

    fn build_toml_module(config: &Config, engine: &rhai::Engine) -> anyhow::Result<rhai::Module> {
        let server_config = &vsmtp_common::re::serde_json::to_string(&config.server)
            .context("failed to convert the server configuration to json")?;

        let app_config = &vsmtp_common::re::serde_json::to_string(&config.app)
            .context("failed to convert the app configuration to json")?;

        let mut toml_module = rhai::Module::new();

        toml_module
            .set_var("server", engine.parse_json(server_config, true)?)
            .set_var("app", engine.parse_json(app_config, true)?);

        Ok(toml_module)
    }
}<|MERGE_RESOLUTION|>--- conflicted
+++ resolved
@@ -256,17 +256,7 @@
                     return status;
                 }
                 Err(error) => {
-<<<<<<< HEAD
-                    println!("{smtp_state}:{:#?}", &error);
-
-                    log::error!(
-                        target: log_channels::RE,
-                        "{}",
-                        Self::parse_stage_error(error, smtp_state)
-                    );
-=======
                     log::error!("{}", Self::parse_stage_error(error, smtp_state));
->>>>>>> 495d0da3
 
                     // if an error occurs, the engine denies the connection by default.
                     let state_if_error = deny();
