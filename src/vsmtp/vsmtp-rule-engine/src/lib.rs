//! vSMTP rule engine

#![doc(html_no_source)]
#![deny(missing_docs)]
#![forbid(unsafe_code)]
//
#![warn(clippy::all)]
#![warn(clippy::pedantic)]
#![warn(clippy::nursery)]
#![warn(clippy::cargo)]
//
#![allow(clippy::use_self)]

mod dsl {
    pub mod action;
    pub mod delegation;
    pub mod directives;
    pub mod object;
    pub mod rule;
    pub mod service;
}

<<<<<<< HEAD
mod dsl;

=======
>>>>>>> 495d0da3
#[macro_use]
mod error;
mod server_api;

///
pub mod modules;
///
pub mod rule_engine;
///
pub mod rule_state;

pub use dsl::object::Object;
pub use dsl::service::Service;
pub use modules::types::types::SharedObject;

#[cfg(test)]
mod tests;<|MERGE_RESOLUTION|>--- conflicted
+++ resolved
@@ -20,11 +20,6 @@
     pub mod service;
 }
 
-<<<<<<< HEAD
-mod dsl;
-
-=======
->>>>>>> 495d0da3
 #[macro_use]
 mod error;
 mod server_api;
