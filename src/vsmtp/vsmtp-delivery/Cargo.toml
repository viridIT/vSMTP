[package]
edition = "2021"

name = "vsmtp-delivery"
version = "1.0.0"
license = "GPL-3.0-only"

rust-version = "1.58"

authors = ["Team viridIT <https://viridit.com/>"]
description = "Next-gen MTA. Secured, Faster and Greener"
homepage = "https://github.com/viridIT/vSMTP"
repository = "https://github.com/viridIT/vSMTP"
readme = "../../../README.md"
keywords = ["vsmtp"]
categories = ["network-programming"]

[dependencies]
vsmtp-common = { path = "../vsmtp-common", version = "1.0.0-rc.1" }
vsmtp-config = { path = "../vsmtp-config", version = "1.0.0-rc.1" }

async-trait = "0.1.56"

time = { version = "0.3.9", default-features = false, features = [
    "std",
    "formatting",
    "macros",
] }

users = { version = "0.11.0", features = [] }
trust-dns-resolver = { version = "0.21.2", features = [
    "dns-over-rustls",
    "dnssec-openssl",
] }
<<<<<<< HEAD
=======
lettre = { version = "0.10.0-rc.7", default-features = false, features = [
    "smtp-transport",
    "pool",
    "builder",
    "tokio1-rustls-tls",
    "tracing",
] }
>>>>>>> 10282ce4

[dev-dependencies]<|MERGE_RESOLUTION|>--- conflicted
+++ resolved
@@ -32,15 +32,5 @@
     "dns-over-rustls",
     "dnssec-openssl",
 ] }
-<<<<<<< HEAD
-=======
-lettre = { version = "0.10.0-rc.7", default-features = false, features = [
-    "smtp-transport",
-    "pool",
-    "builder",
-    "tokio1-rustls-tls",
-    "tracing",
-] }
->>>>>>> 10282ce4
 
 [dev-dependencies]