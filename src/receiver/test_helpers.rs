use anyhow::Context;

/**
 * vSMTP mail transfer agent
 * Copyright (C) 2022 viridIT SAS
 *
 * This program is free software: you can redistribute it and/or modify it under
 * the terms of the GNU General Public License as published by the Free Software
 * Foundation, either version 3 of the License, or any later version.
 *
 *  This program is distributed in the hope that it will be useful, but WITHOUT
 * ANY WARRANTY; without even the implied warranty of MERCHANTABILITY or FITNESS
 * FOR A PARTICULAR PURPOSE.  See the GNU General Public License for more details.
 *
 * You should have received a copy of the GNU General Public License along with
 * this program. If not, see https://www.gnu.org/licenses/.
 *
**/
use crate::{
    config::server_config::ServerConfig,
    processes::{
        delivery::handle_one_in_delivery_queue, mime::handle_one_in_working_queue, ProcessMessage,
    },
    queue::Queue,
    receiver::{
        connection::{Connection, ConnectionKind},
        handle_connection,
        io_service::IoService,
    },
    resolver::Resolver,
    rules::rule_engine::RuleEngine,
    smtp::mail::MailContext,
};

pub struct Mock<'a, T: std::io::Write + std::io::Read> {
    read_cursor: T,
    write_cursor: std::io::Cursor<&'a mut Vec<u8>>,
}

impl<'a, T: std::io::Write + std::io::Read> Mock<'a, T> {
    pub fn new(read: T, write: &'a mut Vec<u8>) -> Self {
        Self {
            read_cursor: read,
            write_cursor: std::io::Cursor::new(write),
        }
    }
}

impl<T: std::io::Write + std::io::Read> std::io::Write for Mock<'_, T> {
    fn write(&mut self, buf: &[u8]) -> std::io::Result<usize> {
        self.write_cursor.write(buf)
    }

    fn flush(&mut self) -> std::io::Result<()> {
        self.write_cursor.flush()
    }
}

impl<T: std::io::Write + std::io::Read> std::io::Read for Mock<'_, T> {
    fn read(&mut self, buf: &mut [u8]) -> std::io::Result<usize> {
        self.read_cursor.read(buf)
    }
}

pub struct DefaultResolverTest;

#[async_trait::async_trait]
impl Resolver for DefaultResolverTest {
    async fn deliver(&mut self, _: &ServerConfig, _: &MailContext) -> anyhow::Result<()> {
        Ok(())
    }
}

// TODO: should be a macro instead of a function.
//       also we should use a ReceiverTestParameters struct
//       because their could be a lot of parameters to tweak for tests.
//       (the connection kind for example)
/// this function mocks all of the server's processes.
pub async fn test_receiver<T>(
    address: &str,
    resolver: T,
    smtp_input: &[u8],
    expected_output: &[u8],
    config: std::sync::Arc<ServerConfig>,
) -> anyhow::Result<()>
where
    T: Resolver + Send + Sync + 'static,
{
    let mut written_data = Vec::new();
    let mut mock = Mock::new(std::io::Cursor::new(smtp_input.to_vec()), &mut written_data);
    let mut io = IoService::new(&mut mock);
    let mut conn = Connection::from_plain(
        ConnectionKind::Opportunistic,
        address.parse().unwrap(),
        config.clone(),
        &mut io,
    )
<<<<<<< HEAD
    .unwrap();
=======
    .context("failed to initialize connection")?;

    let rule_engine = std::sync::Arc::new(std::sync::RwLock::new(
        RuleEngine::new(config.rules.dir.as_str()).context("failed to initialize the engine")?,
    ));
>>>>>>> cd193b26

    let (working_sender, mut working_receiver) = tokio::sync::mpsc::channel::<ProcessMessage>(10);
    let (delivery_sender, mut delivery_receiver) = tokio::sync::mpsc::channel::<ProcessMessage>(10);

    let re_delivery = rule_engine.clone();
    let config_deliver = config.clone();

    let delivery_handle = tokio::spawn(async move {
        let mut resolvers =
            std::collections::HashMap::<String, Box<dyn Resolver + Send + Sync>>::new();
        resolvers.insert("default".to_string(), Box::new(resolver));

        while let Some(pm) = delivery_receiver.recv().await {
            handle_one_in_delivery_queue(
                &config_deliver,
                &std::path::PathBuf::from_iter([
                    Queue::Deliver
                        .to_path(&config_deliver.delivery.spool_dir)
                        .unwrap(),
                    std::path::Path::new(&pm.message_id).to_path_buf(),
                ]),
                &re_delivery,
                &mut resolvers,
            )
            .await
            .expect("delivery process failed");
        }
    });

    let re_mime = rule_engine.clone();
    let config_mime = config.clone();
    let mime_delivery_sender = delivery_sender.clone();
    let mime_handle = tokio::spawn(async move {
        while let Some(pm) = working_receiver.recv().await {
            handle_one_in_working_queue(&config_mime, &re_mime, pm, &mime_delivery_sender)
                .await
                .expect("mime process failed");
        }
    });

    let working_sender = std::sync::Arc::new(working_sender);
    let delivery_sender = std::sync::Arc::new(delivery_sender);

    handle_connection(
        &mut conn,
        None,
        rule_engine,
        working_sender,
        delivery_sender,
    )
    .await?;
    std::io::Write::flush(&mut conn.io_stream.inner)?;

    delivery_handle.await.unwrap();
    mime_handle.await.unwrap();

    // NOTE: could it be a good idea to remove the queue when all tests are done ?

    assert_eq!(
        std::str::from_utf8(&written_data),
        std::str::from_utf8(&expected_output.to_vec())
    );

    Ok(())
}<|MERGE_RESOLUTION|>--- conflicted
+++ resolved
@@ -1,5 +1,3 @@
-use anyhow::Context;
-
 /**
  * vSMTP mail transfer agent
  * Copyright (C) 2022 viridIT SAS
@@ -89,21 +87,24 @@
     let mut written_data = Vec::new();
     let mut mock = Mock::new(std::io::Cursor::new(smtp_input.to_vec()), &mut written_data);
     let mut io = IoService::new(&mut mock);
-    let mut conn = Connection::from_plain(
-        ConnectionKind::Opportunistic,
-        address.parse().unwrap(),
-        config.clone(),
-        &mut io,
+    let mut conn = anyhow::Context::context(
+        Connection::from_plain(
+            ConnectionKind::Opportunistic,
+            address.parse().unwrap(),
+            config.clone(),
+            &mut io,
+        ),
+        "failed to initialize connection",
     )
-<<<<<<< HEAD
     .unwrap();
-=======
-    .context("failed to initialize connection")?;
 
     let rule_engine = std::sync::Arc::new(std::sync::RwLock::new(
-        RuleEngine::new(config.rules.dir.as_str()).context("failed to initialize the engine")?,
+        anyhow::Context::context(
+            RuleEngine::new(config.rules.dir.as_str()),
+            "failed to initialize the engine",
+        )
+        .unwrap(),
     ));
->>>>>>> cd193b26
 
     let (working_sender, mut working_receiver) = tokio::sync::mpsc::channel::<ProcessMessage>(10);
     let (delivery_sender, mut delivery_receiver) = tokio::sync::mpsc::channel::<ProcessMessage>(10);
