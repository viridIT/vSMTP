--- conflicted
+++ resolved
@@ -129,13 +129,8 @@
                     None,
                 )
                 .with_default_smtp()
-<<<<<<< HEAD
                 .with_delivery("./tmp/trash")
-                .with_empty_rules()
-=======
-                .with_delivery("./tmp/trash", crate::collection! {})
                 .with_rules("./src/receiver/tests/main.vsl", vec![])
->>>>>>> 96c4f39a
                 .with_default_reply_codes()
                 .build()
                 .unwrap(),
@@ -186,13 +181,8 @@
                     }]),
                 )
                 .with_default_smtp()
-<<<<<<< HEAD
                 .with_delivery("./tmp/trash")
-                .with_empty_rules()
-=======
-                .with_delivery("./tmp/trash", crate::collection! {})
                 .with_rules("./src/receiver/tests/main.vsl", vec![])
->>>>>>> 96c4f39a
                 .with_default_reply_codes()
                 .build()
                 .unwrap(),
