--- conflicted
+++ resolved
@@ -40,17 +40,9 @@
     let (working_sender, _working_receiver) = tokio::sync::mpsc::channel::<ProcessMessage>(10);
     let (delivery_sender, _delivery_receiver) = tokio::sync::mpsc::channel::<ProcessMessage>(10);
 
-<<<<<<< HEAD
-    let rule_engine = server_config.rules.dir.as_ref().map(|dir| {
-        std::sync::Arc::new(std::sync::RwLock::new(
-            RuleEngine::new(dir.clone()).expect("failed to create rule engine."),
-        ))
-    });
-=======
     let rule_engine = std::sync::Arc::new(std::sync::RwLock::new(RuleEngine::new(
         &server_config.rules.main_filepath.clone(),
     )?));
->>>>>>> 8b3a685e
 
     let server = tokio::spawn(async move {
         let tls_config = get_rustls_config(server_config.smtps.as_ref().unwrap()).unwrap();
