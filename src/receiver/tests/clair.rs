--- conflicted
+++ resolved
@@ -184,124 +184,8 @@
 }
 
 #[tokio::test]
-<<<<<<< HEAD
-async fn test_receiver_7() {
-    assert!(test_receiver(
-        ["EHLO foobar\r\n", "STARTTLS\r\n", "QUIT\r\n"]
-            .concat()
-            .as_bytes(),
-        [
-            "220 test.server.com Service ready\r\n",
-            "250-test.server.com\r\n",
-            "250-8BITMIME\r\n",
-            "250-SMTPUTF8\r\n",
-            "250 STARTTLS\r\n",
-            "454 TLS not available due to temporary reason\r\n",
-            "221 Service closing transmission channel\r\n",
-        ]
-        .concat()
-        .as_bytes(),
-        ServerConfig {
-            tls: InnerSmtpsConfig {
-                security_level: TlsSecurityLevel::Encrypt,
-                ..get_test_config().tls
-            },
-            ..get_test_config()
-        },
-    )
-    .await
-    .is_ok());
-}
-*/
-
-#[tokio::test]
-async fn test_receiver_8() -> anyhow::Result<()> {
-    assert!(test_receiver(
-        "127.0.0.1:0",
-        DefaultResolverTest,
-        ["EHLO foobar\r\n", "MAIL FROM: <foo@bar>\r\n", "QUIT\r\n"]
-            .concat()
-            .as_bytes(),
-        [
-            "220 test.server.com Service ready\r\n",
-            "250-test.server.com\r\n",
-            "250-8BITMIME\r\n",
-            "250-SMTPUTF8\r\n",
-            "250 STARTTLS\r\n",
-            "530 Must issue a STARTTLS command first\r\n",
-            "221 Service closing transmission channel\r\n",
-        ]
-        .concat()
-        .as_bytes(),
-        std::sync::Arc::new(
-            ServerConfig::builder()
-                .with_rfc_port("test.server.com", None)
-                .without_log()
-                .with_safe_default_smtps(TlsSecurityLevel::Encrypt, "dummy", "dummy", None)
-                .with_default_smtp()
-                .with_delivery("./tmp/delivery", crate::collection! {})
-                .with_rules("./tmp/nothing", vec![])
-                .with_default_reply_codes()
-                .build()?
-        )
-    )
-    .await
-    .is_ok());
-
-    Ok(())
-}
-
-#[tokio::test]
-async fn test_receiver_9() {
-    let before_test = std::time::Instant::now();
-    let res = test_receiver(
-        "127.0.0.1:0",
-        DefaultResolverTest,
-        [
-            "RCPT TO:<bar@foo>\r\n",
-            "MAIL FROM: <foo@bar>\r\n",
-            "EHLO\r\n",
-            "NOOP\r\n",
-            "azeai\r\n",
-            "STARTTLS\r\n",
-            "MAIL FROM:<john@doe>\r\n",
-            "EHLO\r\n",
-            "EHLO\r\n",
-            "HELP\r\n",
-            "aieari\r\n",
-            "not a valid smtp command\r\n",
-        ]
-        .concat()
-        .as_bytes(),
-        [
-            "220 test.server.com Service ready\r\n",
-            "503 Bad sequence of commands\r\n",
-            "503 Bad sequence of commands\r\n",
-            "501 Syntax error in parameters or arguments\r\n",
-            "250 Ok\r\n",
-            "501 Syntax error in parameters or arguments\r\n",
-            "503 Bad sequence of commands\r\n",
-            "503 Bad sequence of commands\r\n",
-        ]
-        .concat()
-        .as_bytes(),
-        std::sync::Arc::new(get_regular_config().unwrap()),
-    )
-    .await;
-
-    assert!(res.is_err());
-
-    // (hard_error - soft_error) * error_delay
-    assert!(before_test.elapsed().as_millis() >= 5 * 100);
-}
-
-#[tokio::test]
-async fn test_receiver_10() -> anyhow::Result<()> {
-    assert!(test_receiver(
-=======
 async fn test_receiver_10() {
     match test_receiver(
->>>>>>> 900d2434
         "127.0.0.1:0",
         DefaultResolverTest,
         ["HELP\r\n"].concat().as_bytes(),
