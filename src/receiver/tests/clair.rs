--- conflicted
+++ resolved
@@ -297,13 +297,8 @@
 }
 
 #[tokio::test]
-<<<<<<< HEAD
 async fn test_receiver_10() {
     match test_receiver(
-=======
-async fn test_receiver_10() -> anyhow::Result<()> {
-    assert!(test_receiver(
->>>>>>> 00b6ee40
         "127.0.0.1:0",
         DefaultResolverTest,
         ["HELP\r\n"].concat().as_bytes(),
@@ -322,8 +317,8 @@
                 .with_delivery("./tmp/delivery", crate::collection! {})
                 .with_rules("./tmp/nothing")
                 .with_default_reply_codes()
-<<<<<<< HEAD
-                .build(),
+                .build()
+                .expect("could not build the server config"),
         ),
     )
     .await
@@ -332,15 +327,7 @@
         Err(err) => {
             panic!("{}", err)
         }
-    }
-=======
-                .build()?
-        )
-    )
-    .await
-    .is_ok());
-    Ok(())
->>>>>>> 00b6ee40
+    };
 }
 
 #[tokio::test]
