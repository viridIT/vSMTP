#{
    connect: [
        action "add recipients" || {
            add_rcpt("fqdn@example.com");
            add_rcpt("ip4@example.com");
            add_rcpt("ip6@example.com");
            add_rcpt("object.str@example.com");
            add_rcpt("object.ip4@example.com");
            add_rcpt("object.ip6@example.com");
            add_rcpt("object.fqdn@example.com");
        }
    ],

    authenticate: [
        action "forward all (fqdn string)" || forward_all("localhost"),
    ],

    mail: [
        action "forward all (ip4 string)" || forward_all("127.0.0.1"),
    ],

    rcpt: [
        action "forward all (ip4 string)" || forward_all("::1"),
    ],

<<<<<<< HEAD
    Data: [
        action "forward all (string object)" || {
            object forward_str string = "localhost";
            forward_all(forward_str)
        },
=======
    data: [
        action "forward all (string object)" || vsl::forward_all(ctx, forward_str),
>>>>>>> 4267dd09
    ],

    preq: [
        action "forward all (ip4 object)" || {
            object forward_ip4 ip4 = "127.0.0.1";
            forward_all(forward_ip4)
        },
    ],

    postq: [
        action "forward all (ip6 object)" || {
            object forward_ip6 ip6 = "::1";
            forward_all(forward_ip6)
        },
    ],

    delivery: [
        action "forward all (fqdn object)" || {
            object forward_fqdn fqdn = "test.eu";
            forward_all(forward_fqdn)
        },
    ],
}<|MERGE_RESOLUTION|>--- conflicted
+++ resolved
@@ -23,16 +23,11 @@
         action "forward all (ip4 string)" || forward_all("::1"),
     ],
 
-<<<<<<< HEAD
-    Data: [
+    data: [
         action "forward all (string object)" || {
             object forward_str string = "localhost";
             forward_all(forward_str)
         },
-=======
-    data: [
-        action "forward all (string object)" || vsl::forward_all(ctx, forward_str),
->>>>>>> 4267dd09
     ],
 
     preq: [
