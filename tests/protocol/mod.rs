#[cfg(test)]
mod tests {
    use std::io::Write;

    use vsmtp::{
        config::server_config::{InnerSMTPConfig, InnerTlsConfig, ServerConfig, TlsSecurityLevel},
        mailprocessing::mail_receiver::{MailReceiver, StateSMTP},
        model::mail::MailContext,
        resolver::DataEndResolver,
        rules::address::Address,
        smtp::code::SMTPReplyCode,
        tests::Mock,
    };

    // see https://datatracker.ietf.org/doc/html/rfc5321#section-4.3.2

    struct DefaultResolverTest;

    #[async_trait::async_trait]
    impl DataEndResolver for DefaultResolverTest {
<<<<<<< HEAD
        async fn on_data_end(_: &ServerConfig, _: &MailContext) -> (StateSMTP, SMTPReplyCode) {
=======
        async fn on_data_end(
            _: &ServerConfig,
            _: usize,
            _: &MailContext,
        ) -> (State, SMTPReplyCode) {
>>>>>>> d5279bd1
            // after a successful exchange, the server is ready for a new RCPT
            (StateSMTP::MailFrom, SMTPReplyCode::Code250)
        }
    }

    fn get_test_config() -> ServerConfig {
        toml::from_str(include_str!("config.toml")).expect("cannot parse config from toml")
    }

    async fn make_test<T: vsmtp::resolver::DataEndResolver>(
        smtp_input: &[u8],
        expected_output: &[u8],
        mut config: ServerConfig,
        tls_config: Option<std::sync::Arc<rustls::ServerConfig>>,
    ) -> Result<(), std::io::Error> {
        config.prepare();

        let mut receiver = MailReceiver::<T>::new(
            "0.0.0.0:0".parse().unwrap(),
            tls_config,
            std::sync::Arc::new(config),
        );
        let mut write = Vec::new();
        let mock = Mock::new(smtp_input.to_vec(), &mut write);

        match receiver.receive_plain(mock).await {
            Ok(mut mock) => {
                let _ = mock.flush();
                assert_eq!(
                    std::str::from_utf8(&write),
                    std::str::from_utf8(&expected_output.to_vec())
                );
                Ok(())
            }
            Err(e) => Err(e),
        }
    }

    #[tokio::test]
    async fn test_receiver_1() {
        struct T;

        #[async_trait::async_trait]
        impl DataEndResolver for T {
            async fn on_data_end(
                _: &ServerConfig,
<<<<<<< HEAD
                ctx: &MailContext,
            ) -> (StateSMTP, SMTPReplyCode) {
=======
                _: usize,
                ctx: &MailContext,
            ) -> (State, SMTPReplyCode) {
>>>>>>> d5279bd1
                assert_eq!(ctx.envelop.helo, "foobar");
                assert_eq!(ctx.envelop.mail_from.full(), "john@doe");
                assert_eq!(ctx.envelop.rcpt, vec![Address::new("aa@bb").unwrap()]);
                assert_eq!(ctx.body, "");

                (StateSMTP::MailFrom, SMTPReplyCode::Code250)
            }
        }

        assert!(make_test::<T>(
            [
                "HELO foobar\r\n",
                "MAIL FROM:<john@doe>\r\n",
                "RCPT TO:<aa@bb>\r\n",
                "DATA\r\n",
                ".\r\n",
                "QUIT\r\n",
            ]
            .concat()
            .as_bytes(),
            [
                "220 testserver.com Service ready\r\n",
                "250 Ok\r\n",
                "250 Ok\r\n",
                "250 Ok\r\n",
                "354 Start mail input; end with <CRLF>.<CRLF>\r\n",
                "250 Ok\r\n",
                "221 Service closing transmission channel\r\n",
            ]
            .concat()
            .as_bytes(),
            ServerConfig {
                tls: InnerTlsConfig {
                    security_level: TlsSecurityLevel::None,
                    ..get_test_config().tls
                },
                ..get_test_config()
            },
            None,
        )
        .await
        .is_ok());
    }

    #[tokio::test]
    async fn test_receiver_2() {
        assert!(make_test::<DefaultResolverTest>(
            ["foo\r\n"].concat().as_bytes(),
            [
                "220 testserver.com Service ready\r\n",
                "501 Syntax error in parameters or arguments\r\n",
            ]
            .concat()
            .as_bytes(),
            ServerConfig {
                tls: InnerTlsConfig {
                    security_level: TlsSecurityLevel::None,
                    ..get_test_config().tls
                },
                ..get_test_config()
            },
            None,
        )
        .await
        .is_ok());
    }

    #[tokio::test]
    async fn test_receiver_3() {
        assert!(make_test::<DefaultResolverTest>(
            ["MAIL FROM:<john@doe>\r\n"].concat().as_bytes(),
            [
                "220 testserver.com Service ready\r\n",
                "503 Bad sequence of commands\r\n",
            ]
            .concat()
            .as_bytes(),
            ServerConfig {
                tls: InnerTlsConfig {
                    security_level: TlsSecurityLevel::None,
                    ..get_test_config().tls
                },
                ..get_test_config()
            },
            None,
        )
        .await
        .is_ok());
    }

    #[tokio::test]
    async fn test_receiver_4() {
        assert!(make_test::<DefaultResolverTest>(
            ["RCPT TO:<john@doe>\r\n"].concat().as_bytes(),
            [
                "220 testserver.com Service ready\r\n",
                "503 Bad sequence of commands\r\n",
            ]
            .concat()
            .as_bytes(),
            ServerConfig {
                tls: InnerTlsConfig {
                    security_level: TlsSecurityLevel::None,
                    ..get_test_config().tls
                },
                ..get_test_config()
            },
            None,
        )
        .await
        .is_ok());
    }

    #[tokio::test]
    async fn test_receiver_5() {
        assert!(make_test::<DefaultResolverTest>(
            ["HELO foo\r\n", "RCPT TO:<bar@foo>\r\n"]
                .concat()
                .as_bytes(),
            [
                "220 testserver.com Service ready\r\n",
                "250 Ok\r\n",
                "503 Bad sequence of commands\r\n",
            ]
            .concat()
            .as_bytes(),
            ServerConfig {
                tls: InnerTlsConfig {
                    security_level: TlsSecurityLevel::None,
                    ..get_test_config().tls
                },
                ..get_test_config()
            },
            None,
        )
        .await
        .is_ok());
    }

    #[tokio::test]
    async fn test_receiver_6() {
        assert!(make_test::<DefaultResolverTest>(
            ["HELO foobar\r\n", "QUIT\r\n"].concat().as_bytes(),
            [
                "220 testserver.com Service ready\r\n",
                "250 Ok\r\n",
                "221 Service closing transmission channel\r\n",
            ]
            .concat()
            .as_bytes(),
            ServerConfig {
                tls: InnerTlsConfig {
                    security_level: TlsSecurityLevel::None,
                    ..get_test_config().tls
                },
                ..get_test_config()
            },
            None,
        )
        .await
        .is_ok());
    }

    #[tokio::test]
    async fn test_receiver_7() {
        assert!(make_test::<DefaultResolverTest>(
            ["EHLO foobar\r\n", "STARTTLS\r\n", "QUIT\r\n"]
                .concat()
                .as_bytes(),
            [
                "220 testserver.com Service ready\r\n",
                "250-testserver.com\r\n",
                "250 STARTTLS\r\n",
                "454 TLS not available due to temporary reason\r\n",
                "221 Service closing transmission channel\r\n",
            ]
            .concat()
            .as_bytes(),
            ServerConfig {
                tls: InnerTlsConfig {
                    security_level: TlsSecurityLevel::Encrypt,
                    ..get_test_config().tls
                },
                ..get_test_config()
            },
            None,
        )
        .await
        .is_ok());
    }

    #[tokio::test]
    async fn test_receiver_8() {
        assert!(make_test::<DefaultResolverTest>(
            ["EHLO foobar\r\n", "MAIL FROM: <foo@bar>\r\n", "QUIT\r\n"]
                .concat()
                .as_bytes(),
            [
                "220 testserver.com Service ready\r\n",
                "250-testserver.com\r\n",
                "250 STARTTLS\r\n",
                "530 Must issue a STARTTLS command first\r\n",
                "221 Service closing transmission channel\r\n",
            ]
            .concat()
            .as_bytes(),
            ServerConfig {
                tls: InnerTlsConfig {
                    security_level: TlsSecurityLevel::Encrypt,
                    ..get_test_config().tls
                },
                ..get_test_config()
            },
            None,
        )
        .await
        .is_ok());
    }

    #[tokio::test]
    async fn test_receiver_9() {
        let before_test = std::time::Instant::now();
        let res = make_test::<DefaultResolverTest>(
            [
                "RCPT TO:<bar@foo>\r\n",
                "MAIL FROM: <foo@bar>\r\n",
                "EHLO\r\n",
                "NOOP\r\n",
                "azeai\r\n",
                "STARTTLS\r\n",
                "MAIL FROM:<john@doe>\r\n",
                "EHLO\r\n",
                "EHLO\r\n",
                "HELP\r\n",
                "aieari\r\n",
                "not a valid smtp command\r\n",
            ]
            .concat()
            .as_bytes(),
            [
                "220 testserver.com Service ready\r\n",
                "503 Bad sequence of commands\r\n",
                "503 Bad sequence of commands\r\n",
                "501 Syntax error in parameters or arguments\r\n",
                "250 Ok\r\n",
                "501 Syntax error in parameters or arguments\r\n",
                "503 Bad sequence of commands\r\n",
                "503 Bad sequence of commands\r\n",
            ]
            .concat()
            .as_bytes(),
            ServerConfig {
                tls: InnerTlsConfig {
                    security_level: TlsSecurityLevel::None,
                    ..get_test_config().tls
                },
                ..get_test_config()
            },
            None,
        )
        .await;

        assert!(res.is_err());

        // (hard_error - soft_error) * error_delay
        assert!(before_test.elapsed().as_millis() >= 5 * 100);
    }

    #[tokio::test]
    async fn test_receiver_10() {
        assert!(make_test::<DefaultResolverTest>(
            ["HELP\r\n"].concat().as_bytes(),
            [
                "220 testserver.com Service ready\r\n",
                "214 joining us https://viridit.com/support\r\n",
            ]
            .concat()
            .as_bytes(),
            ServerConfig {
                tls: InnerTlsConfig {
                    security_level: TlsSecurityLevel::Encrypt,
                    ..get_test_config().tls
                },
                ..get_test_config()
            },
            None,
        )
        .await
        .is_ok());
    }

    #[tokio::test]
    async fn test_receiver_11() {
        assert!(make_test::<DefaultResolverTest>(
            [
                "HELO postmaster\r\n",
                "MAIL FROM: <lala@foo>\r\n",
                "RCPT TO: <lala@foo>\r\n",
                "DATA\r\n",
                ".\r\n",
                "DATA\r\n",
                "RCPT TO:<b@b>\r\n",
            ]
            .concat()
            .as_bytes(),
            [
                "220 testserver.com Service ready\r\n",
                "250 Ok\r\n",
                "250 Ok\r\n",
                "250 Ok\r\n",
                "354 Start mail input; end with <CRLF>.<CRLF>\r\n",
                "250 Ok\r\n",
                "503 Bad sequence of commands\r\n",
                "250 Ok\r\n"
            ]
            .concat()
            .as_bytes(),
            ServerConfig {
                tls: InnerTlsConfig {
                    security_level: TlsSecurityLevel::None,
                    ..get_test_config().tls
                },
                ..get_test_config()
            },
            None,
        )
        .await
        .is_ok());
    }

    #[tokio::test]
    async fn test_receiver_12() {
        assert!(make_test::<DefaultResolverTest>(
            ["EHLO postmaster\r\n"].concat().as_bytes(),
            [
                "220 testserver.com Service ready\r\n",
                "502 Command not implemented\r\n",
            ]
            .concat()
            .as_bytes(),
            ServerConfig {
                smtp: InnerSMTPConfig {
                    disable_ehlo: true,
                    ..get_test_config().smtp
                },
                ..get_test_config()
            },
            None,
        )
        .await
        .is_ok());
    }
}<|MERGE_RESOLUTION|>--- conflicted
+++ resolved
@@ -18,15 +18,11 @@
 
     #[async_trait::async_trait]
     impl DataEndResolver for DefaultResolverTest {
-<<<<<<< HEAD
-        async fn on_data_end(_: &ServerConfig, _: &MailContext) -> (StateSMTP, SMTPReplyCode) {
-=======
         async fn on_data_end(
             _: &ServerConfig,
             _: usize,
             _: &MailContext,
-        ) -> (State, SMTPReplyCode) {
->>>>>>> d5279bd1
+        ) -> (StateSMTP, SMTPReplyCode) {
             // after a successful exchange, the server is ready for a new RCPT
             (StateSMTP::MailFrom, SMTPReplyCode::Code250)
         }
@@ -73,14 +69,9 @@
         impl DataEndResolver for T {
             async fn on_data_end(
                 _: &ServerConfig,
-<<<<<<< HEAD
+                _: usize,
                 ctx: &MailContext,
             ) -> (StateSMTP, SMTPReplyCode) {
-=======
-                _: usize,
-                ctx: &MailContext,
-            ) -> (State, SMTPReplyCode) {
->>>>>>> d5279bd1
                 assert_eq!(ctx.envelop.helo, "foobar");
                 assert_eq!(ctx.envelop.mail_from.full(), "john@doe");
                 assert_eq!(ctx.envelop.rcpt, vec![Address::new("aa@bb").unwrap()]);
