--- conflicted
+++ resolved
@@ -3,16 +3,8 @@
     use std::{collections::HashMap, io::Write};
 
     use log::LevelFilter;
-<<<<<<< HEAD
     use vsmtp::{
-        mailprocessing::mail_receiver::{MailReceiver, State},
-        model::mail::MailContext,
-        resolver::DataEndResolver,
-        server_config::{
-=======
-    use v_smtp::{
         config::server_config::{
->>>>>>> f6570a90
             InnerLogConfig, InnerSMTPConfig, InnerSMTPErrorConfig, InnerServerConfig,
             InnerTlsConfig, ServerConfig, TlsSecurityLevel,
         },
