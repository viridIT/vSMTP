--- conflicted
+++ resolved
@@ -15,11 +15,7 @@
 users = "0.11"
 log = "0.4.14"
 toml = "0.5.8"
-<<<<<<< HEAD
-futures = "0.3.19"
-=======
 futures = "0.3.21"
->>>>>>> ced6e73e
 
 [dependencies.vsmtp]
 path = ".."
