--- conflicted
+++ resolved
@@ -1,14 +1,10 @@
 #![no_main]
 use libfuzzer_sys::fuzz_target;
 
-<<<<<<< HEAD
-use vsmtp::{
-=======
 use std::{collections::HashMap};
 use log::LevelFilter;
 
-use v_smtp::{
->>>>>>> 1cc71ce7
+use vsmtp::{
     mailprocessing::mail_receiver::{MailReceiver, State},
     model::mail::MailContext,
     resolver::DataEndResolver,
