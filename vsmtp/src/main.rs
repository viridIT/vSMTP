/**
 * vSMTP mail transfer agent
 * Copyright (C) 2022 viridIT SAS
 *
 * This program is free software: you can redistribute it and/or modify it under
 * the terms of the GNU General Public License as published by the Free Software
 * Foundation, either version 3 of the License, or any later version.
 *
 *  This program is distributed in the hope that it will be useful, but WITHOUT
 * ANY WARRANTY; without even the implied warranty of MERCHANTABILITY or FITNESS
 * FOR A PARTICULAR PURPOSE.  See the GNU General Public License for more details.
 *
 * You should have received a copy of the GNU General Public License along with
 * this program. If not, see https://www.gnu.org/licenses/.
 *
 **/
use anyhow::Context;
use vsmtp::{Args, Commands};
use vsmtp_common::{
    libc_abstraction::{daemon, initgroups, setgid, setuid},
    re::{anyhow, log, serde_json},
};
use vsmtp_config::{get_log4rs_config, re::log4rs, Config};
use vsmtp_server::start_runtime;

fn socket_bind_anyhow<A: std::net::ToSocketAddrs + std::fmt::Debug>(
    addr: A,
) -> anyhow::Result<std::net::TcpListener> {
    anyhow::Context::with_context(std::net::TcpListener::bind(&addr), || {
        format!("Failed to bind socket on addr: '{:?}'", addr)
    })
}

fn main() {
    if let Err(err) = try_main() {
        eprintln!("ERROR: {}", err);
        log::error!("ERROR: {}", err);
        err.chain().skip(1).for_each(|cause| {
            eprintln!("because: {}", cause);
            log::error!("because: {}", cause);
        });
        std::process::exit(1);
    }
}

fn try_main() -> anyhow::Result<()> {
    let args = <Args as clap::StructOpt>::parse();

<<<<<<< HEAD
    let config = match args.config {
        Some(config) => std::fs::read_to_string(&config)
            .with_context(|| format!("Cannot read file '{}'", config))
            .and_then(|data| {
                Config::from_toml(&data).context(format!("'{config}' contains format error"))
            })
            .with_context(|| "Cannot parse the configuration")?,
        None => Config::default(),
    };
=======
    let config = args.config.as_ref().map_or_else(
        || Ok(Config::default()),
        |config| {
            std::fs::read_to_string(&config)
                .context(format!("Cannot read file '{}'", config))
                .and_then(|f| Config::from_toml(&f).context("File contains format error"))
                .context("Cannot parse the configuration")
        },
    )?;
>>>>>>> b74b133b

    if let Some(command) = args.command {
        match command {
            Commands::ConfigShow => {
                let stringified = serde_json::to_string_pretty(&config)?;
                println!("Loaded configuration: {}", stringified);
                return Ok(());
            }
            Commands::ConfigDiff => {
                let loaded_config = serde_json::to_string_pretty(&config)?;
                let default_config = serde_json::to_string_pretty(&Config::default())?;
                for diff in diff::lines(&default_config, &loaded_config) {
                    match diff {
                        diff::Result::Left(left) => println!("-\x1b[0;31m{left}\x1b[0m"),
                        diff::Result::Both(same, _) => println!(" {same}"),
                        diff::Result::Right(right) => println!("+\x1b[0;32m{right}\x1b[0m"),
                    }
                }
                return Ok(());
            }
        }
    }

    let sockets = (
        socket_bind_anyhow(&config.server.interfaces.addr[..])?,
        socket_bind_anyhow(&config.server.interfaces.addr_submission[..])?,
        socket_bind_anyhow(&config.server.interfaces.addr_submissions[..])?,
    );

    if !args.no_daemon {
        daemon(false, false)?;
        initgroups(
            config.server.system.user.name().to_str().ok_or_else(|| {
                anyhow::anyhow!(
                    "user '{:?}' is not UTF-8 valid",
                    config.server.system.user.name()
                )
            })?,
            config.server.system.group.gid(),
        )?;
        // setresgid ?
        setgid(config.server.system.group.gid())?;
        // setresuid ?
        setuid(config.server.system.user.uid())?;
    }

    get_log4rs_config(&config, args.no_daemon)
        .context("Logs configuration contain error")
        .map(log4rs::init_config)
        .context("Cannot initialize logs")??;

    start_runtime(std::sync::Arc::new(config), sockets).map_err(|e| {
        log::error!("vSMTP terminating error: '{e}'");
        e
    })
}<|MERGE_RESOLUTION|>--- conflicted
+++ resolved
@@ -46,17 +46,6 @@
 fn try_main() -> anyhow::Result<()> {
     let args = <Args as clap::StructOpt>::parse();
 
-<<<<<<< HEAD
-    let config = match args.config {
-        Some(config) => std::fs::read_to_string(&config)
-            .with_context(|| format!("Cannot read file '{}'", config))
-            .and_then(|data| {
-                Config::from_toml(&data).context(format!("'{config}' contains format error"))
-            })
-            .with_context(|| "Cannot parse the configuration")?,
-        None => Config::default(),
-    };
-=======
     let config = args.config.as_ref().map_or_else(
         || Ok(Config::default()),
         |config| {
@@ -66,7 +55,6 @@
                 .context("Cannot parse the configuration")
         },
     )?;
->>>>>>> b74b133b
 
     if let Some(command) = args.command {
         match command {
