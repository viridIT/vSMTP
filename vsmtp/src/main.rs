--- conflicted
+++ resolved
@@ -31,14 +31,7 @@
     })
 }
 
-fn main() {
-    if let Err(e) = main2() {
-        log::error!("{e}");
-        println!("{e}");
-    }
-}
-
-fn main2() -> anyhow::Result<()> {
+fn main() -> anyhow::Result<()> {
     let args = <Args as clap::StructOpt>::parse();
 
     let config = match args.config {
@@ -77,28 +70,6 @@
         socket_bind_anyhow(&config.server.interfaces.addr_submissions[..])?,
     );
 
-<<<<<<< HEAD
-    if args.no_daemon {
-        start_runtime(std::sync::Arc::new(config), sockets).map_err(|e| {
-            log::error!("vSMTP terminating error: '{e}'");
-            e
-        })
-    } else {
-        match daemon()? {
-            ForkResult::Child => {
-                setgid(config.server.system.group.gid())?;
-                setuid(config.server.system.user.uid())?;
-                start_runtime(std::sync::Arc::new(config), sockets).map_err(|e| {
-                    log::error!("vSMTP terminating error: '{e}'");
-                    e
-                })
-            }
-            ForkResult::Parent(pid) => {
-                log::info!("vSMTP running in process id={pid}");
-                Ok(())
-            }
-        }
-=======
     if !args.no_daemon {
         daemon(false, false)?;
         initgroups(
@@ -114,7 +85,6 @@
         setgid(config.server.system.group.gid())?;
         // setresuid ?
         setuid(config.server.system.user.uid())?;
->>>>>>> 748c3b0f
     }
 
     get_log4rs_config(&config, args.no_daemon)
@@ -122,5 +92,8 @@
         .map(log4rs::init_config)
         .context("Cannot initialize logs")??;
 
-    start_runtime(std::sync::Arc::new(config), sockets)
+    start_runtime(std::sync::Arc::new(config), sockets).map_err(|e| {
+        log::error!("vSMTP terminating error: '{e}'");
+        e
+    })
 }