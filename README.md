--- conflicted
+++ resolved
@@ -1,19 +1,10 @@
-
 <div align="center">
   <a href="https://www.viridit.com/#gh-light-mode-only">
-<<<<<<< HEAD
-    <img src="https://github.com/viridIT/vSMTP/blob/doc/misc/assets/vsmtp-black-nobckgrd.png"
-      alt="vSMTP" />
-  </a>
-  <a href="https://www.viridit.com/#gh-dark-mode-only">
-    <img src="https://github.com/viridIT/vSMTP/blob/doc/misc/assets/vsmtp-white-nobckgrd.png"
-=======
     <img src="https://github.com/viridIT/vSMTP/blob/rc-01/assets/vsmtp-black-nobckgrd.png"
       alt="vSMTP" />
   </a>
   <a href="https://www.viridit.com/#gh-dark-mode-only">
     <img src="https://github.com/viridIT/vSMTP/blob/rc-01/assets/vsmtp-white-nobckgrd.png"
->>>>>>> 2a1c12f8
       alt="vSMTP" />
   </a>
 </div>
@@ -33,58 +24,57 @@
 </div>
 
 ---
+
 # What is vSMTP ?
 
-vSMTP is a next-gen Mail Transfer Agent (MTA) developed by viridIT teams.
-<<<<<<< HEAD
-You can follow us on <https://www.viridit.com>.
-=======
-You can follow us on [viridit.com](https://www.viridit.com).
->>>>>>> 2a1c12f8
+vSMTP is a next-gen Mail Transfer Agent (MTA) developed by viridIT teams. You
+can follow us on [viridit.com](https://www.viridit.com).
 
 ## Why develop a new MTA ?
 
-Whereas optimizing allocated resources is becoming a growing challenge, computer attacks remain a constant issue.
-Over 300 billion emails are sent and received in the world every day. Billions of attachments are processed, analyzed and delivered, contributing to the increase in greenhouse gas emissions.
-To meet this challenge, viridIT is developing a new technology of email gateways, also called vSMTP.
+Whereas optimizing allocated resources is becoming a growing challenge, computer
+attacks remain a constant issue. Over 300 billion emails are sent and received
+in the world every day. Billions of attachments are processed, analyzed and
+delivered, contributing to the increase in greenhouse gas emissions. To meet
+this challenge, viridIT is developing a new technology of email gateways, also
+called vSMTP.
 
 ## Why vSMTP is your future SMTP server ?
 
 Because it is secured, faster and greener.
 
-<<<<<<< HEAD
-- It is developed in Rust, implying high performance and stability
-- It is Modular and highly customizable
-- It has a a complete filtering system
-- It is actively maintained and developed
-=======
 - It is developed in Rust, implying high performance and stability.
 - It is modular and highly customizable.
 - It includes a complete filtering system.
 - It is actively maintained and developed.
->>>>>>> 2a1c12f8
 
 ## Documentation
 
-About the code and related issues, please check the [project Wiki](https://github.com/viridIT/vSMTP/wiki) and use the GitHub issue tracker.
-To stay tuned, ask questions and get in-depth answers feel free to register and visit our [community forums](https://www.viridit.com/community-forum). You can also open a GitHub [discussion](https://github.com/viridIT/vSMTP/discussions).  
-<<<<<<< HEAD
-For documentation, user guide, etc. please consult [GitHub wiki](https://github.com/viridIT/vSMTP/wiki) or our dedicated page at <https://www.viridit.com/support>.  
-=======
-For documentation, user guide, etc. please consult [GitHub wiki](https://github.com/viridIT/vSMTP/wiki).  
->>>>>>> 2a1c12f8
+About the code and related issues, please check the
+[project Wiki](https://github.com/viridIT/vSMTP/wiki) and use the GitHub issue
+tracker. To stay tuned, ask questions and get in-depth answers feel free to
+register and visit our
+[community forums](https://www.viridit.com/community-forum). You can also open a
+GitHub [discussion](https://github.com/viridIT/vSMTP/discussions).\
+For documentation, user guide, etc. please consult
+[GitHub wiki](https://github.com/viridIT/vSMTP/wiki).
 
 ## Commercial
 
-For any question related to commercial, licensing, etc. you can join us at <https://www.viridit.com/contact>.
+For any question related to commercial, licensing, etc. you can join us at
+<https://www.viridit.com/contact>.
 
 ## Roadmap
 
-vSMTP is currently under development. The current versions "0.7.x" focus on the SMTP connection and state machine. You can find more information about the project agenda in the [ROADMAP](https://github.com/viridIT/vSMTP/blob/main/ROADMAP.md).
+vSMTP is currently under development. The current versions "0.7.x" focus on the
+SMTP connection and state machine. You can find more information about the
+project agenda in the
+[ROADMAP](https://github.com/viridIT/vSMTP/blob/main/ROADMAP.md).
 
 ## License
 
 The standard version of vSMTP is free and under an Open Source license.
 
-It is provided as usual without any warranty.
-Please refer to the [LICENSE](https://github.com/viridIT/vSMTP/blob/main/LICENSE) file for further information.+It is provided as usual without any warranty. Please refer to the
+[LICENSE](https://github.com/viridIT/vSMTP/blob/main/LICENSE) file for further
+information.