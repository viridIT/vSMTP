### See vsmtp.default.toml documentation for this file format

domain = "testserver.com"

[server]
addr = "0.0.0.0:10025"
addr_submission = "0.0.0.0:10587"
addr_submissions = "0.0.0.0:10465"

[log]
file = "./tmp/var/log/vsmtp/vsmtp.log"

[log.level]
<<<<<<< HEAD
default = "warn"
receiver = "warn"
resolver = "warn"
rules = "trace"
=======
default = "trace"
receiver = "trace"
resolver = "warn"
rules = "warn"
>>>>>>> c75db883

[rules]
dir = "./config/rules"

[tls]
security_level = "May"
capath = "./config/certs"
preempt_cipherlist = true
handshake_timeout = "100ms"
protocol_version = ["TLSv1.3"]

fullchain = "{capath}/certificate.crt"
private_key = "{capath}/privateKey.key"

[[tls.sni_maps]]
domain = "testserver.com"
fullchain = "{capath}/fullchain.{domain}.pem"
private_key = "{capath}/rsa.{domain}.pem"

[smtp]
spool_dir = "./tmp/var/spool/vsmtp"
rcpt_count_max = 25
disable_ehlo = false

[smtp.error]
soft_count = 5
hard_count = 10
delay = "5000ms"

[smtp.code]
Code214 = "214 my custom help message\r\n"

[delivery.queue]
working = { capacity = 32 }
deliver = { capacity = 32 }
deferred = { retry_max = 10, cron_period = "10s" }<|MERGE_RESOLUTION|>--- conflicted
+++ resolved
@@ -11,17 +11,10 @@
 file = "./tmp/var/log/vsmtp/vsmtp.log"
 
 [log.level]
-<<<<<<< HEAD
-default = "warn"
-receiver = "warn"
-resolver = "warn"
-rules = "trace"
-=======
 default = "trace"
 receiver = "trace"
 resolver = "warn"
 rules = "warn"
->>>>>>> c75db883
 
 [rules]
 dir = "./config/rules"
