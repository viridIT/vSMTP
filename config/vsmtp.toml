--- conflicted
+++ resolved
@@ -1,17 +1,10 @@
 ### See vsmtp.default.toml documentation for this file format
 
-<<<<<<< HEAD
-domain = "testserver.com"
-
-[server]
-addr = "0.0.0.0:10025"
-=======
 version = "0.1.0"
 domain = "mydomain.com"
 
 [server]
 addr = ["127.0.0.1:25"]
->>>>>>> 28fcfc2e
 
 [log]
 file = "/var/log/vsmtp/vsmtp.log"
