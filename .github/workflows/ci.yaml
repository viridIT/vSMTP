name: CI
"on":
  push:
    branches:
      - "**"
      - "!doc/**"
jobs:
  ## Fast checking build state
  check:
    runs-on: ubuntu-latest
    steps:
      - uses: actions/checkout@v3
      - uses: mstachniuk/ci-skip@v1
        with:
          fail-fast: true
      - name: Install gsasl
        run: sudo apt-get update && sudo apt-get install -y gsasl libgsasl7-dev
      - uses: actions/cache@v1
        with:
          path: ~/.cargo/registry
          key: "${{ runner.os }}-cargo-registry-${{ hashFiles('**/Cargo.lock') }}"
      - uses: actions/cache@v1
        with:
          path: ~/.cargo/git
          key: "${{ runner.os }}-cargo-index-${{ hashFiles('**/Cargo.lock') }}"
      - uses: actions/cache@v1
        with:
          path: target
          key: ${{ runner.os }}-cargo-build-target-${{ hashFiles('**/Cargo.lock') }}
      - uses: actions-rs/toolchain@v1
        with:
          profile: minimal
          toolchain: stable
          override: true
      - uses: actions-rs/cargo@v1
        with:
          command: check
<<<<<<< HEAD
  cargo-udeps:
    runs-on: ubuntu-latest
    needs: check
=======
  check-fuzz:
    runs-on: ubuntu-latest
>>>>>>> 47b1de65
    steps:
      - uses: actions/checkout@v3
      - uses: mstachniuk/ci-skip@v1
        with:
          fail-fast: true
      - name: Install gsasl
        run: sudo apt-get update && sudo apt-get install -y gsasl libgsasl7-dev
<<<<<<< HEAD
      - uses: actions/cache@v1
        with:
          path: ~/.cargo/registry
          key: "${{ runner.os }}-cargo-registry-nightly-${{ hashFiles('**/Cargo.lock') }}"
      - uses: actions/cache@v1
        with:
          path: ~/.cargo/git
          key: "${{ runner.os }}-cargo-index-nightly-${{ hashFiles('**/Cargo.lock') }}"
      - uses: actions/cache@v1
        with:
          path: target
          key: ${{ runner.os }}-cargo-build-target-nightly-${{ hashFiles('**/Cargo.lock') }}
      - run: cargo install cargo-udeps --locked
      - uses: actions-rs/toolchain@v1
        with:
          toolchain: nightly
          profile: minimal
          override: true
      - uses: actions-rs/cargo@v1
        with:
          command: udeps
  cargo-deny:
    runs-on: ubuntu-latest
    needs: check
    steps:
      - uses: actions/checkout@v3
      - uses: EmbarkStudios/cargo-deny-action@v1
=======
      - uses: actions-rs/toolchain@v1
        with:
          profile: minimal
          toolchain: nightly
          override: true
      - uses: actions-rs/cargo@v1
        with:
          command: check
          args: --manifest-path ./fuzz/Cargo.toml
>>>>>>> 47b1de65
  ## Runs all test and upload coverage
  test:
    runs-on: ubuntu-latest
    needs: check
    steps:
      - uses: actions/checkout@v3
      - uses: mstachniuk/ci-skip@v1
        with:
          fail-fast: true
      - name: Install gsasl
        run: sudo apt-get update && sudo apt-get install -y gsasl libgsasl7-dev
      - uses: actions/cache@v1
        with:
          path: ~/.cargo/registry
          key: "${{ runner.os }}-cargo-registry-nightly-${{ hashFiles('**/Cargo.lock') }}"
      - uses: actions/cache@v1
        with:
          path: ~/.cargo/git
          key: "${{ runner.os }}-cargo-index-nightly-${{ hashFiles('**/Cargo.lock') }}"
      - uses: actions/cache@v1
        with:
          path: ~/.cargo/bin
          key: "${{ runner.os }}-cargo-bin-nightly-${{ hashFiles('**/Cargo.lock') }}"
      - uses: actions/cache@v1
        with:
          path: target
          key: ${{ runner.os }}-cargo-build-target-nightly-${{ hashFiles('**/Cargo.lock') }}
      - uses: actions-rs/toolchain@v1
        with:
          toolchain: nightly
          override: true
      - uses: actions-rs/cargo@v1
        with:
          command: test
          args: --all-features --no-fail-fast
        env:
          CARGO_INCREMENTAL: "0"
          RUSTFLAGS: "-Zprofile -Ccodegen-units=1 -Cinline-threshold=0 -Clink-dead-code -Coverflow-checks=off -Cpanic=abort -Zpanic_abort_tests"
          RUSTDOCFLAGS: "-Zprofile -Ccodegen-units=1 -Cinline-threshold=0 -Clink-dead-code -Coverflow-checks=off -Cpanic=abort -Zpanic_abort_tests"
      - uses: actions-rs/grcov@v0.1
      - uses: codecov/codecov-action@v2
  ## Run linter (fmt + clippy)
  lints:
    runs-on: ubuntu-latest
    needs: check
    steps:
      - uses: actions/checkout@v3
      - uses: mstachniuk/ci-skip@v1
        with:
          fail-fast: true
      - name: Install gsasl
        run: sudo apt-get update && sudo apt-get install -y gsasl libgsasl7-dev
      - uses: actions/cache@v1
        with:
          path: ~/.cargo/registry
          key: "${{ runner.os }}-cargo-registry-${{ hashFiles('**/Cargo.lock') }}"
      - uses: actions/cache@v1
        with:
          path: ~/.cargo/git
          key: "${{ runner.os }}-cargo-index-${{ hashFiles('**/Cargo.lock') }}"
      - uses: actions/cache@v1
        with:
          path: target
          key: ${{ runner.os }}-cargo-build-target-${{ hashFiles('**/Cargo.lock') }}
      - uses: actions-rs/toolchain@v1
        with:
          profile: minimal
          toolchain: stable
          override: true
          components: "rustfmt, clippy"
      - uses: actions-rs/cargo@v1
        with:
          command: fmt
          args: "--all -- --check"
      - uses: actions-rs/cargo@v1
        with:
          command: clippy
          args: "--all-targets --all-features -- -D warnings"
  ## Only on stable branch run the benchmark
  bench:
    runs-on: ubuntu-latest
    needs: check
    if: github.ref == 'refs/heads/main' || github.ref == 'refs/heads/develop'
    steps:
      - uses: actions/checkout@v3
      - uses: mstachniuk/ci-skip@v1
        with:
          fail-fast: true
      - name: Install gsasl
        run: sudo apt-get update && sudo apt-get install -y gsasl libgsasl7-dev
      - uses: actions/cache@v1
        with:
          path: ~/.cargo/registry
          key: "${{ runner.os }}-cargo-registry-${{ hashFiles('**/Cargo.lock') }}"
      - uses: actions/cache@v1
        with:
          path: ~/.cargo/git
          key: "${{ runner.os }}-cargo-index-${{ hashFiles('**/Cargo.lock') }}"
      - uses: actions/cache@v1
        with:
          path: target
          key: ${{ runner.os }}-cargo-build-target-${{ hashFiles('**/Cargo.lock') }}
      - uses: actions-rs/toolchain@v1
        with:
          profile: minimal
          toolchain: stable
          override: true
      - uses: actions-rs/cargo@v1
        with:
          command: bench
      - uses: actions/upload-artifact@v2
        with:
          name: benchmark-report
          path: target/criterion<|MERGE_RESOLUTION|>--- conflicted
+++ resolved
@@ -35,22 +35,34 @@
       - uses: actions-rs/cargo@v1
         with:
           command: check
-<<<<<<< HEAD
+  check-fuzz:
+    runs-on: ubuntu-latest
+    steps:
+      - uses: actions/checkout@v3
+      - uses: mstachniuk/ci-skip@v1
+        with:
+          fail-fast: true
+      - name: Install gsasl
+        run: sudo apt-get update && sudo apt-get install -y gsasl libgsasl7-dev
+      - uses: actions-rs/toolchain@v1
+        with:
+          profile: minimal
+          toolchain: nightly
+          override: true
+      - uses: actions-rs/cargo@v1
+        with:
+          command: check
+          args: --manifest-path ./fuzz/Cargo.toml
   cargo-udeps:
     runs-on: ubuntu-latest
     needs: check
-=======
-  check-fuzz:
-    runs-on: ubuntu-latest
->>>>>>> 47b1de65
-    steps:
-      - uses: actions/checkout@v3
-      - uses: mstachniuk/ci-skip@v1
-        with:
-          fail-fast: true
-      - name: Install gsasl
-        run: sudo apt-get update && sudo apt-get install -y gsasl libgsasl7-dev
-<<<<<<< HEAD
+    steps:
+      - uses: actions/checkout@v3
+      - uses: mstachniuk/ci-skip@v1
+        with:
+          fail-fast: true
+      - name: Install gsasl
+        run: sudo apt-get update && sudo apt-get install -y gsasl libgsasl7-dev
       - uses: actions/cache@v1
         with:
           path: ~/.cargo/registry
@@ -78,17 +90,6 @@
     steps:
       - uses: actions/checkout@v3
       - uses: EmbarkStudios/cargo-deny-action@v1
-=======
-      - uses: actions-rs/toolchain@v1
-        with:
-          profile: minimal
-          toolchain: nightly
-          override: true
-      - uses: actions-rs/cargo@v1
-        with:
-          command: check
-          args: --manifest-path ./fuzz/Cargo.toml
->>>>>>> 47b1de65
   ## Runs all test and upload coverage
   test:
     runs-on: ubuntu-latest
