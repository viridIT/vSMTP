--- conflicted
+++ resolved
@@ -31,11 +31,7 @@
 
 #[async_trait::async_trait]
 impl Resolver for DefaultResolverTest {
-<<<<<<< HEAD
-    async fn deliver(&mut self, _: &ServerConfig, _: &MailContext, _: &Rcpt) -> anyhow::Result<()> {
-=======
     async fn deliver(&mut self, _: &Config, _: &MailContext) -> anyhow::Result<()> {
->>>>>>> 17f92555
         Ok(())
     }
 }
@@ -45,16 +41,6 @@
         Config::builder()
             .with_version_str("<1.0.0")
             .unwrap()
-<<<<<<< HEAD
-            .with_rfc_port("bench.server.com", "root", "root", None)
-            .without_log()
-            .without_smtps()
-            .with_default_smtp()
-            .with_delivery("./tmp/bench", "none")
-            .with_empty_rules()
-            .with_default_reply_codes()
-            .build()
-=======
             .with_server_name("testserver.com")
             .with_user_group_and_default_system("root", "root")
             .with_ipv4_localhost()
@@ -69,7 +55,6 @@
             .with_default_app_logs()
             .without_services()
             .validate()
->>>>>>> 17f92555
             .unwrap(),
     )
 }
@@ -101,16 +86,7 @@
 
         #[async_trait::async_trait]
         impl Resolver for T {
-<<<<<<< HEAD
-            async fn deliver(
-                &mut self,
-                _: &ServerConfig,
-                ctx: &MailContext,
-                _: &Rcpt,
-            ) -> anyhow::Result<()> {
-=======
             async fn deliver(&mut self, _: &Config, ctx: &MailContext) -> anyhow::Result<()> {
->>>>>>> 17f92555
                 assert_eq!(ctx.envelop.helo, "foobar");
                 assert_eq!(ctx.envelop.mail_from.full(), "john@doe");
                 assert_eq!(
