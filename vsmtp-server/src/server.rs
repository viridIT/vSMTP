--- conflicted
+++ resolved
@@ -233,133 +233,4 @@
             error
         })
     }
-<<<<<<< HEAD
-}
-
-#[cfg(test)]
-mod tests {
-    use vsmtp_config::TlsSecurityLevel;
-
-    use super::*;
-
-    #[tokio::test]
-    async fn init_server_valid() -> anyhow::Result<()> {
-        // NOTE: using debug port + 1 in case of a debug server running elsewhere
-        let (addr, addr_submission, addr_submissions) = (
-            "0.0.0.0:10026".parse().expect("valid address"),
-            "0.0.0.0:10588".parse().expect("valid address"),
-            "0.0.0.0:10466".parse().expect("valid address"),
-        );
-
-        let config = std::sync::Arc::new(
-            ServerConfig::builder()
-                .with_version_str("<1.0.0")
-                .unwrap()
-                .with_server(
-                    "test.server.com",
-                    "root",
-                    "root",
-                    addr,
-                    addr_submission,
-                    addr_submissions,
-                    num_cpus::get(),
-                )
-                .without_log()
-                .without_smtps()
-                .with_default_smtp()
-                .with_delivery("./tmp/trash", "none")
-                .with_rules("./tmp/no_rules", vec![])
-                .with_default_reply_codes()
-                .build()
-                .unwrap(),
-        );
-
-        let (delivery_sender, _delivery_receiver) =
-            tokio::sync::mpsc::channel::<ProcessMessage>(config.delivery.queues.deliver.capacity);
-
-        let (working_sender, _working_receiver) =
-            tokio::sync::mpsc::channel::<ProcessMessage>(config.delivery.queues.working.capacity);
-
-        let rule_engine =
-            std::sync::Arc::new(std::sync::RwLock::new(RuleEngine::new(&None).unwrap()));
-
-        let s = ServerVSMTP::new(
-            config.clone(),
-            (
-                std::net::TcpListener::bind(&config.server.addr[..])?,
-                std::net::TcpListener::bind(&config.server.addr_submission[..])?,
-                std::net::TcpListener::bind(&config.server.addr_submissions[..])?,
-            ),
-            rule_engine,
-            working_sender,
-            delivery_sender,
-        )
-        .unwrap();
-        assert_eq!(s.addr(), vec![addr, addr_submission, addr_submissions]);
-        Ok(())
-    }
-
-    #[tokio::test]
-    async fn init_server_secured_valid() -> anyhow::Result<()> {
-        // NOTE: using debug port + 1 in case of a debug server running elsewhere
-        let (addr, addr_submission, addr_submissions) = (
-            "0.0.0.0:10027".parse().expect("valid address"),
-            "0.0.0.0:10589".parse().expect("valid address"),
-            "0.0.0.0:10467".parse().expect("valid address"),
-        );
-
-        let config = std::sync::Arc::new(
-            ServerConfig::builder()
-                .with_version_str("<1.0.0")
-                .unwrap()
-                .with_server(
-                    "test.server.com",
-                    "root",
-                    "root",
-                    addr,
-                    addr_submission,
-                    addr_submissions,
-                    num_cpus::get(),
-                )
-                .without_log()
-                .with_safe_default_smtps(
-                    TlsSecurityLevel::May,
-                    "./src/receiver/tests/certs/certificate.crt",
-                    "./src/receiver/tests/certs/privateKey.key",
-                    None,
-                )
-                .with_default_smtp()
-                .with_delivery("./tmp/trash", "none")
-                .with_rules("./tmp/no_rules", vec![])
-                .with_default_reply_codes()
-                .build()
-                .unwrap(),
-        );
-
-        let (delivery_sender, _delivery_receiver) =
-            tokio::sync::mpsc::channel::<ProcessMessage>(config.delivery.queues.deliver.capacity);
-
-        let (working_sender, _working_receiver) =
-            tokio::sync::mpsc::channel::<ProcessMessage>(config.delivery.queues.working.capacity);
-
-        let rule_engine =
-            std::sync::Arc::new(std::sync::RwLock::new(RuleEngine::new(&None).unwrap()));
-
-        let s = ServerVSMTP::new(
-            config.clone(),
-            (
-                std::net::TcpListener::bind(&config.server.addr[..])?,
-                std::net::TcpListener::bind(&config.server.addr_submission[..])?,
-                std::net::TcpListener::bind(&config.server.addr_submissions[..])?,
-            ),
-            rule_engine,
-            working_sender,
-            delivery_sender,
-        )
-        .unwrap();
-        assert_eq!(s.addr(), vec![addr, addr_submission, addr_submissions]);
-        Ok(())
-    }
-=======
->>>>>>> 17f92555
 }