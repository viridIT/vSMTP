/*
 * vSMTP mail transfer agent
 * Copyright (C) 2022 viridIT SAS
 *
 * This program is free software: you can redistribute it and/or modify it under
 * the terms of the GNU General Public License as published by the Free Software
 * Foundation, either version 3 of the License, or any later version.
 *
 *  This program is distributed in the hope that it will be useful, but WITHOUT
 * ANY WARRANTY; without even the implied warranty of MERCHANTABILITY or FITNESS
 * FOR A PARTICULAR PURPOSE.  See the GNU General Public License for more details.
 *
 * You should have received a copy of the GNU General Public License along with
 * this program. If not, see https://www.gnu.org/licenses/.
 *
*/
use crate::{queue::Queue, ProcessMessage};
use anyhow::Context;
use vsmtp_common::{
    mail_context::{Body, MailContext},
    re::{anyhow, log},
    state::StateSMTP,
    status::Status,
};
use vsmtp_config::{log_channel::DELIVER, Config};
use vsmtp_mail_parser::MailMimeParser;
use vsmtp_rule_engine::rule_engine::{RuleEngine, RuleState};

/// process that treats incoming email offline with the postq stage.
///
/// # Errors
pub async fn start(
    config: std::sync::Arc<Config>,
    rule_engine: std::sync::Arc<std::sync::RwLock<RuleEngine>>,
    mut working_receiver: tokio::sync::mpsc::Receiver<ProcessMessage>,
    delivery_sender: tokio::sync::mpsc::Sender<ProcessMessage>,
) -> anyhow::Result<()> {
    loop {
        if let Some(pm) = working_receiver.recv().await {
            if let Err(err) = tokio::spawn(handle_one_in_working_queue(
                config.clone(),
                rule_engine.clone(),
                pm,
                delivery_sender.clone(),
            ))
            .await
            {
                log::error!("{}", err);
            }
        }
    }
}

///
/// # Errors
///
/// # Panics
async fn handle_one_in_working_queue(
    config: std::sync::Arc<Config>,
    rule_engine: std::sync::Arc<std::sync::RwLock<RuleEngine>>,
    process_message: ProcessMessage,
    delivery_sender: tokio::sync::mpsc::Sender<ProcessMessage>,
) -> anyhow::Result<()> {
    log::debug!(
        target: DELIVER,
        "vMIME process received a new message id: {}",
        process_message.message_id,
    );

    let file_to_process = Queue::Working
        .to_path(&config.server.queues.dirpath)?
        .join(&process_message.message_id);

    log::debug!(target: DELIVER, "vMIME opening file: {:?}", file_to_process);

    let mut ctx = MailContext::from_file(&file_to_process).context(format!(
        "failed to deserialize email in working queue '{}'",
        file_to_process.display()
    ))?;

    if let Body::Raw(raw) = &ctx.body {
        ctx.body = Body::Parsed(Box::new(MailMimeParser::default().parse(raw.as_bytes())?));
    }
    let mut state = RuleState::with_context(config.as_ref(), ctx);

    let result = rule_engine
        .read()
        .map_err(|_| anyhow::anyhow!("rule engine mutex poisoned"))?
        .run_when(&mut state, &StateSMTP::PostQ);

    if result == Status::Deny {
        Queue::Dead.write_to_queue(config.as_ref(), &state.get_context().read().unwrap())?;
    } else {
        // using a bool to prevent the lock guard to reach the await call below.
        let delivered = {
            let ctx = state.get_context();
            let ctx = ctx.read().unwrap();

            if ctx
                .envelop
                .rcpt
                .iter()
                .all(|rcpt| rcpt.transfer_method == vsmtp_common::transfer::Transfer::None)
            {
                // skipping mime & delivery processes.
                log::warn!(
                    target: DELIVER,
                    "delivery skipped because all recipient's transfer method is set to None."
                );
                Queue::Dead.write_to_queue(config.as_ref(), &ctx)?;
                false
            } else {
                Queue::Deliver
                    .write_to_queue(&config, &ctx)
                    .context(format!(
                        "failed to move '{}' from delivery queue to deferred queue",
                        process_message.message_id
                    ))?;
                true
            }
        };

        if delivered {
            delivery_sender
                .send(ProcessMessage {
                    message_id: process_message.message_id.to_string(),
                })
                .await?;
        }
    };

    std::fs::remove_file(&file_to_process).context(format!(
        "failed to remove '{}' from the working queue",
        process_message.message_id
    ))?;

    Ok(())
}

#[cfg(test)]
mod tests {
    use super::handle_one_in_working_queue;
    use crate::{queue::Queue, ProcessMessage};
    use vsmtp_common::{
        address::Address,
        envelop::Envelop,
        mail_context::{Body, MailContext, MessageMetadata},
        rcpt::Rcpt,
        re::anyhow::Context,
        transfer::{EmailTransferStatus, Transfer},
    };
    use vsmtp_rule_engine::rule_engine::RuleEngine;
    use vsmtp_test::config;

    #[tokio::test]
    async fn cannot_deserialize() {
        let config = config::local_test();

        let (delivery_sender, _delivery_receiver) =
            tokio::sync::mpsc::channel::<ProcessMessage>(10);

        let config = std::sync::Arc::new(config);

        assert!(handle_one_in_working_queue(
            config.clone(),
            std::sync::Arc::new(std::sync::RwLock::new(
<<<<<<< HEAD
                RuleEngine::new(&config, &Some(config.app.vsl.filepath.clone()))
=======
                RuleEngine::from_script("#{}")
>>>>>>> c88e1e73
                    .context("failed to initialize the engine")
                    .unwrap(),
            )),
            ProcessMessage {
                message_id: "not_such_message_named_like_this".to_string(),
            },
            delivery_sender,
        )
        .await
        .is_err());
    }

    #[tokio::test]
    async fn basic() {
        let mut config = config::local_test();
        config.server.queues.dirpath = "./tmp".into();

        Queue::Working
            .write_to_queue(
                &config,
                &MailContext {
                    connection_timestamp: std::time::SystemTime::now(),
                    client_addr: "127.0.0.1:80".parse().unwrap(),
                    envelop: Envelop {
                        helo: "client.com".to_string(),
                        mail_from: Address::try_from("from@client.com".to_string()).unwrap(),
                        rcpt: vec![
                            Rcpt {
                                address: Address::try_from("to+1@client.com".to_string()).unwrap(),
                                transfer_method: Transfer::Deliver,
                                email_status: EmailTransferStatus::Waiting,
                            },
                            Rcpt {
                                address: Address::try_from("to+2@client.com".to_string()).unwrap(),
                                transfer_method: Transfer::Maildir,
                                email_status: EmailTransferStatus::Waiting,
                            },
                        ],
                    },
                    body: Body::Raw("Date: bar\r\nFrom: foo\r\nHello world\r\n".to_string()),
                    metadata: Some(MessageMetadata {
                        timestamp: std::time::SystemTime::now(),
                        message_id: "test".to_string(),
                        skipped: None,
                    }),
                },
            )
            .unwrap();

        let (delivery_sender, mut delivery_receiver) =
            tokio::sync::mpsc::channel::<ProcessMessage>(10);

        let config = std::sync::Arc::new(config);

        handle_one_in_working_queue(
            config.clone(),
            std::sync::Arc::new(std::sync::RwLock::new(
<<<<<<< HEAD
                RuleEngine::new(&config, &Some(config.app.vsl.filepath.clone()))
=======
                RuleEngine::from_script("#{}")
>>>>>>> c88e1e73
                    .context("failed to initialize the engine")
                    .unwrap(),
            )),
            ProcessMessage {
                message_id: "test".to_string(),
            },
            delivery_sender,
        )
        .await
        .unwrap();

        assert_eq!(delivery_receiver.recv().await.unwrap().message_id, "test");
    }
}<|MERGE_RESOLUTION|>--- conflicted
+++ resolved
@@ -164,11 +164,7 @@
         assert!(handle_one_in_working_queue(
             config.clone(),
             std::sync::Arc::new(std::sync::RwLock::new(
-<<<<<<< HEAD
-                RuleEngine::new(&config, &Some(config.app.vsl.filepath.clone()))
-=======
-                RuleEngine::from_script("#{}")
->>>>>>> c88e1e73
+                RuleEngine::from_script(&config, "#{}")
                     .context("failed to initialize the engine")
                     .unwrap(),
             )),
@@ -226,11 +222,7 @@
         handle_one_in_working_queue(
             config.clone(),
             std::sync::Arc::new(std::sync::RwLock::new(
-<<<<<<< HEAD
-                RuleEngine::new(&config, &Some(config.app.vsl.filepath.clone()))
-=======
-                RuleEngine::from_script("#{}")
->>>>>>> c88e1e73
+                RuleEngine::from_script(&config, "#{}")
                     .context("failed to initialize the engine")
                     .unwrap(),
             )),
