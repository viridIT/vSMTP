/*
 * vSMTP mail transfer agent
 * Copyright (C) 2022 viridIT SAS
 *
 * This program is free software: you can redistribute it and/or modify it under
 * the terms of the GNU General Public License as published by the Free Software
 * Foundation, either version 3 of the License, or any later version.
 *
 *  This program is distributed in the hope that it will be useful, but WITHOUT
 * ANY WARRANTY; without even the implied warranty of MERCHANTABILITY or FITNESS
 * FOR A PARTICULAR PURPOSE.  See the GNU General Public License for more details.
 *
 * You should have received a copy of the GNU General Public License along with
 * this program. If not, see https://www.gnu.org/licenses/.
 *
 */
use super::ProcessMessage;
<<<<<<< HEAD
use crate::{queue::Queue, resolver::Resolver};
use vsmtp_common::{
    mail_context::MailContext,
    re::{anyhow, log},
    state::StateSMTP,
    status::Status,
=======
use crate::queue::Queue;
use anyhow::Context;
use time::format_description::well_known::Rfc2822;
use trust_dns_resolver::TokioAsyncResolver;
use vsmtp_common::{
    mail_context::{Body, MailContext},
    status::Status,
    transfer::EmailTransferStatus,
>>>>>>> fc61720f
};
use vsmtp_config::{log_channel::DELIVER, Config};
use vsmtp_rule_engine::rule_engine::{RuleEngine, RuleState};

/// process used to deliver incoming emails force accepted by the smtp process
/// or parsed by the vMime process.
///
/// # Errors
///
/// *
///
/// # Panics
///
/// * tokio::select!
pub async fn start(
    config: std::sync::Arc<Config>,
    rule_engine: std::sync::Arc<std::sync::RwLock<RuleEngine>>,
    mut delivery_receiver: tokio::sync::mpsc::Receiver<ProcessMessage>,
) -> anyhow::Result<()> {
    log::info!(
        target: DELIVER,
        "vDeliver (delivery) booting, flushing queue.",
    );

    let dns = vsmtp_config::trust_dns_helper::build_dns(&config)
        .context("could not initialize the delivery dns")?;

    flush_deliver_queue(&config, &dns, &rule_engine).await?;

    let mut flush_deferred_interval =
        tokio::time::interval(config.server.queues.delivery.deferred_retry_period);

    loop {
        tokio::select! {
            Some(pm) = delivery_receiver.recv() => {
                // FIXME: transports are mutable, so must be in a mutex
                // for a delivery in a separated thread...
                if let Err(error) = handle_one_in_delivery_queue(
                    &config,
                    &dns,
                    &pm.message_id,
                    &std::path::PathBuf::from_iter([
                        Queue::Deliver.to_path(&config.server.queues.dirpath)?,
                        std::path::Path::new(&pm.message_id).to_path_buf(),
                    ]),
                    &rule_engine,
                )
                .await {
                    log::error!(target: DELIVER, "could not deliver email '{}': {error:?}", pm.message_id);
                }
            }
            _ = flush_deferred_interval.tick() => {
                log::info!(
                    target: DELIVER,
                    "vDeliver (deferred) cronjob delay elapsed, flushing queue.",
                );
                flush_deferred_queue(&config, &dns).await?;
            }
        };
    }
}

/// handle and send one email pulled from the delivery queue.
///
/// # Errors
/// * failed to open the email.
/// * failed to parse the email.
/// * failed to send an email.
/// * rule engine mutex is poisoned.
/// * failed to add trace data to the email.
/// * failed to copy the email to other queues or remove it from the delivery queue.
///
/// # Panics
pub async fn handle_one_in_delivery_queue(
    config: &Config,
    dns: &TokioAsyncResolver,
    message_id: &str,
    path: &std::path::Path,
    rule_engine: &std::sync::Arc<std::sync::RwLock<RuleEngine>>,
) -> anyhow::Result<()> {
    log::trace!(
        target: DELIVER,
        "vDeliver (delivery) email received '{}'",
        message_id
    );

    let ctx = MailContext::from_file(path)
        .with_context(|| format!("failed to deserialize email '{}'", &message_id))?;

    let mut state = RuleState::with_context(config, ctx);

    let result = rule_engine
        .read()
        .map_err(|_| anyhow::anyhow!("rule engine mutex poisoned"))?
        .run_when(&mut state, &vsmtp_common::state::StateSMTP::Delivery);
    {
        // FIXME: cloning here to prevent send_email async error with mutex guard.
        //        the context is wrapped in an RwLock because of the receiver.
        //        find a way to mutate the context in the rule engine without
        //        using a RwLock.
        let mut ctx = state.get_context().read().unwrap().clone();

        add_trace_information(config, &mut ctx, result)?;

        if result == Status::Deny {
            // we update rcpt email status and write to dead queue in case of a deny.
            for rcpt in &mut ctx.envelop.rcpt {
                rcpt.email_status =
                    EmailTransferStatus::Failed("rule engine denied the email.".to_string());
            }
            Queue::Dead.write_to_queue(config, &ctx)?;
        } else {
            let metadata = ctx
                .metadata
                .as_ref()
                .ok_or_else(|| anyhow::anyhow!("metadata not available on delivery"))?;

            ctx.envelop.rcpt = send_email(
                config,
                dns,
                metadata,
                &ctx.envelop.mail_from,
                &ctx.envelop.rcpt,
                &ctx.body,
            )
            .await
            .with_context(|| {
                format!("failed to send '{message_id}' located in the delivery queue")
            })?;

            move_to_queue(config, &ctx)?;
        };
    }

    // after processing the email is removed from the delivery queue.
    std::fs::remove_file(path)
        .with_context(|| format!("failed to remove '{message_id}' from the delivery queue"))?;

    Ok(())
}

async fn flush_deliver_queue(
    config: &Config,
    dns: &TokioAsyncResolver,
    rule_engine: &std::sync::Arc<std::sync::RwLock<RuleEngine>>,
) -> anyhow::Result<()> {
    for path in std::fs::read_dir(Queue::Deliver.to_path(&config.server.queues.dirpath)?)? {
        let path = path?;
        let message_id = path.file_name();

        handle_one_in_delivery_queue(
            config,
            dns,
            message_id
                .to_str()
                .context("could not fetch message id in delivery queue")?,
            &path.path(),
            rule_engine,
        )
        .await?;
    }

    Ok(())
}

// NOTE: emails stored in the deferred queue are likely to slow down the process.
//       the pickup process of this queue should be slower than pulling from the delivery queue.
//       https://www.postfix.org/QSHAPE_README.html#queues
async fn handle_one_in_deferred_queue(
    config: &Config,
    dns: &TokioAsyncResolver,
    path: &std::path::Path,
) -> anyhow::Result<()> {
    let message_id = path.file_name().and_then(std::ffi::OsStr::to_str).unwrap();

    log::debug!(
        target: DELIVER,
        "vDeliver (deferred) processing email '{}'",
        message_id
    );

    let mut ctx = MailContext::from_file(path)
        .with_context(|| format!("failed to deserialize email '{}'", &message_id))?;

    let max_retry_deferred = config.server.queues.delivery.deferred_retry_max;

    let metadata = ctx
        .metadata
        .as_ref()
        .ok_or_else(|| anyhow::anyhow!("email metadata not available in deferred email"))?;

    // TODO: at this point, only HeldBack recipients should be present in the queue.
    //       check if it is true or not.
    ctx.envelop.rcpt = send_email(
        config,
        dns,
        metadata,
        &ctx.envelop.mail_from,
        &ctx.envelop.rcpt,
        &ctx.body,
    )
    .await
    .context("failed to send emails from the deferred queue")?;

    // updating retry count, set status to Failed if threshold reached.
    ctx.envelop.rcpt = ctx
        .envelop
        .rcpt
        .into_iter()
        .map(|mut rcpt| {
            rcpt.email_status = match rcpt.email_status {
                EmailTransferStatus::HeldBack(count) if count >= max_retry_deferred => {
                    EmailTransferStatus::Failed(format!(
                        "maximum retry count of '{max_retry_deferred}' reached"
                    ))
                }
                EmailTransferStatus::HeldBack(count) => EmailTransferStatus::HeldBack(count + 1),
                status => EmailTransferStatus::Failed(format!(
                    "wrong recipient status '{status}' found in the deferred queue"
                )),
            };
            rcpt
        })
        .collect();

    // if there are no recipients left to send the email to, we remove the file from the deferred queue.
    if ctx
        .envelop
        .rcpt
        .iter()
        .all(|rcpt| !matches!(rcpt.email_status, EmailTransferStatus::HeldBack(..)))
    {
        std::fs::remove_file(&path)?;
    } else {
        // otherwise, we just update the recipient list on disk.
        Queue::Deferred.write_to_queue(config, &ctx)?;
    }

    Ok(())
}

async fn flush_deferred_queue(config: &Config, dns: &TokioAsyncResolver) -> anyhow::Result<()> {
    for path in std::fs::read_dir(Queue::Deferred.to_path(&config.server.queues.dirpath)?)? {
        handle_one_in_deferred_queue(config, dns, &path?.path()).await?;
    }

    Ok(())
}

/// send the email following each recipient transport method.
/// return a list of recipients with updated email_status field.
/// recipients tagged with the Sent email_status are discarded.
async fn send_email(
    config: &Config,
    dns: &TokioAsyncResolver,
    metadata: &vsmtp_common::mail_context::MessageMetadata,
    from: &vsmtp_common::address::Address,
    to: &[vsmtp_common::rcpt::Rcpt],
    body: &Body,
) -> anyhow::Result<Vec<vsmtp_common::rcpt::Rcpt>> {
    // filtering recipients by domains and delivery method.
    let mut triage = vsmtp_common::rcpt::filter_by_transfer_method(to);

    // getting a raw copy of the email.
    let content = match &body {
        Body::Empty => anyhow::bail!(
            "empty body found in message '{}' in delivery queue",
            metadata.message_id
        ),
        Body::Raw(raw) => raw.clone(),
        Body::Parsed(parsed) => parsed.to_raw(),
    };

    for (method, rcpt) in &mut triage {
        let mut transport: Box<dyn vsmtp_delivery::transport::Transport + Send> = match method {
            vsmtp_common::transfer::Transfer::Forward(to) => {
                Box::new(vsmtp_delivery::transport::forward::Forward(to.clone()))
            }
            vsmtp_common::transfer::Transfer::Deliver => {
                Box::new(vsmtp_delivery::transport::deliver::Deliver)
            }
            vsmtp_common::transfer::Transfer::Mbox => {
                Box::new(vsmtp_delivery::transport::mbox::MBox)
            }
            vsmtp_common::transfer::Transfer::Maildir => {
                Box::new(vsmtp_delivery::transport::maildir::Maildir)
            }
            vsmtp_common::transfer::Transfer::None => continue,
        };

        transport
            .deliver(config, dns, metadata, from, &mut rcpt[..], &content)
            .await
            .with_context(|| {
                format!("failed to deliver email using '{method}' for group '{rcpt:?}'")
            })?;
    }

    // recipient email transfer status could have been updated.
    // we also filter out recipients if they have been sent the message already.
    Ok(triage
        .into_iter()
        .flat_map(|(_, rcpt)| rcpt)
        .filter(|rcpt| !matches!(rcpt.email_status, EmailTransferStatus::Sent))
        .collect::<Vec<_>>())
}

/// copy the message into the deferred / dead queue if any recipient is held back or have failed delivery.
/// FIXME: could be optimized by checking both conditions with the same iterator.
fn move_to_queue(config: &Config, ctx: &MailContext) -> anyhow::Result<()> {
    if ctx.envelop.rcpt.iter().any(|rcpt| {
        matches!(
            rcpt.email_status,
            vsmtp_common::transfer::EmailTransferStatus::HeldBack(..)
        )
    }) {
        Queue::Deferred
            .write_to_queue(config, ctx)
            .context("failed to move message from delivery queue to deferred queue")?;
    }

    if ctx.envelop.rcpt.iter().any(|rcpt| {
        matches!(
            rcpt.email_status,
            vsmtp_common::transfer::EmailTransferStatus::Failed(..)
        )
    }) {
        Queue::Dead
            .write_to_queue(config, ctx)
            .context("failed to move message from delivery queue to dead queue")?;
    }

    Ok(())
}

/// prepend trace informations to headers.
/// see https://datatracker.ietf.org/doc/html/rfc5321#section-4.4
fn add_trace_information(
    config: &Config,
    ctx: &mut MailContext,
    rule_engine_result: Status,
) -> anyhow::Result<()> {
    let metadata = ctx
        .metadata
        .as_ref()
        .ok_or_else(|| anyhow::anyhow!("missing email metadata"))?;

    let stamp = create_received_stamp(
        &ctx.envelop.helo,
        &config.server.domain,
        &metadata.message_id,
        &metadata.timestamp,
    )
    .context("failed to create Receive header timestamp")?;

    let vsmtp_status = create_vsmtp_status_stamp(
        &ctx.metadata.as_ref().unwrap().message_id,
        &config.version_requirement.to_string(),
        rule_engine_result,
    );

    match &mut ctx.body {
        Body::Empty => {
            anyhow::bail!("could not add trace information to email header: body is empty")
        }
        Body::Raw(raw) => {
            *raw = format!("Received: {}\nX-VSMTP: {}\n{}", stamp, vsmtp_status, raw);
        }
        Body::Parsed(parsed) => {
            parsed.prepend_headers(vec![
                ("Received".to_string(), stamp),
                ("X-VSMTP".to_string(), vsmtp_status),
            ]);
        }
    };

    Ok(())
}

/// create the "Received" header stamp.
fn create_received_stamp(
    client_helo: &str,
    server_domain: &str,
    message_id: &str,
    received_timestamp: &std::time::SystemTime,
) -> anyhow::Result<String> {
    Ok(format!(
        "from {client_helo}\n\tby {server_domain}\n\twith SMTP\n\tid {message_id};\n\t{}",
        {
            let odt: time::OffsetDateTime = (*received_timestamp).into();

            odt.format(&Rfc2822)?
        }
    ))
}

/// create the "X-VSMTP" header stamp.
fn create_vsmtp_status_stamp(message_id: &str, version: &str, status: Status) -> String {
    format!(
        "id='{}'\n\tversion='{}'\n\tstatus='{}'",
        message_id, version, status
    )
}

#[cfg(test)]
mod test {
    use vsmtp_common::mail_context::Body;

    use super::add_trace_information;

    #[test]
    fn test_add_trace_information() {
        let mut ctx = vsmtp_common::mail_context::MailContext {
            body: vsmtp_common::mail_context::Body::Empty,
            connection_timestamp: std::time::SystemTime::UNIX_EPOCH,
            client_addr: std::net::SocketAddr::new(
                std::net::IpAddr::V4(std::net::Ipv4Addr::new(0, 0, 0, 0)),
                0,
            ),
            envelop: vsmtp_common::envelop::Envelop {
                helo: "localhost".to_string(),
                mail_from: vsmtp_common::address::Address::try_from("a@a.a".to_string()).unwrap(),
                rcpt: vec![],
            },
            metadata: Some(vsmtp_common::mail_context::MessageMetadata {
                timestamp: std::time::SystemTime::UNIX_EPOCH,
                ..vsmtp_common::mail_context::MessageMetadata::default()
            }),
        };

        let config = vsmtp_config::Config::default();

        if let Err(error) =
            add_trace_information(&config, &mut ctx, vsmtp_common::status::Status::Next)
        {
            assert_eq!(
                &error.to_string(),
                "could not add trace information to email header: body is empty"
            );
        } else {
            panic!("add_trace_information did not return an error on empty body");
        }

        ctx.body = Body::Raw("".to_string());
        ctx.metadata.as_mut().unwrap().message_id = "test_message_id".to_string();
        add_trace_information(&config, &mut ctx, vsmtp_common::status::Status::Next).unwrap();

        assert_eq!(
            match &ctx.body {
                Body::Raw(raw) => raw,
                _ => unreachable!(),
            },
            &format!(
                "Received: from localhost\n\tby {}\n\twith SMTP\n\tid {};\n\t{}\nX-VSMTP: id='{}'\n\tversion='{}'\n\tstatus='next'\n",
                config.server.domain,
                ctx.metadata.as_ref().unwrap().message_id,
                {
                    let odt: time::OffsetDateTime = ctx.metadata.as_ref().unwrap().timestamp.into();

                    odt.format(&time::format_description::well_known::Rfc2822).unwrap()
                },
                ctx.metadata.as_ref().unwrap().message_id,
                config.version_requirement,
            )
        );
    }
}<|MERGE_RESOLUTION|>--- conflicted
+++ resolved
@@ -15,23 +15,15 @@
  *
  */
 use super::ProcessMessage;
-<<<<<<< HEAD
-use crate::{queue::Queue, resolver::Resolver};
-use vsmtp_common::{
-    mail_context::MailContext,
-    re::{anyhow, log},
-    state::StateSMTP,
-    status::Status,
-=======
 use crate::queue::Queue;
 use anyhow::Context;
 use time::format_description::well_known::Rfc2822;
 use trust_dns_resolver::TokioAsyncResolver;
 use vsmtp_common::{
     mail_context::{Body, MailContext},
+    re::{anyhow, log},
     status::Status,
     transfer::EmailTransferStatus,
->>>>>>> fc61720f
 };
 use vsmtp_config::{log_channel::DELIVER, Config};
 use vsmtp_rule_engine::rule_engine::{RuleEngine, RuleState};
@@ -56,8 +48,7 @@
         "vDeliver (delivery) booting, flushing queue.",
     );
 
-    let dns = vsmtp_config::trust_dns_helper::build_dns(&config)
-        .context("could not initialize the delivery dns")?;
+    let dns = vsmtp_config::build_dns(&config).context("could not initialize the delivery dns")?;
 
     flush_deliver_queue(&config, &dns, &rule_engine).await?;
 
