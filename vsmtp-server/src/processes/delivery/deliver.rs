use crate::processes::delivery::{add_trace_information, move_to_queue, send_email};
use trust_dns_resolver::TokioAsyncResolver;
use vsmtp_common::{
    mail_context::MailContext,
    queue::Queue,
    re::{
        anyhow::{self, Context},
        log,
    },
    status::Status,
    transfer::EmailTransferStatus,
};
use vsmtp_config::{log_channel::DELIVER, Config};
use vsmtp_rule_engine::rule_engine::{RuleEngine, RuleState};

/// read all entries from the deliver queue & tries to send them.
pub async fn flush_deliver_queue(
    config: &Config,
    resolvers: &std::collections::HashMap<String, TokioAsyncResolver>,
    rule_engine: &std::sync::Arc<std::sync::RwLock<RuleEngine>>,
) -> anyhow::Result<()> {
    let dir_entries = std::fs::read_dir(Queue::Deliver.to_path(&config.server.queues.dirpath)?)?;
    for path in dir_entries {
        if let Err(e) =
            handle_one_in_delivery_queue(config, resolvers, &path?.path(), rule_engine).await
        {
            log::warn!("{}", e);
        }
    }

    Ok(())
}

/// handle and send one email pulled from the delivery queue.
///
/// # Args
/// * `config` - the server's config.
/// * `resolvers` - a list of dns with their associated domains.
/// * `path` - the path to the message file.
/// * `rule_engine` - an instance of the rule engine.
///
/// # Errors
/// * failed to open the email.
/// * failed to parse the email.
/// * failed to send an email.
/// * rule engine mutex is poisoned.
/// * failed to add trace data to the email.
/// * failed to copy the email to other queues or remove it from the delivery queue.
///
/// # Panics
pub async fn handle_one_in_delivery_queue(
    config: &Config,
    resolvers: &std::collections::HashMap<String, TokioAsyncResolver>,
    path: &std::path::Path,
    rule_engine: &std::sync::Arc<std::sync::RwLock<RuleEngine>>,
) -> anyhow::Result<()> {
    let message_id = path.file_name().and_then(std::ffi::OsStr::to_str).unwrap();

    log::trace!(
        target: DELIVER,
        "vDeliver (delivery) email received '{}'",
        message_id
    );

    let ctx = MailContext::from_file(path).context(format!(
        "failed to deserialize email in delivery queue '{}'",
        &message_id
    ))?;

    let mut state = RuleState::with_context(config, ctx);

    let result = rule_engine
        .read()
        .map_err(|_| anyhow::anyhow!("rule engine mutex poisoned"))?
        .run_when(&mut state, &vsmtp_common::state::StateSMTP::Delivery);
    {
        // FIXME: cloning here to prevent send_email async error with mutex guard.
        //        the context is wrapped in an RwLock because of the receiver.
        //        find a way to mutate the context in the rule engine without
        //        using a RwLock.
        let mut ctx = state.get_context().read().unwrap().clone();

        add_trace_information(config, &mut ctx, result)?;

        if result == Status::Deny {
            // we update rcpt email status and write to dead queue in case of a deny.
            for rcpt in &mut ctx.envelop.rcpt {
                rcpt.email_status =
                    EmailTransferStatus::Failed("rule engine denied the email.".to_string());
            }
            Queue::Dead.write_to_queue(&config.server.queues.dirpath, &ctx)?;
        } else {
            let metadata = ctx
                .metadata
                .as_ref()
                .ok_or_else(|| anyhow::anyhow!("metadata not available on delivery"))?;

            ctx.envelop.rcpt = send_email(
                config,
                resolvers,
                metadata,
                &ctx.envelop.mail_from,
                &ctx.envelop.rcpt,
                &ctx.body,
            )
            .await
            .context(format!(
                "failed to send '{message_id}' located in the delivery queue"
            ))?;

            move_to_queue(config, &ctx)?;
        };
    }

    // after processing the email is removed from the delivery queue.
    std::fs::remove_file(path).context(format!(
        "failed to remove '{message_id}' from the delivery queue"
    ))?;

    Ok(())
}

#[cfg(test)]
mod tests {
    use super::*;
    use vsmtp_common::{
        address::Address,
        envelop::Envelop,
        mail_context::{Body, MailContext, MessageMetadata},
        rcpt::Rcpt,
        transfer::{EmailTransferStatus, Transfer},
    };
    use vsmtp_config::build_resolvers;
    use vsmtp_rule_engine::rule_engine::RuleEngine;
    use vsmtp_test::config;

    #[tokio::test]
    async fn basic() {
        let mut config = config::local_test();
        config.server.queues.dirpath = "./tmp".into();

        let now = std::time::SystemTime::now();

        let resolvers = build_resolvers(&config).unwrap();

        Queue::Deliver
            .write_to_queue(
                &config.server.queues.dirpath,
                &MailContext {
                    connection_timestamp: now,
                    client_addr: "127.0.0.1:80".parse().unwrap(),
                    envelop: Envelop {
                        helo: "client.com".to_string(),
                        mail_from: Address::try_from("from@testserver.com".to_string()).unwrap(),
                        rcpt: vec![
                            Rcpt {
                                address: Address::try_from("to+1@client.com".to_string()).unwrap(),
                                transfer_method: Transfer::Maildir,
                                email_status: EmailTransferStatus::Waiting,
                            },
                            Rcpt {
                                address: Address::try_from("to+2@client.com".to_string()).unwrap(),
                                transfer_method: Transfer::Maildir,
                                email_status: EmailTransferStatus::Waiting,
                            },
                        ],
                    },
                    body: Body::Raw("Date: bar\r\nFrom: foo\r\nHello world\r\n".to_string()),
                    metadata: Some(MessageMetadata {
                        timestamp: now,
                        message_id: "message_from_deliver_to_deferred".to_string(),
                        skipped: None,
                    }),
                },
            )
            .unwrap();

        let rule_engine = std::sync::Arc::new(std::sync::RwLock::new(
            RuleEngine::from_script(&config, "#{}").unwrap(),
        ));

        handle_one_in_delivery_queue(
            &config,
<<<<<<< HEAD
            &resolvers,
            &config
                .server
                .queues
                .dirpath
                .join("deliver/message_from_deliver_to_deferred"),
=======
            &dns,
            &Queue::Deliver
                .to_path(&config.server.queues.dirpath)
                .unwrap()
                .join("message_from_deliver_to_deferred"),
>>>>>>> b74b133b
            &rule_engine,
        )
        .await
        .unwrap();

        std::fs::remove_file(
            Queue::Deferred
                .to_path(&config.server.queues.dirpath)
                .unwrap()
                .join("message_from_deliver_to_deferred"),
        )
        .unwrap();
    }
}<|MERGE_RESOLUTION|>--- conflicted
+++ resolved
@@ -181,20 +181,11 @@
 
         handle_one_in_delivery_queue(
             &config,
-<<<<<<< HEAD
             &resolvers,
-            &config
-                .server
-                .queues
-                .dirpath
-                .join("deliver/message_from_deliver_to_deferred"),
-=======
-            &dns,
             &Queue::Deliver
                 .to_path(&config.server.queues.dirpath)
                 .unwrap()
                 .join("message_from_deliver_to_deferred"),
->>>>>>> b74b133b
             &rule_engine,
         )
         .await
