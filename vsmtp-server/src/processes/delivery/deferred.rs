<<<<<<< HEAD
use crate::{
    processes::delivery::{move_to_queue, send_email},
    queue::Queue,
};
=======
use crate::processes::delivery::send_email;
>>>>>>> b74b133b
use trust_dns_resolver::TokioAsyncResolver;
use vsmtp_common::{
    mail_context::MailContext,
    queue::Queue,
    rcpt::Rcpt,
    re::{
        anyhow::{self, Context},
        log,
    },
    transfer::EmailTransferStatus,
};
use vsmtp_config::{log_channel::DELIVER, Config};

pub async fn flush_deferred_queue(
    config: &Config,
    resolvers: &std::collections::HashMap<String, TokioAsyncResolver>,
) -> anyhow::Result<()> {
    let dir_entries = std::fs::read_dir(Queue::Deferred.to_path(&config.server.queues.dirpath)?)?;
    for path in dir_entries {
        if let Err(e) = handle_one_in_deferred_queue(config, resolvers, &path?.path()).await {
            log::warn!("{}", e);
        }
    }

    Ok(())
}

// NOTE: emails stored in the deferred queue are likely to slow down the process.
//       the pickup process of this queue should be slower than pulling from the delivery queue.
//       https://www.postfix.org/QSHAPE_README.html#queues
async fn handle_one_in_deferred_queue(
    config: &Config,
    resolvers: &std::collections::HashMap<String, TokioAsyncResolver>,
    path: &std::path::Path,
) -> anyhow::Result<()> {
    let message_id = path.file_name().and_then(std::ffi::OsStr::to_str).unwrap();

    log::debug!(
        target: DELIVER,
        "vDeliver (deferred) processing email '{}'",
        message_id
    );

    let mut ctx = MailContext::from_file(path).with_context(|| {
        format!(
            "failed to deserialize email in deferred queue '{}'",
            &message_id
        )
    })?;

    let max_retry_deferred = config.server.queues.delivery.deferred_retry_max;

    let metadata = ctx
        .metadata
        .as_ref()
        .ok_or_else(|| anyhow::anyhow!("email metadata not available in deferred email"))?;

    // TODO: at this point, only HeldBack recipients should be present in the queue.
    //       check if it is true or not.
    ctx.envelop.rcpt = send_email(
        config,
        resolvers,
        metadata,
        &ctx.envelop.mail_from,
        &ctx.envelop.rcpt,
        &ctx.body,
    )
    .await
    .context("failed to send emails from the deferred queue")?;

    // updating retry count, set status to Failed if threshold reached.
    ctx.envelop.rcpt = ctx
        .envelop
        .rcpt
        .into_iter()
        .map(|rcpt| Rcpt {
            email_status: match rcpt.email_status {
                EmailTransferStatus::HeldBack(count) if count >= max_retry_deferred => {
                    EmailTransferStatus::Failed(format!(
                        "maximum retry count of '{max_retry_deferred}' reached"
                    ))
                }
                EmailTransferStatus::HeldBack(count) => EmailTransferStatus::HeldBack(count + 1),
                status => EmailTransferStatus::Failed(format!(
                    "wrong recipient status '{status}' found in the deferred queue"
                )),
            },
            ..rcpt
        })
        .collect();

<<<<<<< HEAD
    // removing message from queue and rewriting updated rcpt
    // in deferred or moving to dead queue.
    std::fs::remove_file(&path)?;
    move_to_queue(config, &ctx)?;
=======
    if ctx
        .envelop
        .rcpt
        .iter()
        .any(|rcpt| matches!(rcpt.email_status, EmailTransferStatus::HeldBack(..)))
    {
        // if there is still recipients left to send the email to, we just update the recipient list on disk.
        Queue::Deferred.write_to_queue(&config.server.queues.dirpath, &ctx)?;
    } else {
        // otherwise, we remove the file from the deferred queue.
        std::fs::remove_file(&path)?;
    }
>>>>>>> b74b133b

    Ok(())
}

#[cfg(test)]
mod tests {
    use super::*;
    use vsmtp_common::{
        address::Address,
        envelop::Envelop,
        mail_context::{Body, MailContext, MessageMetadata},
        rcpt::Rcpt,
        transfer::{EmailTransferStatus, Transfer},
    };
    use vsmtp_config::build_resolvers;
    use vsmtp_test::config;

    #[tokio::test]
    async fn basic() {
        let mut config = config::local_test();
        config.server.queues.dirpath = "./tmp".into();
        config.app.vsl.filepath = "./src/tests/empty_main.vsl".into();

        let now = std::time::SystemTime::now();

        Queue::Deferred
            .write_to_queue(
                &config.server.queues.dirpath,
                &MailContext {
                    connection_timestamp: now,
                    client_addr: "127.0.0.1:80".parse().unwrap(),
                    envelop: Envelop {
                        helo: "client.com".to_string(),
                        mail_from: Address::try_from("from@testserver.com".to_string()).unwrap(),
                        rcpt: vec![
                            Rcpt {
                                address: Address::try_from("to+1@client.com".to_string()).unwrap(),
                                transfer_method: Transfer::Maildir,
                                email_status: EmailTransferStatus::Waiting,
                            },
                            Rcpt {
                                address: Address::try_from("to+2@client.com".to_string()).unwrap(),
                                transfer_method: Transfer::Maildir,
                                email_status: EmailTransferStatus::Waiting,
                            },
                        ],
                    },
                    body: Body::Raw("Date: bar\r\nFrom: foo\r\nHello world\r\n".to_string()),
                    metadata: Some(MessageMetadata {
                        timestamp: now,
                        message_id: "test".to_string(),
                        skipped: None,
                    }),
                },
            )
            .unwrap();

        let resolvers = build_resolvers(&config).unwrap();

        handle_one_in_deferred_queue(
            &config,
            &resolvers,
            &config.server.queues.dirpath.join("deferred/test"),
        )
        .await
        .unwrap();

        pretty_assertions::assert_eq!(
            MailContext::from_file(&config.server.queues.dirpath.join("deferred/test")).unwrap(),
            MailContext {
                connection_timestamp: now,
                client_addr: "127.0.0.1:80".parse().unwrap(),
                envelop: Envelop {
                    helo: "client.com".to_string(),
                    mail_from: Address::try_from("from@testserver.com".to_string()).unwrap(),
                    rcpt: vec![
                        Rcpt {
                            address: Address::try_from("to+1@client.com".to_string()).unwrap(),
                            transfer_method: Transfer::Maildir,
                            email_status: EmailTransferStatus::HeldBack(1),
                        },
                        Rcpt {
                            address: Address::try_from("to+2@client.com".to_string()).unwrap(),
                            transfer_method: Transfer::Maildir,
                            email_status: EmailTransferStatus::HeldBack(1),
                        },
                    ],
                },
                body: Body::Raw("Date: bar\r\nFrom: foo\r\nHello world\r\n".to_string()),
                metadata: Some(MessageMetadata {
                    timestamp: now,
                    message_id: "test".to_string(),
                    skipped: None,
                }),
            }
        );
    }
}<|MERGE_RESOLUTION|>--- conflicted
+++ resolved
@@ -1,11 +1,4 @@
-<<<<<<< HEAD
-use crate::{
-    processes::delivery::{move_to_queue, send_email},
-    queue::Queue,
-};
-=======
 use crate::processes::delivery::send_email;
->>>>>>> b74b133b
 use trust_dns_resolver::TokioAsyncResolver;
 use vsmtp_common::{
     mail_context::MailContext,
@@ -97,12 +90,6 @@
         })
         .collect();
 
-<<<<<<< HEAD
-    // removing message from queue and rewriting updated rcpt
-    // in deferred or moving to dead queue.
-    std::fs::remove_file(&path)?;
-    move_to_queue(config, &ctx)?;
-=======
     if ctx
         .envelop
         .rcpt
@@ -115,7 +102,6 @@
         // otherwise, we remove the file from the deferred queue.
         std::fs::remove_file(&path)?;
     }
->>>>>>> b74b133b
 
     Ok(())
 }
