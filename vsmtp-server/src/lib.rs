--- conflicted
+++ resolved
@@ -24,50 +24,6 @@
 
 mod auth;
 
-<<<<<<< HEAD
-///
-pub mod resolver {
-
-    use vsmtp_common::{mail_context::MailContext, re::anyhow};
-    use vsmtp_config::Config;
-
-    /// A trait allowing the [ServerVSMTP] to deliver a mail
-    #[async_trait::async_trait]
-    pub trait Resolver {
-        /// the deliver method of the [Resolver] trait
-        async fn deliver(&mut self, config: &Config, mail: &MailContext) -> anyhow::Result<()>;
-    }
-
-    pub(super) mod maildir_resolver;
-    pub(super) mod mbox_resolver;
-    pub(super) mod smtp_resolver;
-
-    #[cfg(test)]
-    #[must_use]
-    pub fn get_default_context() -> MailContext {
-        use vsmtp_common::{
-            envelop::Envelop,
-            mail_context::{Body, MessageMetadata},
-        };
-
-        MailContext {
-            body: Body::Empty,
-            connection_timestamp: std::time::SystemTime::now(),
-            client_addr: std::net::SocketAddr::new(
-                std::net::IpAddr::V4(std::net::Ipv4Addr::new(0, 0, 0, 0)),
-                0,
-            ),
-            envelop: Envelop::default(),
-            metadata: Some(MessageMetadata {
-                timestamp: std::time::SystemTime::now(),
-                ..MessageMetadata::default()
-            }),
-        }
-    }
-}
-
-=======
->>>>>>> fc61720f
 use processes::ProcessMessage;
 use vsmtp_common::re::{anyhow, log};
 use vsmtp_config::Config;
