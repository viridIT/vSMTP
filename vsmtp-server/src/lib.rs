--- conflicted
+++ resolved
@@ -10,16 +10,8 @@
 //
 #![allow(clippy::doc_markdown)]
 
-<<<<<<< HEAD
-use processes::ProcessMessage;
-use vsmtp_config::ServerConfig;
-use vsmtp_rule_engine::rule_engine::RuleEngine;
-
-use crate::server::ServerVSMTP;
-=======
 #[cfg(test)]
 mod tests;
->>>>>>> 17f92555
 
 ///
 pub mod processes;
@@ -31,61 +23,12 @@
 pub mod server;
 // mod tls_helpers;
 
-<<<<<<< HEAD
-=======
-///
-pub mod resolver {
-
-    use vsmtp_common::mail_context::MailContext;
-    use vsmtp_config::Config;
-
-    /// A trait allowing the [ServerVSMTP] to deliver a mail
-    #[async_trait::async_trait]
-    pub trait Resolver {
-        /// the deliver method of the [Resolver] trait
-        async fn deliver(&mut self, config: &Config, mail: &MailContext) -> anyhow::Result<()>;
-    }
-
-    pub(super) mod maildir_resolver;
-    pub(super) mod mbox_resolver;
-    pub(super) mod smtp_resolver;
-
-    #[cfg(test)]
-    #[must_use]
-    pub fn get_default_context() -> MailContext {
-        use vsmtp_common::{
-            envelop::Envelop,
-            mail_context::{Body, MessageMetadata},
-        };
-
-        MailContext {
-            body: Body::Empty,
-            connection_timestamp: std::time::SystemTime::now(),
-            client_addr: std::net::SocketAddr::new(
-                std::net::IpAddr::V4(std::net::Ipv4Addr::new(0, 0, 0, 0)),
-                0,
-            ),
-            envelop: Envelop::default(),
-            metadata: Some(MessageMetadata {
-                timestamp: std::time::SystemTime::now(),
-                ..MessageMetadata::default()
-            }),
-        }
-    }
-}
-
 use processes::ProcessMessage;
 use vsmtp_config::Config;
 use vsmtp_rule_engine::rule_engine::RuleEngine;
 
-use crate::{
-    resolver::{
-        maildir_resolver::MailDirResolver, mbox_resolver::MBoxResolver, smtp_resolver::SMTPResolver,
-    },
-    server::ServerVSMTP,
-};
+use crate::server::ServerVSMTP;
 
->>>>>>> 17f92555
 #[doc(hidden)]
 pub fn start_runtime(
     config: std::sync::Arc<Config>,
@@ -187,23 +130,4 @@
     .collect::<std::io::Result<Vec<()>>>()?;
 
     Ok(())
-}
-
-#[cfg(test)]
-mod test {
-
-    #[test]
-    fn test_build_lettre_envelop() {
-        let mut ctx = vsmtp_delivery::test::get_default_context();
-
-        // assert!(build_envelop(&ctx).is_err());
-
-        ctx.envelop.rcpt.push(
-            vsmtp_common::address::Address::try_from("john@doe.com")
-                .unwrap()
-                .into(),
-        );
-
-        // build_envelop(&ctx).expect("failed to build the envelop");
-    }
 }