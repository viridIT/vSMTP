/*
 * vSMTP mail transfer agent
 * Copyright (C) 2022 viridIT SAS
 *
 * This program is free software: you can redistribute it and/or modify it under
 * the terms of the GNU General Public License as published by the Free Software
 * Foundation, either version 3 of the License, or any later version.
 *
 *  This program is distributed in the hope that it will be useful, but WITHOUT
 * ANY WARRANTY; without even the implied warranty of MERCHANTABILITY or FITNESS
 * FOR A PARTICULAR PURPOSE.  See the GNU General Public License for more details.
 *
 * You should have received a copy of the GNU General Public License along with
 * this program. If not, see https://www.gnu.org/licenses/.
 *
*/
use crate::{
    processes::{
        delivery::handle_one_in_delivery_queue, mime::handle_one_in_working_queue, ProcessMessage,
    },
    queue::Queue,
    receiver::{
        connection::{Connection, ConnectionKind},
        handle_connection,
        io_service::IoService,
    },
<<<<<<< HEAD
=======
    resolver::Resolver,
    server::SaslBackend,
>>>>>>> 4857fdf1
};
use anyhow::Context;
use vsmtp_config::Config;
use vsmtp_rule_engine::rule_engine::RuleEngine;

/// A type implementing Write+Read to emulate sockets
pub struct Mock<'a, T: std::io::Write + std::io::Read> {
    read_cursor: T,
    write_cursor: std::io::Cursor<&'a mut Vec<u8>>,
}

impl<'a, T: std::io::Write + std::io::Read> Mock<'a, T> {
    /// Create an new instance
    pub fn new(read: T, write: &'a mut Vec<u8>) -> Self {
        Self {
            read_cursor: read,
            write_cursor: std::io::Cursor::new(write),
        }
    }
}

impl<T: std::io::Write + std::io::Read> std::io::Write for Mock<'_, T> {
    fn write(&mut self, buf: &[u8]) -> std::io::Result<usize> {
        self.write_cursor.write(buf)
    }

    fn flush(&mut self) -> std::io::Result<()> {
        self.write_cursor.flush()
    }
}

impl<T: std::io::Write + std::io::Read> std::io::Read for Mock<'_, T> {
    fn read(&mut self, buf: &mut [u8]) -> std::io::Result<usize> {
        self.read_cursor.read(buf)
    }
}

pub(crate) struct DefaultResolverTest;

#[async_trait::async_trait]
impl vsmtp_delivery::transport::Transport for DefaultResolverTest {
    async fn deliver(
        &mut self,
        _: &Config,
        _: &trust_dns_resolver::TokioAsyncResolver,
        _: &vsmtp_common::mail_context::MessageMetadata,
        _: &vsmtp_common::address::Address,
        _: &mut [vsmtp_common::rcpt::Rcpt],
        _: &str,
    ) -> anyhow::Result<()> {
        Ok(())
    }
}

// TODO: should be a macro instead of a function.
//       also we should use a ReceiverTestParameters struct
//       because their could be a lot of parameters to tweak for tests.
//       (the connection kind for example)
/// this function mocks all of the server's processes.
///
/// # Errors
///
/// # Panics
// #[deprecated]
pub async fn test_receiver_deprecated<T>(
    address: &str,
    _resolver: T,
    smtp_input: &[u8],
    expected_output: &[u8],
    config: std::sync::Arc<Config>,
    rsasl: Option<std::sync::Arc<tokio::sync::Mutex<SaslBackend>>>,
) -> anyhow::Result<()>
where
    T: vsmtp_delivery::transport::Transport + Send + Sync + 'static,
{
    let mut written_data = Vec::new();
    let mut mock = Mock::new(std::io::Cursor::new(smtp_input.to_vec()), &mut written_data);
    let mut io = IoService::new(&mut mock);
    let mut conn = Connection::new(
        ConnectionKind::Opportunistic,
        address.parse().unwrap(),
        config.clone(),
        &mut io,
    );

    let rule_engine = std::sync::Arc::new(std::sync::RwLock::new(
        RuleEngine::new(&Some(config.app.vsl.filepath.clone()))
            .context("failed to initialize the engine")
            .unwrap(),
    ));

    let (working_sender, mut working_receiver) = tokio::sync::mpsc::channel::<ProcessMessage>(10);
    let (delivery_sender, mut delivery_receiver) = tokio::sync::mpsc::channel::<ProcessMessage>(10);

    let re_delivery = rule_engine.clone();
    let config_deliver = config.clone();

    let delivery_handle = tokio::spawn(async move {
        while let Some(pm) = delivery_receiver.recv().await {
            handle_one_in_delivery_queue(
                &config_deliver,
                &vsmtp_config::trust_dns_helper::build_dns(&config_deliver)
                    .expect("could not build dns from config"),
                &pm.message_id,
                &std::path::PathBuf::from_iter([
                    Queue::Deliver
                        .to_path(&config_deliver.server.queues.dirpath)
                        .unwrap(),
                    std::path::Path::new(&pm.message_id).to_path_buf(),
                ]),
                &re_delivery,
            )
            .await
            .expect("delivery process failed");
        }
    });

    let re_mime = rule_engine.clone();
    let config_mime = config.clone();
    let mime_delivery_sender = delivery_sender.clone();
    let mime_handle = tokio::spawn(async move {
        while let Some(pm) = working_receiver.recv().await {
            handle_one_in_working_queue(
                config_mime.clone(),
                re_mime.clone(),
                pm,
                mime_delivery_sender.clone(),
            )
            .await
            .expect("mime process failed");
        }
    });

    let result = handle_connection(
        &mut conn,
        None,
        rsasl,
        rule_engine,
        working_sender,
        delivery_sender,
    )
    .await;
    std::io::Write::flush(&mut conn.io_stream.inner)?;

    delivery_handle.await.unwrap();
    mime_handle.await.unwrap();

    // NOTE: could it be a good idea to remove the queue when all tests are done ?

    pretty_assertions::assert_eq!(
        std::str::from_utf8(expected_output),
        std::str::from_utf8(&written_data),
    );

    result
}

#[cfg(test)]
pub(crate) fn get_regular_config() -> Config {
    Config::builder()
        .with_version_str("<1.0.0")
        .unwrap()
        .with_server_name("testserver.com")
        .with_user_group_and_default_system("root", "root")
        .with_ipv4_localhost()
        .with_default_logs_settings()
        .with_spool_dir_and_default_queues("./tmp/delivery")
        .without_tls_support()
        .with_default_smtp_options()
        .with_default_smtp_error_handler()
        .with_default_smtp_codes()
        .with_default_app()
        .with_vsl("./src/receiver/tests/main.vsl")
        .with_default_app_logs()
        .without_services()
        .with_system_dns()
        .validate()
        .unwrap()
}

/// should only be on test
// #[cfg(test)]
#[macro_export]
macro_rules! test_receiver {
    ($input:expr, $output:expr) => {
        test_receiver! {
            on_mail => $crate::receiver::test_helpers::DefaultResolverTest {},
            with_config => $crate::receiver::test_helpers::get_regular_config(),
            $input,
            $output
        }
    };
    (on_mail => $resolver:expr, $input:expr, $output:expr) => {
        test_receiver! {
            on_mail => $resolver,
            with_config => $crate::receiver::test_helpers::get_regular_config(),
            $input,
            $output
        }
    };
    (with_config => $config:expr, $input:expr, $output:expr) => {
        test_receiver! {
            on_mail => $crate::receiver::test_helpers::DefaultResolverTest {},
            with_config => $config,
            $input,
            $output
        }
    };
    (on_mail => $resolver:expr, with_config => $config:expr, $input:expr, $output:expr) => {
        $crate::receiver::test_helpers::test_receiver_deprecated(
            "127.0.0.1:0",
            $resolver,
            $input.as_bytes(),
            $output.as_bytes(),
            std::sync::Arc::new($config),
            None,
        )
        .await
    };
    (with_auth => $auth:expr, with_config => $config:expr, $input:expr, $output:expr) => {
        test_receiver! {
            with_auth => $auth,
            with_config => $config,
            on_mail => $crate::receiver::test_helpers::DefaultResolverTest {},
            $input,
            $output
        }
    };
    (with_auth => $auth:expr, with_config => $config:expr, on_mail => $resolver:expr, $input:expr, $output:expr) => {
        $crate::receiver::test_helpers::test_receiver_deprecated(
            "127.0.0.1:0",
            $resolver,
            $input.as_bytes(),
            $output.as_bytes(),
            std::sync::Arc::new($config),
            Some(std::sync::Arc::new(tokio::sync::Mutex::new($auth))),
        )
        .await
    };
}<|MERGE_RESOLUTION|>--- conflicted
+++ resolved
@@ -24,11 +24,7 @@
         handle_connection,
         io_service::IoService,
     },
-<<<<<<< HEAD
-=======
-    resolver::Resolver,
     server::SaslBackend,
->>>>>>> 4857fdf1
 };
 use anyhow::Context;
 use vsmtp_config::Config;
