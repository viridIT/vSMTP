/**
 * vSMTP mail transfer agent
 * Copyright (C) 2022 viridIT SAS
 *
 * This program is free software: you can redistribute it and/or modify it under
 * the terms of the GNU General Public License as published by the Free Software
 * Foundation, either version 3 of the License, or any later version.
 *
 *  This program is distributed in the hope that it will be useful, but WITHOUT
 * ANY WARRANTY; without even the implied warranty of MERCHANTABILITY or FITNESS
 * FOR A PARTICULAR PURPOSE.  See the GNU General Public License for more details.
 *
 * You should have received a copy of the GNU General Public License along with
 * this program. If not, see https://www.gnu.org/licenses/.
 *
**/
use crate::{
    processes::{
        delivery::handle_one_in_delivery_queue, mime::handle_one_in_working_queue, ProcessMessage,
    },
    queue::Queue,
    receiver::{
        connection::{Connection, ConnectionKind},
        handle_connection,
        io_service::IoService,
    },
};
use anyhow::Context;
<<<<<<< HEAD
use vsmtp_common::rcpt::Rcpt;
use vsmtp_config::ServerConfig;
=======
use vsmtp_common::mail_context::MailContext;
use vsmtp_config::Config;
>>>>>>> 17f92555
use vsmtp_rule_engine::rule_engine::RuleEngine;

/// A type implementing Write+Read to emulate sockets
pub struct Mock<'a, T: std::io::Write + std::io::Read> {
    read_cursor: T,
    write_cursor: std::io::Cursor<&'a mut Vec<u8>>,
}

impl<'a, T: std::io::Write + std::io::Read> Mock<'a, T> {
    /// Create an new instance
    pub fn new(read: T, write: &'a mut Vec<u8>) -> Self {
        Self {
            read_cursor: read,
            write_cursor: std::io::Cursor::new(write),
        }
    }
}

impl<T: std::io::Write + std::io::Read> std::io::Write for Mock<'_, T> {
    fn write(&mut self, buf: &[u8]) -> std::io::Result<usize> {
        self.write_cursor.write(buf)
    }

    fn flush(&mut self) -> std::io::Result<()> {
        self.write_cursor.flush()
    }
}

impl<T: std::io::Write + std::io::Read> std::io::Read for Mock<'_, T> {
    fn read(&mut self, buf: &mut [u8]) -> std::io::Result<usize> {
        self.read_cursor.read(buf)
    }
}

pub(crate) struct DefaultResolverTest;

#[async_trait::async_trait]
<<<<<<< HEAD
impl vsmtp_delivery::transport::Transport for DefaultResolverTest {
    async fn deliver(
        &mut self,
        _: &ServerConfig,
        _: &vsmtp_common::mail_context::MessageMetadata,
        _: &vsmtp_common::address::Address,
        _: &mut [Rcpt],
        _: &str,
    ) -> anyhow::Result<()> {
=======
impl Resolver for DefaultResolverTest {
    async fn deliver(&mut self, _: &Config, _: &MailContext) -> anyhow::Result<()> {
>>>>>>> 17f92555
        Ok(())
    }
}

// TODO: should be a macro instead of a function.
//       also we should use a ReceiverTestParameters struct
//       because their could be a lot of parameters to tweak for tests.
//       (the connection kind for example)
/// this function mocks all of the server's processes.
///
/// # Errors
///
/// # Panics
pub async fn test_receiver<T>(
    address: &str,
    resolver: T,
    smtp_input: &[u8],
    expected_output: &[u8],
    config: std::sync::Arc<Config>,
) -> anyhow::Result<()>
where
    T: vsmtp_delivery::transport::Transport + Send + Sync + 'static,
{
    let mut written_data = Vec::new();
    let mut mock = Mock::new(std::io::Cursor::new(smtp_input.to_vec()), &mut written_data);
    let mut io = IoService::new(&mut mock);
    let mut conn = Connection::from_plain(
        ConnectionKind::Opportunistic,
        address.parse().unwrap(),
        config.clone(),
        &mut io,
    );

    let rule_engine = std::sync::Arc::new(std::sync::RwLock::new(
        RuleEngine::new(&Some(config.app.vsl.filepath.clone()))
            .context("failed to initialize the engine")
            .unwrap(),
    ));

    let (working_sender, mut working_receiver) = tokio::sync::mpsc::channel::<ProcessMessage>(10);
    let (delivery_sender, mut delivery_receiver) = tokio::sync::mpsc::channel::<ProcessMessage>(10);

    let re_delivery = rule_engine.clone();
    let config_deliver = config.clone();

    let delivery_handle = tokio::spawn(async move {
        let mut resolvers = vsmtp_delivery::transport::create_transports();
        resolvers.insert(vsmtp_common::transfer::Transfer::None, Box::new(resolver));

        while let Some(pm) = delivery_receiver.recv().await {
            handle_one_in_delivery_queue(
                &config_deliver,
                &pm.message_id,
                &std::path::PathBuf::from_iter([
                    Queue::Deliver
                        .to_path(&config_deliver.server.queues.dirpath)
                        .unwrap(),
                    std::path::Path::new(&pm.message_id).to_path_buf(),
                ]),
                &re_delivery,
                &mut resolvers,
            )
            .await
            .expect("delivery process failed");
        }
    });

    let re_mime = rule_engine.clone();
    let config_mime = config.clone();
    let mime_delivery_sender = delivery_sender.clone();
    let mime_handle = tokio::spawn(async move {
        while let Some(pm) = working_receiver.recv().await {
            handle_one_in_working_queue(
                config_mime.clone(),
                re_mime.clone(),
                pm,
                mime_delivery_sender.clone(),
            )
            .await
            .expect("mime process failed");
        }
    });

    handle_connection(
        &mut conn,
        None,
        rule_engine,
        working_sender,
        delivery_sender,
    )
    .await?;
    std::io::Write::flush(&mut conn.io_stream.inner)?;

    delivery_handle.await.unwrap();
    mime_handle.await.unwrap();

    // NOTE: could it be a good idea to remove the queue when all tests are done ?

    assert_eq!(
        std::str::from_utf8(&written_data),
        std::str::from_utf8(expected_output)
    );

    Ok(())
}

#[cfg(test)]
pub(crate) fn get_regular_config() -> Config {
    Config::builder()
        .with_version_str("<1.0.0")
        .unwrap()
<<<<<<< HEAD
        .with_rfc_port("test.server.com", "root", "root", None)
        .without_log()
        .without_smtps()
        .with_default_smtp()
        .with_delivery("./tmp/delivery", "none")
        .with_rules("./src/receiver/tests/main.vsl", vec![])
        .with_default_reply_codes()
        .build()
=======
        .with_server_name("testserver.com")
        .with_user_group_and_default_system("root", "root")
        .with_ipv4_localhost()
        .with_default_logs_settings()
        .with_spool_dir_and_default_queues("./tmp/delivery")
        .without_tls_support()
        .with_default_smtp_options()
        .with_default_smtp_error_handler()
        .with_default_smtp_codes()
        .with_default_app()
        .with_vsl("./src/receiver/tests/main.vsl")
        .with_default_app_logs()
        .without_services()
        .validate()
        .unwrap()
>>>>>>> 17f92555
}<|MERGE_RESOLUTION|>--- conflicted
+++ resolved
@@ -26,13 +26,7 @@
     },
 };
 use anyhow::Context;
-<<<<<<< HEAD
-use vsmtp_common::rcpt::Rcpt;
-use vsmtp_config::ServerConfig;
-=======
-use vsmtp_common::mail_context::MailContext;
 use vsmtp_config::Config;
->>>>>>> 17f92555
 use vsmtp_rule_engine::rule_engine::RuleEngine;
 
 /// A type implementing Write+Read to emulate sockets
@@ -70,20 +64,15 @@
 pub(crate) struct DefaultResolverTest;
 
 #[async_trait::async_trait]
-<<<<<<< HEAD
 impl vsmtp_delivery::transport::Transport for DefaultResolverTest {
     async fn deliver(
         &mut self,
-        _: &ServerConfig,
+        _: &Config,
         _: &vsmtp_common::mail_context::MessageMetadata,
         _: &vsmtp_common::address::Address,
-        _: &mut [Rcpt],
+        _: &mut [vsmtp_common::rcpt::Rcpt],
         _: &str,
     ) -> anyhow::Result<()> {
-=======
-impl Resolver for DefaultResolverTest {
-    async fn deliver(&mut self, _: &Config, _: &MailContext) -> anyhow::Result<()> {
->>>>>>> 17f92555
         Ok(())
     }
 }
@@ -195,16 +184,6 @@
     Config::builder()
         .with_version_str("<1.0.0")
         .unwrap()
-<<<<<<< HEAD
-        .with_rfc_port("test.server.com", "root", "root", None)
-        .without_log()
-        .without_smtps()
-        .with_default_smtp()
-        .with_delivery("./tmp/delivery", "none")
-        .with_rules("./src/receiver/tests/main.vsl", vec![])
-        .with_default_reply_codes()
-        .build()
-=======
         .with_server_name("testserver.com")
         .with_user_group_and_default_system("root", "root")
         .with_ipv4_localhost()
@@ -220,5 +199,4 @@
         .without_services()
         .validate()
         .unwrap()
->>>>>>> 17f92555
 }