/**
 * vSMTP mail transfer agent
 * Copyright (C) 2022 viridIT SAS
 *
 * This program is free software: you can redistribute it and/or modify it under
 * the terms of the GNU General Public License as published by the Free Software
 * Foundation, either version 3 of the License, or any later version.
 *
 *  This program is distributed in the hope that it will be useful, but WITHOUT
 * ANY WARRANTY; without even the implied warranty of MERCHANTABILITY or FITNESS
 * FOR A PARTICULAR PURPOSE.  See the GNU General Public License for more details.
 *
 * You should have received a copy of the GNU General Public License along with
 * this program. If not, see https://www.gnu.org/licenses/.
 *
**/
use crate::{
    receiver::test_helpers::{get_regular_config, test_receiver, DefaultResolverTest},
    resolver::Resolver,
};
use vsmtp_common::{
    address::Address,
    mail_context::{Body, MailContext},
    rcpt::Rcpt,
};
use vsmtp_config::{ServerConfig, TlsSecurityLevel};

// see https://datatracker.ietf.org/doc/html/rfc5321#section-4.3.2

#[tokio::test]
async fn test_receiver_1() {
    struct T;

    #[async_trait::async_trait]
    impl Resolver for T {
        async fn deliver(
            &mut self,
            _: &ServerConfig,
            ctx: &MailContext,
            _: &Rcpt,
        ) -> anyhow::Result<()> {
            assert_eq!(ctx.envelop.helo, "foobar");
            assert_eq!(ctx.envelop.mail_from.full(), "john@doe");
            assert_eq!(
                ctx.envelop.rcpt,
<<<<<<< HEAD
                vec![Address::new("aa@bb").unwrap().into()]
=======
                std::collections::HashSet::from([Address::try_from("aa@bb".to_string()).unwrap()])
>>>>>>> 5c746d3e
            );
            assert!(match &ctx.body {
                Body::Parsed(body) => body.headers.is_empty(),
                _ => false,
            });
            assert!(ctx.metadata.is_some());

            Ok(())
        }
    }

    assert!(test_receiver(
        "127.0.0.1:0",
        T,
        [
            "HELO foobar\r\n",
            "MAIL FROM:<john@doe>\r\n",
            "RCPT TO:<aa@bb>\r\n",
            "DATA\r\n",
            ".\r\n",
            "QUIT\r\n",
        ]
        .concat()
        .as_bytes(),
        [
            "220 test.server.com Service ready\r\n",
            "250 Ok\r\n",
            "250 Ok\r\n",
            "250 Ok\r\n",
            "354 Start mail input; end with <CRLF>.<CRLF>\r\n",
            "250 Ok\r\n",
            "221 Service closing transmission channel\r\n",
        ]
        .concat()
        .as_bytes(),
        std::sync::Arc::new(get_regular_config().unwrap()),
    )
    .await
    .is_ok());
}

#[tokio::test]
async fn test_receiver_2() {
    assert!(test_receiver(
        "127.0.0.1:0",
        DefaultResolverTest,
        ["foo\r\n"].concat().as_bytes(),
        [
            "220 test.server.com Service ready\r\n",
            "501 Syntax error in parameters or arguments\r\n",
        ]
        .concat()
        .as_bytes(),
        std::sync::Arc::new(get_regular_config().unwrap()),
    )
    .await
    .is_ok());
}

#[tokio::test]
async fn test_receiver_3() {
    assert!(test_receiver(
        "127.0.0.1:0",
        DefaultResolverTest,
        ["MAIL FROM:<john@doe>\r\n"].concat().as_bytes(),
        [
            "220 test.server.com Service ready\r\n",
            "503 Bad sequence of commands\r\n",
        ]
        .concat()
        .as_bytes(),
        std::sync::Arc::new(get_regular_config().unwrap()),
    )
    .await
    .is_ok());
}

#[tokio::test]
async fn test_receiver_4() {
    assert!(test_receiver(
        "127.0.0.1:0",
        DefaultResolverTest,
        ["RCPT TO:<john@doe>\r\n"].concat().as_bytes(),
        [
            "220 test.server.com Service ready\r\n",
            "503 Bad sequence of commands\r\n",
        ]
        .concat()
        .as_bytes(),
        std::sync::Arc::new(get_regular_config().unwrap()),
    )
    .await
    .is_ok());
}

#[tokio::test]
async fn test_receiver_5() {
    assert!(test_receiver(
        "127.0.0.1:0",
        DefaultResolverTest,
        ["HELO foo\r\n", "RCPT TO:<bar@foo>\r\n"]
            .concat()
            .as_bytes(),
        [
            "220 test.server.com Service ready\r\n",
            "250 Ok\r\n",
            "503 Bad sequence of commands\r\n",
        ]
        .concat()
        .as_bytes(),
        std::sync::Arc::new(get_regular_config().unwrap()),
    )
    .await
    .is_ok());
}

#[tokio::test]
async fn test_receiver_6() {
    assert!(test_receiver(
        "127.0.0.1:0",
        DefaultResolverTest,
        ["HELO foobar\r\n", "QUIT\r\n"].concat().as_bytes(),
        [
            "220 test.server.com Service ready\r\n",
            "250 Ok\r\n",
            "221 Service closing transmission channel\r\n",
        ]
        .concat()
        .as_bytes(),
        std::sync::Arc::new(get_regular_config().unwrap()),
    )
    .await
    .is_ok());
}

#[tokio::test]
async fn test_receiver_10() {
    match test_receiver(
        "127.0.0.1:0",
        DefaultResolverTest,
        ["HELP\r\n"].concat().as_bytes(),
        [
            "220 test.server.com Service ready\r\n",
            "214 joining us https://viridit.com/support\r\n",
        ]
        .concat()
        .as_bytes(),
        std::sync::Arc::new(
            ServerConfig::builder()
                .with_version_str("<1.0.0")
                .unwrap()
                .with_rfc_port("test.server.com", "root", "root", None)
                .without_log()
                .with_safe_default_smtps(TlsSecurityLevel::Encrypt, "dummy", "dummy", None)
                .with_default_smtp()
                .with_delivery("./tmp/delivery", "none")
                .with_rules("./src/receiver/tests/main.vsl", vec![])
                .with_default_reply_codes()
                .build()
                .expect("could not build the server config"),
        ),
    )
    .await
    {
        Ok(_) => {}
        Err(err) => {
            panic!("{}", err)
        }
    };
}

#[tokio::test]
async fn test_receiver_11() {
    assert!(test_receiver(
        "127.0.0.1:0",
        DefaultResolverTest,
        [
            "HELO postmaster\r\n",
            "MAIL FROM: <lala@foo>\r\n",
            "RCPT TO: <lala@foo>\r\n",
            "DATA\r\n",
            ".\r\n",
            "DATA\r\n",
            "MAIL FROM:<b@b>\r\n",
        ]
        .concat()
        .as_bytes(),
        [
            "220 test.server.com Service ready\r\n",
            "250 Ok\r\n",
            "250 Ok\r\n",
            "250 Ok\r\n",
            "354 Start mail input; end with <CRLF>.<CRLF>\r\n",
            "250 Ok\r\n",
            "503 Bad sequence of commands\r\n",
            "250 Ok\r\n",
        ]
        .concat()
        .as_bytes(),
        std::sync::Arc::new(get_regular_config().unwrap()),
    )
    .await
    .is_ok());
}

#[tokio::test]
async fn test_receiver_11_bis() {
    assert!(test_receiver(
        "127.0.0.1:0",
        DefaultResolverTest,
        [
            "HELO postmaster\r\n",
            "MAIL FROM: <lala@foo>\r\n",
            "RCPT TO: <lala@foo>\r\n",
            "DATA\r\n",
            ".\r\n",
            "DATA\r\n",
            "RCPT TO:<b@b>\r\n",
        ]
        .concat()
        .as_bytes(),
        [
            "220 test.server.com Service ready\r\n",
            "250 Ok\r\n",
            "250 Ok\r\n",
            "250 Ok\r\n",
            "354 Start mail input; end with <CRLF>.<CRLF>\r\n",
            "250 Ok\r\n",
            "503 Bad sequence of commands\r\n",
            "503 Bad sequence of commands\r\n",
        ]
        .concat()
        .as_bytes(),
        std::sync::Arc::new(get_regular_config().unwrap()),
    )
    .await
    .is_ok());
}

#[tokio::test]
async fn test_receiver_12() {
    let mut config = get_regular_config().unwrap();
    config.smtp.disable_ehlo = true;

    assert!(test_receiver(
        "127.0.0.1:0",
        DefaultResolverTest,
        ["EHLO postmaster\r\n"].concat().as_bytes(),
        [
            "220 test.server.com Service ready\r\n",
            "502 Command not implemented\r\n",
        ]
        .concat()
        .as_bytes(),
        std::sync::Arc::new(config)
    )
    .await
    .is_ok());
}

#[tokio::test]
async fn test_receiver_13() {
    struct T {
        count: u32,
    }

    #[async_trait::async_trait]
    impl Resolver for T {
        async fn deliver(
            &mut self,
            _: &ServerConfig,
            ctx: &MailContext,
            _: &Rcpt,
        ) -> anyhow::Result<()> {
            match self.count {
                0 => {
                    assert_eq!(ctx.envelop.helo, "foobar");
                    assert_eq!(ctx.envelop.mail_from.full(), "john@doe");
                    assert_eq!(
                        ctx.envelop.rcpt,
<<<<<<< HEAD
                        vec![vsmtp_common::rcpt::Rcpt::new(
                            Address::new("aa@bb").unwrap()
                        )]
=======
                        std::collections::HashSet::from([
                            Address::try_from("aa@bb".to_string()).unwrap()
                        ])
>>>>>>> 5c746d3e
                    );
                    assert!(match &ctx.body {
                        Body::Parsed(body) => body.headers.len() == 2,
                        _ => false,
                    });
                    assert!(ctx.metadata.is_some());
                }
                1 => {
                    assert_eq!(ctx.envelop.helo, "foobar");
                    assert_eq!(ctx.envelop.mail_from.full(), "john2@doe");
                    assert_eq!(
                        ctx.envelop.rcpt,
<<<<<<< HEAD
                        vec![Address::new("aa2@bb").unwrap().into()]
=======
                        std::collections::HashSet::from([
                            Address::try_from("aa2@bb".to_string()).unwrap()
                        ])
>>>>>>> 5c746d3e
                    );
                    assert!(match &ctx.body {
                        Body::Parsed(body) => body.headers.len() == 2,
                        _ => false,
                    });
                }
                _ => panic!(),
            }

            self.count += 1;

            Ok(())
        }
    }

    assert!(test_receiver(
        "127.0.0.1:0",
        T { count: 0 },
        [
            "HELO foobar\r\n",
            "MAIL FROM:<john@doe>\r\n",
            "RCPT TO:<aa@bb>\r\n",
            "DATA\r\n",
            "from: john doe <john@doe>\r\n",
            "date: tue, 30 nov 2021 20:54:27 +0100\r\n",
            "mail one\r\n",
            ".\r\n",
            "MAIL FROM:<john2@doe>\r\n",
            "RCPT TO:<aa2@bb>\r\n",
            "DATA\r\n",
            "from: john2 doe <john2@doe>\r\n",
            "date: tue, 30 nov 2021 20:54:27 +0100\r\n",
            "mail two\r\n",
            ".\r\n",
            "QUIT\r\n",
        ]
        .concat()
        .as_bytes(),
        [
            "220 test.server.com Service ready\r\n",
            "250 Ok\r\n",
            "250 Ok\r\n",
            "250 Ok\r\n",
            "354 Start mail input; end with <CRLF>.<CRLF>\r\n",
            "250 Ok\r\n",
            "250 Ok\r\n",
            "250 Ok\r\n",
            "354 Start mail input; end with <CRLF>.<CRLF>\r\n",
            "250 Ok\r\n",
            "221 Service closing transmission channel\r\n",
        ]
        .concat()
        .as_bytes(),
        std::sync::Arc::new(get_regular_config().unwrap()),
    )
    .await
    .is_ok());
}

#[tokio::test]
async fn test_receiver_14() {
    struct T {
        count: u32,
    }

    #[async_trait::async_trait]
    impl Resolver for T {
        async fn deliver(
            &mut self,
            _: &ServerConfig,
            ctx: &MailContext,
            _: &Rcpt,
        ) -> anyhow::Result<()> {
            match self.count {
                0 => {
                    assert_eq!(ctx.envelop.helo, "foobar");
                    assert_eq!(ctx.envelop.mail_from.full(), "john@doe");
                    assert_eq!(
                        ctx.envelop.rcpt,
<<<<<<< HEAD
                        vec![Address::new("aa@bb").unwrap().into()]
=======
                        std::collections::HashSet::from([
                            Address::try_from("aa@bb".to_string()).unwrap()
                        ])
>>>>>>> 5c746d3e
                    );
                    assert!(match &ctx.body {
                        Body::Parsed(body) => body.headers.len() == 2,
                        _ => false,
                    });
                }
                1 => {
                    assert_eq!(ctx.envelop.helo, "foobar2");
                    assert_eq!(ctx.envelop.mail_from.full(), "john2@doe");
                    assert_eq!(
                        ctx.envelop.rcpt,
<<<<<<< HEAD
                        vec![Address::new("aa2@bb").unwrap().into()]
=======
                        std::collections::HashSet::from([
                            Address::try_from("aa2@bb".to_string()).unwrap()
                        ])
>>>>>>> 5c746d3e
                    );
                    assert!(match &ctx.body {
                        Body::Parsed(body) => body.headers.len() == 2,
                        _ => false,
                    });
                    assert!(ctx.metadata.is_some());
                }
                _ => panic!(),
            }

            self.count += 1;

            Ok(())
        }
    }

    assert!(test_receiver(
        "127.0.0.1:0",
        T { count: 0 },
        [
            "HELO foobar\r\n",
            "MAIL FROM:<john@doe>\r\n",
            "RCPT TO:<aa@bb>\r\n",
            "DATA\r\n",
            "from: john doe <john@doe>\r\n",
            "date: tue, 30 nov 2021 20:54:27 +0100\r\n",
            "mail one\r\n",
            ".\r\n",
            "HELO foobar2\r\n",
            "MAIL FROM:<john2@doe>\r\n",
            "RCPT TO:<aa2@bb>\r\n",
            "DATA\r\n",
            "from: john2 doe <john2@doe>\r\n",
            "date: tue, 30 nov 2021 20:54:27 +0100\r\n",
            "mail two\r\n",
            ".\r\n",
            "QUIT\r\n",
        ]
        .concat()
        .as_bytes(),
        [
            "220 test.server.com Service ready\r\n",
            "250 Ok\r\n",
            "250 Ok\r\n",
            "250 Ok\r\n",
            "354 Start mail input; end with <CRLF>.<CRLF>\r\n",
            "250 Ok\r\n",
            "250 Ok\r\n",
            "250 Ok\r\n",
            "250 Ok\r\n",
            "354 Start mail input; end with <CRLF>.<CRLF>\r\n",
            "250 Ok\r\n",
            "221 Service closing transmission channel\r\n",
        ]
        .concat()
        .as_bytes(),
        std::sync::Arc::new(get_regular_config().unwrap()),
    )
    .await
    .is_ok());
}<|MERGE_RESOLUTION|>--- conflicted
+++ resolved
@@ -43,11 +43,7 @@
             assert_eq!(ctx.envelop.mail_from.full(), "john@doe");
             assert_eq!(
                 ctx.envelop.rcpt,
-<<<<<<< HEAD
-                vec![Address::new("aa@bb").unwrap().into()]
-=======
-                std::collections::HashSet::from([Address::try_from("aa@bb".to_string()).unwrap()])
->>>>>>> 5c746d3e
+                vec![Address::try_from("aa@bb").unwrap().into()]
             );
             assert!(match &ctx.body {
                 Body::Parsed(body) => body.headers.is_empty(),
@@ -328,15 +324,9 @@
                     assert_eq!(ctx.envelop.mail_from.full(), "john@doe");
                     assert_eq!(
                         ctx.envelop.rcpt,
-<<<<<<< HEAD
                         vec![vsmtp_common::rcpt::Rcpt::new(
-                            Address::new("aa@bb").unwrap()
+                            Address::try_from("aa@bb").unwrap()
                         )]
-=======
-                        std::collections::HashSet::from([
-                            Address::try_from("aa@bb".to_string()).unwrap()
-                        ])
->>>>>>> 5c746d3e
                     );
                     assert!(match &ctx.body {
                         Body::Parsed(body) => body.headers.len() == 2,
@@ -349,13 +339,7 @@
                     assert_eq!(ctx.envelop.mail_from.full(), "john2@doe");
                     assert_eq!(
                         ctx.envelop.rcpt,
-<<<<<<< HEAD
-                        vec![Address::new("aa2@bb").unwrap().into()]
-=======
-                        std::collections::HashSet::from([
-                            Address::try_from("aa2@bb".to_string()).unwrap()
-                        ])
->>>>>>> 5c746d3e
+                        vec![Address::try_from("aa2@bb").unwrap().into()]
                     );
                     assert!(match &ctx.body {
                         Body::Parsed(body) => body.headers.len() == 2,
@@ -435,13 +419,7 @@
                     assert_eq!(ctx.envelop.mail_from.full(), "john@doe");
                     assert_eq!(
                         ctx.envelop.rcpt,
-<<<<<<< HEAD
-                        vec![Address::new("aa@bb").unwrap().into()]
-=======
-                        std::collections::HashSet::from([
-                            Address::try_from("aa@bb".to_string()).unwrap()
-                        ])
->>>>>>> 5c746d3e
+                        vec![Address::try_from("aa@bb").unwrap().into()]
                     );
                     assert!(match &ctx.body {
                         Body::Parsed(body) => body.headers.len() == 2,
@@ -453,13 +431,7 @@
                     assert_eq!(ctx.envelop.mail_from.full(), "john2@doe");
                     assert_eq!(
                         ctx.envelop.rcpt,
-<<<<<<< HEAD
-                        vec![Address::new("aa2@bb").unwrap().into()]
-=======
-                        std::collections::HashSet::from([
-                            Address::try_from("aa2@bb".to_string()).unwrap()
-                        ])
->>>>>>> 5c746d3e
+                        vec![Address::try_from("aa2@bb").unwrap().into()]
                     );
                     assert!(match &ctx.body {
                         Body::Parsed(body) => body.headers.len() == 2,
