/**
 * vSMTP mail transfer agent
 * Copyright (C) 2022 viridIT SAS
 *
 * This program is free software: you can redistribute it and/or modify it under
 * the terms of the GNU General Public License as published by the Free Software
 * Foundation, either version 3 of the License, or any later version.
 *
 *  This program is distributed in the hope that it will be useful, but WITHOUT
 * ANY WARRANTY; without even the implied warranty of MERCHANTABILITY or FITNESS
 * FOR A PARTICULAR PURPOSE.  See the GNU General Public License for more details.
 *
 * You should have received a copy of the GNU General Public License along with
 * this program. If not, see https://www.gnu.org/licenses/.
 *
**/
<<<<<<< HEAD
use crate::receiver::test_helpers::{get_regular_config, test_receiver, DefaultResolverTest};
use vsmtp_common::{address::Address, mail_context::MessageMetadata, rcpt::Rcpt};
use vsmtp_config::{config::ConfigServerTls, Config, TlsSecurityLevel};
use vsmtp_delivery::transport::Transport;
=======
use crate::{receiver::test_helpers::get_regular_config, resolver::Resolver, test_receiver};
use vsmtp_common::{
    address::Address,
    mail_context::{Body, MailContext},
};
use vsmtp_config::Config;
>>>>>>> 4857fdf1

// see https://datatracker.ietf.org/doc/html/rfc5321#section-4.3.2

#[tokio::test]
async fn test_receiver_1() {
    struct T;

    #[async_trait::async_trait]
    impl Transport for T {
        async fn deliver(
            &mut self,
            _: &Config,
            _: &trust_dns_resolver::TokioAsyncResolver,
            _: &MessageMetadata,
            from: &Address,
            to: &mut [Rcpt],
            _: &str,
        ) -> anyhow::Result<()> {
            // assert_eq!(ctx.envelop.helo, "foobar");
            assert_eq!(from.full(), "john@doe");
            assert_eq!(
                to,
                vec![Address::try_from("aa@bb".to_string()).unwrap().into()]
            );
            // assert!(match &ctx.body {
            //     Body::Parsed(body) => body.headers.is_empty(),
            //     _ => false,
            // });
            // assert!(ctx.metadata.is_some());

            Ok(())
        }
    }

    assert!(test_receiver! {
        on_mail => T,
        [
            "HELO foobar\r\n",
            "MAIL FROM:<john@doe>\r\n",
            "RCPT TO:<aa@bb>\r\n",
            "DATA\r\n",
            ".\r\n",
            "QUIT\r\n",
        ]
        .concat(),
        [
            "220 testserver.com Service ready\r\n",
            "250 Ok\r\n",
            "250 Ok\r\n",
            "250 Ok\r\n",
            "354 Start mail input; end with <CRLF>.<CRLF>\r\n",
            "250 Ok\r\n",
            "221 Service closing transmission channel\r\n",
        ]
        .concat()
    }
    .is_ok());
}

#[tokio::test]
async fn test_receiver_2() {
    assert!(test_receiver! {
        ["foo\r\n"].concat(),
        [
            "220 testserver.com Service ready\r\n",
            "501 Syntax error in parameters or arguments\r\n",
        ]
        .concat()
    }
    .is_ok());
}

#[tokio::test]
async fn test_receiver_3() {
    assert!(test_receiver! {
        ["MAIL FROM:<john@doe>\r\n"].concat(),
        [
            "220 testserver.com Service ready\r\n",
            "503 Bad sequence of commands\r\n",
        ]
        .concat()
    }
    .is_ok());
}

#[tokio::test]
async fn test_receiver_4() {
    assert!(test_receiver! {
        ["RCPT TO:<john@doe>\r\n"].concat(),
        [
            "220 testserver.com Service ready\r\n",
            "503 Bad sequence of commands\r\n",
        ]
        .concat()
    }
    .is_ok());
}

#[tokio::test]
async fn test_receiver_5() {
    assert!(test_receiver! {
        ["HELO foo\r\n", "RCPT TO:<bar@foo>\r\n"].concat(),
        [
            "220 testserver.com Service ready\r\n",
            "250 Ok\r\n",
            "503 Bad sequence of commands\r\n",
        ]
        .concat()
    }
    .is_ok());
}

#[tokio::test]
async fn test_receiver_6() {
    assert!(test_receiver! {
        ["HELO foobar\r\n", "QUIT\r\n"].concat(),
        [
            "220 testserver.com Service ready\r\n",
            "250 Ok\r\n",
            "221 Service closing transmission channel\r\n",
        ]
        .concat()
    }
    .is_ok());
}

#[tokio::test]
async fn test_receiver_10() {
<<<<<<< HEAD
    let mut config = get_regular_config();
    config.server.tls = Some(ConfigServerTls {
        security_level: TlsSecurityLevel::Encrypt,
        preempt_cipherlist: false,
        handshake_timeout: std::time::Duration::from_millis(200),
        protocol_version: vec![rustls::ProtocolVersion::TLSv1_3],
        certificate: rustls::Certificate(vec![]),
        private_key: rustls::PrivateKey(vec![]),
        sni: vec![],
    });

    assert!(test_receiver(
        "127.0.0.1:0",
        DefaultResolverTest,
        ["HELP\r\n"].concat().as_bytes(),
=======
    assert!(test_receiver! {
        ["HELP\r\n"].concat(),
>>>>>>> 4857fdf1
        [
            "220 testserver.com Service ready\r\n",
            "214 joining us https://viridit.com/support\r\n",
        ]
        .concat()
<<<<<<< HEAD
        .as_bytes(),
        std::sync::Arc::new(get_regular_config())
    )
    .await
=======
    }
>>>>>>> 4857fdf1
    .is_ok());
}

#[tokio::test]
async fn test_receiver_11() {
    assert!(test_receiver! {
        [
            "HELO postmaster\r\n",
            "MAIL FROM: <lala@foo>\r\n",
            "RCPT TO: <lala@foo>\r\n",
            "DATA\r\n",
            ".\r\n",
            "DATA\r\n",
            "MAIL FROM:<b@b>\r\n",
        ]
        .concat(),
        [
            "220 testserver.com Service ready\r\n",
            "250 Ok\r\n",
            "250 Ok\r\n",
            "250 Ok\r\n",
            "354 Start mail input; end with <CRLF>.<CRLF>\r\n",
            "250 Ok\r\n",
            "503 Bad sequence of commands\r\n",
            "250 Ok\r\n",
        ]
        .concat()
    }
    .is_ok());
}

#[tokio::test]
async fn test_receiver_11_bis() {
    assert!(test_receiver! {
        [
            "HELO postmaster\r\n",
            "MAIL FROM: <lala@foo>\r\n",
            "RCPT TO: <lala@foo>\r\n",
            "DATA\r\n",
            ".\r\n",
            "DATA\r\n",
            "RCPT TO:<b@b>\r\n",
        ]
        .concat(),
        [
            "220 testserver.com Service ready\r\n",
            "250 Ok\r\n",
            "250 Ok\r\n",
            "250 Ok\r\n",
            "354 Start mail input; end with <CRLF>.<CRLF>\r\n",
            "250 Ok\r\n",
            "503 Bad sequence of commands\r\n",
            "503 Bad sequence of commands\r\n",
        ]
        .concat()
    }
    .is_ok());
}

#[tokio::test]
async fn test_receiver_12() {
    let mut config = get_regular_config();
    config.server.smtp.disable_ehlo = true;

    assert!(test_receiver! {
        with_config => config,
        ["EHLO postmaster\r\n"].concat(),
        [
            "220 testserver.com Service ready\r\n",
            "502 Command not implemented\r\n",
        ]
        .concat()
    }
    .is_ok());
}

#[tokio::test]
async fn test_receiver_13() {
    struct T {
        count: u32,
    }

    #[async_trait::async_trait]
    impl Transport for T {
        async fn deliver(
            &mut self,
            _: &Config,
            _: &trust_dns_resolver::TokioAsyncResolver,
            _: &MessageMetadata,
            from: &Address,
            to: &mut [Rcpt],
            _: &str,
        ) -> anyhow::Result<()> {
            match self.count {
                0 => {
                    // assert_eq!(ctx.envelop.helo, "foobar");
                    assert_eq!(from.full(), "john@doe");
                    assert_eq!(
                        to,
                        vec![vsmtp_common::rcpt::Rcpt::new(
                            Address::try_from("aa@bb".to_string()).unwrap()
                        )]
                    );
                    // assert!(match &ctx.body {
                    //     Body::Parsed(body) => body.headers.len() == 2,
                    //     _ => false,
                    // });
                    // assert!(ctx.metadata.is_some());
                }
                1 => {
                    // assert_eq!(ctx.envelop.helo, "foobar");
                    assert_eq!(from.full(), "john2@doe");
                    assert_eq!(
                        to,
                        vec![Address::try_from("aa2@bb".to_string()).unwrap().into()]
                    );
                    // assert!(match &ctx.body {
                    //     Body::Parsed(body) => body.headers.len() == 2,
                    //     _ => false,
                    // });
                }
                _ => panic!(),
            }

            self.count += 1;

            Ok(())
        }
    }

    assert!(test_receiver! {
        on_mail => T { count: 0 },
        [
            "HELO foobar\r\n",
            "MAIL FROM:<john@doe>\r\n",
            "RCPT TO:<aa@bb>\r\n",
            "DATA\r\n",
            "from: john doe <john@doe>\r\n",
            "date: tue, 30 nov 2021 20:54:27 +0100\r\n",
            "mail one\r\n",
            ".\r\n",
            "MAIL FROM:<john2@doe>\r\n",
            "RCPT TO:<aa2@bb>\r\n",
            "DATA\r\n",
            "from: john2 doe <john2@doe>\r\n",
            "date: tue, 30 nov 2021 20:54:27 +0100\r\n",
            "mail two\r\n",
            ".\r\n",
            "QUIT\r\n",
        ]
        .concat(),
        [
            "220 testserver.com Service ready\r\n",
            "250 Ok\r\n",
            "250 Ok\r\n",
            "250 Ok\r\n",
            "354 Start mail input; end with <CRLF>.<CRLF>\r\n",
            "250 Ok\r\n",
            "250 Ok\r\n",
            "250 Ok\r\n",
            "354 Start mail input; end with <CRLF>.<CRLF>\r\n",
            "250 Ok\r\n",
            "221 Service closing transmission channel\r\n",
        ]
        .concat()
    }
    .is_ok());
}

#[tokio::test]
async fn test_receiver_14() {
    struct T {
        count: u32,
    }

    #[async_trait::async_trait]
    impl Transport for T {
        async fn deliver(
            &mut self,
            _: &Config,
            _: &trust_dns_resolver::TokioAsyncResolver,
            _: &MessageMetadata,
            from: &Address,
            to: &mut [Rcpt],
            _: &str,
        ) -> anyhow::Result<()> {
            match self.count {
                0 => {
                    // assert_eq!(ctx.envelop.helo, "foobar");
                    assert_eq!(from.full(), "john@doe");
                    assert_eq!(
                        to,
                        vec![Address::try_from("aa@bb".to_string()).unwrap().into()]
                    );
                    // assert!(match &ctx.body {
                    //     Body::Parsed(body) => body.headers.len() == 2,
                    //     _ => false,
                    // });
                }
                1 => {
                    // assert_eq!(ctx.envelop.helo, "foobar2");
                    assert_eq!(from.full(), "john2@doe");
                    assert_eq!(
                        to,
                        vec![Address::try_from("aa2@bb".to_string()).unwrap().into()]
                    );
                    // assert!(match &ctx.body {
                    //     Body::Parsed(body) => body.headers.len() == 2,
                    //     _ => false,
                    // });
                    // assert!(ctx.metadata.is_some());
                }
                _ => panic!(),
            }

            self.count += 1;

            Ok(())
        }
    }

    assert!(test_receiver! {
        on_mail => T { count: 0 },
        [
            "HELO foobar\r\n",
            "MAIL FROM:<john@doe>\r\n",
            "RCPT TO:<aa@bb>\r\n",
            "DATA\r\n",
            "from: john doe <john@doe>\r\n",
            "date: tue, 30 nov 2021 20:54:27 +0100\r\n",
            "mail one\r\n",
            ".\r\n",
            "HELO foobar2\r\n",
            "MAIL FROM:<john2@doe>\r\n",
            "RCPT TO:<aa2@bb>\r\n",
            "DATA\r\n",
            "from: john2 doe <john2@doe>\r\n",
            "date: tue, 30 nov 2021 20:54:27 +0100\r\n",
            "mail two\r\n",
            ".\r\n",
            "QUIT\r\n",
        ]
        .concat(),
        [
            "220 testserver.com Service ready\r\n",
            "250 Ok\r\n",
            "250 Ok\r\n",
            "250 Ok\r\n",
            "354 Start mail input; end with <CRLF>.<CRLF>\r\n",
            "250 Ok\r\n",
            "250 Ok\r\n",
            "250 Ok\r\n",
            "250 Ok\r\n",
            "354 Start mail input; end with <CRLF>.<CRLF>\r\n",
            "250 Ok\r\n",
            "221 Service closing transmission channel\r\n",
        ]
        .concat()
    }
    .is_ok());
}

#[tokio::test]
async fn test_receiver_9() {
    let mut config = get_regular_config();
    config.server.smtp.error.delay = std::time::Duration::from_millis(100);
    config.server.smtp.error.soft_count = 5;
    config.server.smtp.error.hard_count = 10;

    let config = config;

    let before_test = std::time::Instant::now();
    assert!(test_receiver! {
        with_config => config.clone(),
        [
            "RCPT TO:<bar@foo>\r\n",
            "MAIL FROM: <foo@bar>\r\n",
            "EHLO\r\n",
            "NOOP\r\n",
            "azeai\r\n",
            "STARTTLS\r\n",
            "MAIL FROM:<john@doe>\r\n",
            "EHLO\r\n",
            "EHLO\r\n",
            "HELP\r\n",
            "aieari\r\n",
            "not a valid smtp command\r\n",
        ]
        .concat(),
        [
            "220 testserver.com Service ready\r\n",
            "503 Bad sequence of commands\r\n",
            "503 Bad sequence of commands\r\n",
            "501 Syntax error in parameters or arguments\r\n",
            "250 Ok\r\n",
            "501 Syntax error in parameters or arguments\r\n",
            "503 Bad sequence of commands\r\n",
            "503 Bad sequence of commands\r\n",
            "501 Syntax error in parameters or arguments\r\n",
            "501 Syntax error in parameters or arguments\r\n",
            "214 joining us https://viridit.com/support\r\n",
            "501 Syntax error in parameters or arguments\r\n",
            "501-Syntax error in parameters or arguments\r\n",
            "451 Too many errors from the client\r\n"
        ]
        .concat()
    }
    .is_err());

    assert!(
        before_test.elapsed().as_millis()
            >= config.server.smtp.error.delay.as_millis()
                * u128::try_from(
                    config.server.smtp.error.hard_count - config.server.smtp.error.soft_count
                )
                .unwrap()
    );
}<|MERGE_RESOLUTION|>--- conflicted
+++ resolved
@@ -14,19 +14,12 @@
  * this program. If not, see https://www.gnu.org/licenses/.
  *
 **/
-<<<<<<< HEAD
-use crate::receiver::test_helpers::{get_regular_config, test_receiver, DefaultResolverTest};
-use vsmtp_common::{address::Address, mail_context::MessageMetadata, rcpt::Rcpt};
-use vsmtp_config::{config::ConfigServerTls, Config, TlsSecurityLevel};
-use vsmtp_delivery::transport::Transport;
-=======
 use crate::{receiver::test_helpers::get_regular_config, resolver::Resolver, test_receiver};
 use vsmtp_common::{
     address::Address,
     mail_context::{Body, MailContext},
 };
 use vsmtp_config::Config;
->>>>>>> 4857fdf1
 
 // see https://datatracker.ietf.org/doc/html/rfc5321#section-4.3.2
 
@@ -155,39 +148,14 @@
 
 #[tokio::test]
 async fn test_receiver_10() {
-<<<<<<< HEAD
-    let mut config = get_regular_config();
-    config.server.tls = Some(ConfigServerTls {
-        security_level: TlsSecurityLevel::Encrypt,
-        preempt_cipherlist: false,
-        handshake_timeout: std::time::Duration::from_millis(200),
-        protocol_version: vec![rustls::ProtocolVersion::TLSv1_3],
-        certificate: rustls::Certificate(vec![]),
-        private_key: rustls::PrivateKey(vec![]),
-        sni: vec![],
-    });
-
-    assert!(test_receiver(
-        "127.0.0.1:0",
-        DefaultResolverTest,
-        ["HELP\r\n"].concat().as_bytes(),
-=======
     assert!(test_receiver! {
         ["HELP\r\n"].concat(),
->>>>>>> 4857fdf1
         [
             "220 testserver.com Service ready\r\n",
             "214 joining us https://viridit.com/support\r\n",
         ]
         .concat()
-<<<<<<< HEAD
-        .as_bytes(),
-        std::sync::Arc::new(get_regular_config())
-    )
-    .await
-=======
-    }
->>>>>>> 4857fdf1
+    }
     .is_ok());
 }
 
