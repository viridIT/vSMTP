/**
 * vSMTP mail transfer agent
 * Copyright (C) 2022 viridIT SAS
 *
 * This program is free software: you can redistribute it and/or modify it under
 * the terms of the GNU General Public License as published by the Free Software
 * Foundation, either version 3 of the License, or any later version.
 *
 *  This program is distributed in the hope that it will be useful, but WITHOUT
 * ANY WARRANTY; without even the implied warranty of MERCHANTABILITY or FITNESS
 * FOR A PARTICULAR PURPOSE.  See the GNU General Public License for more details.
 *
 * You should have received a copy of the GNU General Public License along with
 * this program. If not, see https://www.gnu.org/licenses/.
 *
**/
use crate::{
    receiver::test_helpers::{test_receiver, DefaultResolverTest},
    resolver::Resolver,
};
use vsmtp_common::{
    address::Address,
    mail_context::{Body, MailContext},
    rcpt::Rcpt,
};
use vsmtp_config::ServerConfig;

fn get_regular_config() -> ServerConfig {
    ServerConfig::builder()
        .with_version_str("<1.0.0")
        .unwrap()
        .with_rfc_port("test.server.com", "root", "root", None)
        .without_log()
        .without_smtps()
        .with_default_smtp()
        .with_delivery("./tmp/delivery", "none")
        .with_rules("./src/receiver/tests/main.vsl", vec![])
        .with_default_reply_codes()
        .build()
        .unwrap()
}

#[tokio::test]
async fn reset_helo() {
    struct T;

    #[async_trait::async_trait]
    impl Resolver for T {
        async fn deliver(
            &mut self,
            _: &ServerConfig,
            ctx: &MailContext,
            _: &Rcpt,
        ) -> anyhow::Result<()> {
            assert_eq!(ctx.envelop.helo, "foo");
            assert_eq!(ctx.envelop.mail_from.full(), "a@b");
<<<<<<< HEAD
            assert_eq!(ctx.envelop.rcpt, vec![Address::new("b@c").unwrap().into()]);
=======
            assert_eq!(
                ctx.envelop.rcpt,
                std::collections::HashSet::from([Address::try_from("b@c".to_string()).unwrap()])
            );
>>>>>>> 5c746d3e
            assert!(match &ctx.body {
                Body::Parsed(body) => body.headers.len() == 2,
                _ => false,
            });

            Ok(())
        }
    }

    assert!(test_receiver(
        "127.0.0.1:0",
        T,
        [
            "HELO foo\r\n",
            "RSET\r\n",
            "MAIL FROM:<a@b>\r\n",
            "RCPT TO:<b@c>\r\n",
            "DATA\r\n",
            "from: a b <a@b>\r\n",
            "date: tue, 30 nov 2021 20:54:27 +0100\r\n",
            "mail content wow\r\n",
            ".\r\n"
        ]
        .concat()
        .as_bytes(),
        [
            "220 test.server.com Service ready\r\n",
            "250 Ok\r\n",
            "250 Ok\r\n",
            "250 Ok\r\n",
            "250 Ok\r\n",
            "354 Start mail input; end with <CRLF>.<CRLF>\r\n",
            "250 Ok\r\n"
        ]
        .concat()
        .as_bytes(),
        std::sync::Arc::new(get_regular_config())
    )
    .await
    .is_ok());
}

#[tokio::test]
async fn reset_mail_from_error() {
    assert!(test_receiver(
        "127.0.0.1:0",
        DefaultResolverTest,
        [
            "HELO foo\r\n",
            "MAIL FROM:<a@b>\r\n",
            "RSET\r\n",
            "RCPT TO:<b@c>\r\n",
        ]
        .concat()
        .as_bytes(),
        [
            "220 test.server.com Service ready\r\n",
            "250 Ok\r\n",
            "250 Ok\r\n",
            "250 Ok\r\n",
            "503 Bad sequence of commands\r\n",
        ]
        .concat()
        .as_bytes(),
        std::sync::Arc::new(get_regular_config())
    )
    .await
    .is_ok());
}

#[tokio::test]
async fn reset_mail_ok() {
    assert!(test_receiver(
        "127.0.0.1:0",
        DefaultResolverTest,
        [
            "HELO foo\r\n",
            "MAIL FROM:<a@b>\r\n",
            "RSET\r\n",
            "HELO foo2\r\n",
            "RCPT TO:<b@c>\r\n",
        ]
        .concat()
        .as_bytes(),
        [
            "220 test.server.com Service ready\r\n",
            "250 Ok\r\n",
            "250 Ok\r\n",
            "250 Ok\r\n",
            "250 Ok\r\n",
            "503 Bad sequence of commands\r\n",
        ]
        .concat()
        .as_bytes(),
        std::sync::Arc::new(get_regular_config())
    )
    .await
    .is_ok());
}

#[tokio::test]
async fn reset_rcpt_to_ok() {
    struct T;

    #[async_trait::async_trait]
    impl Resolver for T {
        async fn deliver(
            &mut self,
            _: &ServerConfig,
            ctx: &MailContext,
            _: &Rcpt,
        ) -> anyhow::Result<()> {
            assert_eq!(ctx.envelop.helo, "foo2");
            assert_eq!(ctx.envelop.mail_from.full(), "d@e");
<<<<<<< HEAD
            assert_eq!(ctx.envelop.rcpt, vec![Address::new("b@c").unwrap().into()]);
=======
            assert_eq!(
                ctx.envelop.rcpt,
                std::collections::HashSet::from([Address::try_from("b@c".to_string()).unwrap()])
            );
>>>>>>> 5c746d3e
            assert!(match &ctx.body {
                Body::Parsed(body) => body.headers.is_empty(),
                _ => false,
            });

            Ok(())
        }
    }

    assert!(test_receiver(
        "127.0.0.1:0",
        T,
        [
            "HELO foo\r\n",
            "MAIL FROM:<a@b>\r\n",
            "RSET\r\n",
            "HELO foo2\r\n",
            "MAIL FROM:<d@e>\r\n",
            "RCPT TO:<b@c>\r\n",
            "DATA\r\n",
            ".\r\n",
        ]
        .concat()
        .as_bytes(),
        [
            "220 test.server.com Service ready\r\n",
            "250 Ok\r\n",
            "250 Ok\r\n",
            "250 Ok\r\n",
            "250 Ok\r\n",
            "250 Ok\r\n",
            "250 Ok\r\n",
            "354 Start mail input; end with <CRLF>.<CRLF>\r\n",
            "250 Ok\r\n"
        ]
        .concat()
        .as_bytes(),
        std::sync::Arc::new(get_regular_config())
    )
    .await
    .is_ok());
}

#[tokio::test]
async fn reset_rcpt_to_error() {
    assert!(test_receiver(
        "127.0.0.1:0",
        DefaultResolverTest,
        [
            "HELO foo\r\n",
            "MAIL FROM:<foo@foo>\r\n",
            "RCPT TO:<toto@bar>\r\n",
            "RSET\r\n",
            "RCPT TO:<toto2@bar>\r\n",
        ]
        .concat()
        .as_bytes(),
        [
            "220 test.server.com Service ready\r\n",
            "250 Ok\r\n",
            "250 Ok\r\n",
            "250 Ok\r\n",
            "250 Ok\r\n",
            "503 Bad sequence of commands\r\n",
        ]
        .concat()
        .as_bytes(),
        std::sync::Arc::new(get_regular_config())
    )
    .await
    .is_ok());
}

#[tokio::test]
async fn reset_rcpt_to_multiple_rcpt() {
    struct T;

    #[async_trait::async_trait]
    impl Resolver for T {
        async fn deliver(
            &mut self,
            _: &ServerConfig,
            ctx: &MailContext,
            _: &Rcpt,
        ) -> anyhow::Result<()> {
            assert_eq!(ctx.envelop.helo, "foo");
            assert_eq!(ctx.envelop.mail_from.full(), "foo2@foo");
            assert_eq!(
                ctx.envelop.rcpt,
<<<<<<< HEAD
                vec![
                    Address::new("toto2@bar").unwrap().into(),
                    Address::new("toto3@bar").unwrap().into()
                ]
=======
                std::collections::HashSet::from([
                    Address::try_from("toto2@bar".to_string()).unwrap(),
                    Address::try_from("toto3@bar".to_string()).unwrap()
                ])
>>>>>>> 5c746d3e
            );
            assert!(match &ctx.body {
                Body::Parsed(body) => body.headers.len() == 2,
                _ => false,
            });

            Ok(())
        }
    }

    assert!(test_receiver(
        "127.0.0.1:0",
        T,
        [
            "HELO foo\r\n",
            "MAIL FROM:<foo@foo>\r\n",
            "RCPT TO:<toto@bar>\r\n",
            "RSET\r\n",
            "MAIL FROM:<foo2@foo>\r\n",
            "RCPT TO:<toto2@bar>\r\n",
            "RCPT TO:<toto3@bar>\r\n",
            "DATA\r\n",
            "from: foo2 foo <foo2@foo>\r\n",
            "date: tue, 30 nov 2021 20:54:27 +0100\r\n",
            ".\r\n"
        ]
        .concat()
        .as_bytes(),
        [
            "220 test.server.com Service ready\r\n",
            "250 Ok\r\n",
            "250 Ok\r\n",
            "250 Ok\r\n",
            "250 Ok\r\n",
            "250 Ok\r\n",
            "250 Ok\r\n",
            "250 Ok\r\n",
            "354 Start mail input; end with <CRLF>.<CRLF>\r\n",
            "250 Ok\r\n"
        ]
        .concat()
        .as_bytes(),
        std::sync::Arc::new(get_regular_config())
    )
    .await
    .is_ok());
}<|MERGE_RESOLUTION|>--- conflicted
+++ resolved
@@ -54,14 +54,10 @@
         ) -> anyhow::Result<()> {
             assert_eq!(ctx.envelop.helo, "foo");
             assert_eq!(ctx.envelop.mail_from.full(), "a@b");
-<<<<<<< HEAD
-            assert_eq!(ctx.envelop.rcpt, vec![Address::new("b@c").unwrap().into()]);
-=======
             assert_eq!(
                 ctx.envelop.rcpt,
-                std::collections::HashSet::from([Address::try_from("b@c".to_string()).unwrap()])
+                vec![Address::try_from("b@c").unwrap().into()]
             );
->>>>>>> 5c746d3e
             assert!(match &ctx.body {
                 Body::Parsed(body) => body.headers.len() == 2,
                 _ => false,
@@ -176,14 +172,10 @@
         ) -> anyhow::Result<()> {
             assert_eq!(ctx.envelop.helo, "foo2");
             assert_eq!(ctx.envelop.mail_from.full(), "d@e");
-<<<<<<< HEAD
-            assert_eq!(ctx.envelop.rcpt, vec![Address::new("b@c").unwrap().into()]);
-=======
             assert_eq!(
                 ctx.envelop.rcpt,
-                std::collections::HashSet::from([Address::try_from("b@c".to_string()).unwrap()])
+                vec![Address::try_from("b@c").unwrap().into()]
             );
->>>>>>> 5c746d3e
             assert!(match &ctx.body {
                 Body::Parsed(body) => body.headers.is_empty(),
                 _ => false,
@@ -273,17 +265,10 @@
             assert_eq!(ctx.envelop.mail_from.full(), "foo2@foo");
             assert_eq!(
                 ctx.envelop.rcpt,
-<<<<<<< HEAD
                 vec![
-                    Address::new("toto2@bar").unwrap().into(),
-                    Address::new("toto3@bar").unwrap().into()
+                    Address::try_from("toto2@bar").unwrap().into(),
+                    Address::try_from("toto3@bar").unwrap().into()
                 ]
-=======
-                std::collections::HashSet::from([
-                    Address::try_from("toto2@bar".to_string()).unwrap(),
-                    Address::try_from("toto3@bar".to_string()).unwrap()
-                ])
->>>>>>> 5c746d3e
             );
             assert!(match &ctx.body {
                 Body::Parsed(body) => body.headers.len() == 2,
