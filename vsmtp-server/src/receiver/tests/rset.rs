--- conflicted
+++ resolved
@@ -23,26 +23,7 @@
     mail_context::{Body, MailContext},
     rcpt::Rcpt,
 };
-<<<<<<< HEAD
-use vsmtp_config::ServerConfig;
-
-fn get_regular_config() -> ServerConfig {
-    ServerConfig::builder()
-        .with_version_str("<1.0.0")
-        .unwrap()
-        .with_rfc_port("test.server.com", "root", "root", None)
-        .without_log()
-        .without_smtps()
-        .with_default_smtp()
-        .with_delivery("./tmp/delivery", "none")
-        .with_rules("./src/receiver/tests/main.vsl", vec![])
-        .with_default_reply_codes()
-        .build()
-        .unwrap()
-}
-=======
 use vsmtp_config::Config;
->>>>>>> 17f92555
 
 #[tokio::test]
 async fn reset_helo() {
@@ -50,16 +31,7 @@
 
     #[async_trait::async_trait]
     impl Resolver for T {
-<<<<<<< HEAD
-        async fn deliver(
-            &mut self,
-            _: &ServerConfig,
-            ctx: &MailContext,
-            _: &Rcpt,
-        ) -> anyhow::Result<()> {
-=======
         async fn deliver(&mut self, _: &Config, ctx: &MailContext) -> anyhow::Result<()> {
->>>>>>> 17f92555
             assert_eq!(ctx.envelop.helo, "foo");
             assert_eq!(ctx.envelop.mail_from.full(), "a@b");
             assert_eq!(
@@ -172,16 +144,7 @@
 
     #[async_trait::async_trait]
     impl Resolver for T {
-<<<<<<< HEAD
-        async fn deliver(
-            &mut self,
-            _: &ServerConfig,
-            ctx: &MailContext,
-            _: &Rcpt,
-        ) -> anyhow::Result<()> {
-=======
         async fn deliver(&mut self, _: &Config, ctx: &MailContext) -> anyhow::Result<()> {
->>>>>>> 17f92555
             assert_eq!(ctx.envelop.helo, "foo2");
             assert_eq!(ctx.envelop.mail_from.full(), "d@e");
             assert_eq!(
@@ -267,16 +230,7 @@
 
     #[async_trait::async_trait]
     impl Resolver for T {
-<<<<<<< HEAD
-        async fn deliver(
-            &mut self,
-            _: &ServerConfig,
-            ctx: &MailContext,
-            _: &Rcpt,
-        ) -> anyhow::Result<()> {
-=======
         async fn deliver(&mut self, _: &Config, ctx: &MailContext) -> anyhow::Result<()> {
->>>>>>> 17f92555
             assert_eq!(ctx.envelop.helo, "foo");
             assert_eq!(ctx.envelop.mail_from.full(), "foo2@foo");
             assert_eq!(
