--- conflicted
+++ resolved
@@ -15,13 +15,8 @@
  *
 **/
 use anyhow::Context;
-<<<<<<< HEAD
-use vsmtp_common::{collection, mail_context::MailContext, rcpt::Rcpt};
-use vsmtp_config::{get_logger_config, ServerConfig};
-=======
 use vsmtp_common::mail_context::MailContext;
 use vsmtp_config::{log4rs_helper::get_log4rs_config, Config};
->>>>>>> 17f92555
 use vsmtp_rule_engine::rule_engine::RuleEngine;
 use vsmtp_server::{processes::ProcessMessage, resolver::Resolver, server::ServerVSMTP};
 
@@ -54,18 +49,6 @@
             &["0.0.0.0:10589".parse().expect("valid")],
             &["0.0.0.0:10467".parse().expect("valid")],
         )
-<<<<<<< HEAD
-        .with_logging(
-            "./tmp/tests/stress/output.log",
-            collection! {"default".to_string() => log::LevelFilter::Info},
-        )
-        .without_smtps()
-        .with_default_smtp()
-        .with_delivery("./tmp/tests/stress/spool", "none")
-        .with_rules("./tests/stress/main.vsl", vec![])
-        .with_default_reply_codes()
-        .build()
-=======
         .with_default_logs_settings()
         .with_spool_dir_and_default_queues("./tmp/stress/spool")
         .without_tls_support()
@@ -77,7 +60,6 @@
         .with_app_logs("./tmp/stress/app.log")
         .without_services()
         .validate()
->>>>>>> 17f92555
         .unwrap();
 
     config.server.queues.working.channel_size = 1;
@@ -117,16 +99,12 @@
 
     #[async_trait::async_trait]
     impl Resolver for Nothing {
-<<<<<<< HEAD
         async fn deliver(
             &mut self,
             _: &ServerConfig,
             _: &MailContext,
             _: &Rcpt,
         ) -> anyhow::Result<()> {
-=======
-        async fn deliver(&mut self, _: &Config, _: &MailContext) -> anyhow::Result<()> {
->>>>>>> 17f92555
             Ok(())
         }
     }
