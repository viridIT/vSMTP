--- conflicted
+++ resolved
@@ -5,55 +5,6 @@
     ConfigServerSystemThreadPool, ConfigServerTls, TlsSecurityLevel,
 };
 
-<<<<<<< HEAD
-use super::server_config::{QueueConfig, ServerConfig, TlsSecurityLevel};
-
-mod socket_addr;
-mod tls_protocol_version;
-
-#[test]
-fn simple() {
-    assert_eq!(
-        ServerConfig::from_toml(include_str!("../../../examples/config/simple.toml")).unwrap(),
-        ServerConfig::builder()
-            .with_version_str("<1.0.0")
-            .unwrap()
-            .with_rfc_port("testserver.com", "root", "root", None)
-            .with_logging(
-                "/var/log/vsmtp/app.log",
-                collection! {
-                    "default".to_string() => log::LevelFilter::Warn
-                },
-            )
-            .without_smtps()
-            .with_default_smtp()
-            .with_delivery_and_queues(
-                "/var/spool/vsmtp",
-                "none",
-                InnerQueuesConfig {
-                    working: QueueConfig {
-                        capacity: 32,
-                        retry_max: None,
-                        cron_period: None
-                    },
-                    deliver: QueueConfig {
-                        capacity: 32,
-                        retry_max: None,
-                        cron_period: None
-                    },
-                    deferred: QueueConfig {
-                        capacity: QueueConfig::default_capacity(),
-                        retry_max: Some(10),
-                        cron_period: Some(std::time::Duration::from_secs(10))
-                    },
-                },
-            )
-            .with_empty_rules()
-            .with_default_reply_codes()
-            .build()
-            .unwrap()
-    );
-=======
 mod root_example {
     mod antivirus;
     mod logging;
@@ -61,7 +12,6 @@
     mod secured;
     mod simple;
     mod tls;
->>>>>>> 17f92555
 }
 
 #[test]
@@ -79,217 +29,6 @@
                     processing: 6,
                     delivery: 6,
                 },
-<<<<<<< HEAD
-            )
-            .with_smtps(
-                TlsSecurityLevel::May,
-                ProtocolVersionRequirement(vec![ProtocolVersion(rustls::ProtocolVersion::TLSv1_3)]),
-                "./config/certs",
-                true,
-                "{capath}/certificate.crt",
-                "{capath}/privateKey.key",
-                std::time::Duration::from_millis(100),
-                Some(vec![SniKey {
-                    domain: "testserver.com".to_string(),
-                    private_key: "{capath}/rsa.{domain}.pem".into(),
-                    fullchain: "{capath}/fullchain.{domain}.pem".into(),
-                    protocol_version: None
-                }]),
-            )
-            .with_default_smtp()
-            .with_delivery_and_queues(
-                "./tmp/var/spool/vsmtp",
-                "none",
-                InnerQueuesConfig {
-                    working: QueueConfig {
-                        capacity: 32,
-                        retry_max: None,
-                        cron_period: None
-                    },
-                    deliver: QueueConfig {
-                        capacity: 32,
-                        retry_max: None,
-                        cron_period: None
-                    },
-                    deferred: QueueConfig {
-                        capacity: QueueConfig::default_capacity(),
-                        retry_max: Some(10),
-                        cron_period: Some(std::time::Duration::from_secs(10))
-                    },
-                },
-            )
-            .with_empty_rules()
-            .with_default_reply_codes()
-            .build()
-            .unwrap()
-    );
-}
-
-#[test]
-fn services() {
-    assert_eq!(
-        ServerConfig::from_toml(include_str!("../../../examples/config/services.toml")).unwrap(),
-        ServerConfig::builder()
-            .with_version_str("<1.0.0")
-            .unwrap()
-            .with_rfc_port("testserver.com", "root", "root", None)
-            .with_logging(
-                "/var/log/vsmtp/app.log",
-                collection! {
-                    "default".to_string() => log::LevelFilter::Warn
-                },
-            )
-            .without_smtps()
-            .with_smtp(
-                false,
-                collection! {
-                    StateSMTP::Helo =>  std::time::Duration::from_millis(100) ,
-                    StateSMTP::Data =>  std::time::Duration::from_millis(200) ,
-                },
-                5,
-                10,
-                std::time::Duration::from_millis(1000),
-                1000,
-                -1,
-            )
-            .with_delivery_and_queues(
-                "/var/spool/vsmtp",
-                "none",
-                InnerQueuesConfig {
-                    working: QueueConfig {
-                        capacity: 32,
-                        retry_max: None,
-                        cron_period: None
-                    },
-                    deliver: QueueConfig {
-                        capacity: 32,
-                        retry_max: None,
-                        cron_period: None
-                    },
-                    deferred: QueueConfig {
-                        capacity: QueueConfig::default_capacity(),
-                        retry_max: Some(10),
-                        cron_period: Some(std::time::Duration::from_secs(10))
-                    },
-                },
-            )
-            .with_rules_and_logging(
-                "/etc/vsmtp/rules/main.vsl",
-                vec![
-                    Service::UnixShell {
-                        name: "echo_hello".to_string(),
-                        command: "echo".to_string(),
-                        timeout: std::time::Duration::from_millis(500),
-                        args: Some("hello".to_string()),
-                        user: None,
-                        group: None
-                    },
-                    Service::UnixShell {
-                        name: "anti_spam".to_string(),
-                        command: "/usr/bin/anti_spam".to_string(),
-                        timeout: std::time::Duration::from_millis(1500),
-                        args: Some("hello".to_string()),
-                        user: Some("anti_spam".to_string()),
-                        group: Some("anti_spam".to_string())
-                    }
-                ],
-                "/var/log/vsmtp/custom_file.log",
-                log::LevelFilter::Trace,
-                Some("{d} - {m}{n}".to_string()),
-            )
-            .with_reply_codes(collection! {
-                SMTPReplyCode::Code214 => "214 my custom help message\r\n".to_string(),
-                SMTPReplyCode::Code220 => "220 {domain} ESMTP Service ready\r\n".to_string(),
-            })
-            .build()
-            .unwrap()
-    );
-}
-
-#[allow(clippy::too_many_lines)]
-#[test]
-fn complete() {
-    assert_eq!(
-        ServerConfig::from_toml(include_str!("../../../examples/config/complete.toml")).unwrap(),
-        ServerConfig::builder()
-            .with_version_str(">=0.9.2, <1.0.0")
-            .unwrap()
-            .with_server(
-                "testserver.com",
-                "root",
-                "root",
-                "0.0.0.0:10025".parse().unwrap(),
-                "0.0.0.0:10587".parse().unwrap(),
-                "0.0.0.0:10465".parse().unwrap(),
-                10,
-            )
-            .with_logging(
-                "/var/log/vsmtp/vsmtp.log",
-                collection! {
-                    "default".to_string() => log::LevelFilter::Warn,
-                    "receiver".to_string() => log::LevelFilter::Info,
-                    "resolver".to_string() => log::LevelFilter::Error,
-                    "rules".to_string() => log::LevelFilter::Warn,
-                }
-            )
-            .with_smtps(
-                TlsSecurityLevel::May,
-                ProtocolVersionRequirement(vec![ProtocolVersion(rustls::ProtocolVersion::TLSv1_3)]),
-                "./config/certs",
-                true,
-                "{capath}/certificate.crt",
-                "{capath}/privateKey.key",
-                std::time::Duration::from_millis(100),
-                Some(vec![
-                    SniKey {
-                        domain: "testserver.com".to_string(),
-                        private_key: "{capath}/rsa.{domain}.pem".into(),
-                        fullchain: "{capath}/fullchain.{domain}.pem".into(),
-                        protocol_version: None
-                    },
-                    SniKey {
-                        domain: "testserver2.com".to_string(),
-                        private_key: "{capath}/rsa.{domain}.pem".into(),
-                        fullchain: "{capath}/fullchain.{domain}.pem".into(),
-                        protocol_version: None
-                    }
-                ]),
-            )
-            .with_smtp(
-                false,
-                collection! {
-                    StateSMTP::Connect => std::time::Duration::from_millis(50),
-                    StateSMTP::Helo => std::time::Duration::from_millis (100),
-                    StateSMTP::MailFrom => std::time::Duration::from_millis (200),
-                    StateSMTP::RcptTo => std::time::Duration::from_millis (400),
-                    StateSMTP::Data => std::time::Duration::from_millis (800),
-                },
-                5,
-                10,
-                std::time::Duration::from_millis(5000),
-                25,
-                16
-            )
-            .with_delivery_and_queues(
-                "/var/spool/vsmtp",
-                "none",
-                InnerQueuesConfig {
-                    working: QueueConfig {
-                        capacity: 32,
-                        retry_max: None,
-                        cron_period: None
-                    },
-                    deliver: QueueConfig {
-                        capacity: 32,
-                        retry_max: None,
-                        cron_period: None
-                    },
-                    deferred: QueueConfig {
-                        capacity: 32,
-                        retry_max: Some(10),
-                        cron_period: Some(std::time::Duration::from_secs(10))
-                    },
-=======
             },
             interfaces: ConfigServerInterfaces {
                 addr: vec!["0.0.0.0:25".parse().expect("valid")],
@@ -335,7 +74,6 @@
                     mail_from: std::time::Duration::from_secs(5 * 60),
                     rcpt_to: std::time::Duration::from_secs(5 * 60),
                     data: std::time::Duration::from_secs(5 * 60),
->>>>>>> 17f92555
                 },
                 codes: std::collections::BTreeMap::new(),
             },
