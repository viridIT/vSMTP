mod root_example {
    mod antivirus;
    mod logging;
    mod minimal;
    mod secured;
    mod simple;
    mod tls;
}

<<<<<<< HEAD
mod validate;

#[test]
fn construct() {
    let _c = Config {
        version_requirement: semver::VersionReq::STAR,
        server: ConfigServer {
            domain: "domain.com".to_string(),
            client_count_max: 100,
            system: ConfigServerSystem {
                user: users::get_user_by_name("root").unwrap(),
                group: users::get_group_by_name("root").unwrap(),
                thread_pool: ConfigServerSystemThreadPool {
                    receiver: 6,
                    processing: 6,
                    delivery: 6,
                },
            },
            interfaces: ConfigServerInterfaces {
                addr: vec!["0.0.0.0:25".parse().expect("valid")],
                addr_submission: vec!["0.0.0.0:587".parse().expect("valid")],
                addr_submissions: vec!["0.0.0.0:465".parse().expect("valid")],
            },
            logs: ConfigServerLogs {
                filepath: "/var/log/vsmtp/vsmtp.log".into(),
                format: "{d} {l} - ".to_string(),
                level: std::collections::BTreeMap::new(),
            },
            queues: ConfigServerQueues {
                dirpath: "/var/spool/vsmtp".into(),
                working: ConfigQueueWorking { channel_size: 12 },
                delivery: ConfigQueueDelivery {
                    channel_size: 12,
                    deferred_retry_max: 100,
                    deferred_retry_period: std::time::Duration::from_millis(30_000),
                    // dead_file_lifetime: (),
                },
            },
            tls: Some(ConfigServerTls {
                security_level: TlsSecurityLevel::May,
                preempt_cipherlist: false,
                handshake_timeout: std::time::Duration::from_millis(200),
                protocol_version: vec![rustls::ProtocolVersion::TLSv1_3],
                certificate: rustls::Certificate(vec![]),
                private_key: rustls::PrivateKey(vec![]),
                cipher_suite: vec![],
            }),
            smtp: ConfigServerSMTP {
                rcpt_count_max: 1000,
                disable_ehlo: false,
                required_extension: vec![],
                error: ConfigServerSMTPError {
                    soft_count: 5,
                    hard_count: 10,
                    delay: std::time::Duration::from_millis(500),
                },
                timeout_client: ConfigServerSMTPTimeoutClient {
                    connect: std::time::Duration::from_secs(5 * 60),
                    helo: std::time::Duration::from_secs(5 * 60),
                    mail_from: std::time::Duration::from_secs(5 * 60),
                    rcpt_to: std::time::Duration::from_secs(5 * 60),
                    data: std::time::Duration::from_secs(5 * 60),
                },
                codes: std::collections::BTreeMap::new(),
                auth: Some(ConfigServerSMTPAuth {
                    enable_dangerous_mechanism_in_clair: false,
                    mechanisms: vec![],
                    attempt_count_max: -1,
                    must_be_authenticated: false,
                }),
            },
            dns: ConfigServerDNS::default(),
            r#virtual: vec![],
        },
        app: ConfigApp {
            dirpath: "/var/spool/vsmtp/app".into(),
            vsl: ConfigAppVSL {
                filepath: "/etc/vsmtp/rules/main.vsl".into(),
            },
            logs: ConfigAppLogs {
                filepath: "/var/log/vsmtp/app.log".into(),
                level: log::LevelFilter::Info,
                format: "{d} - {m}{n}".to_string(),
            },
            services: std::collections::BTreeMap::new(),
        },
    };
}
=======
mod validate;
>>>>>>> b74b133b
<|MERGE_RESOLUTION|>--- conflicted
+++ resolved
@@ -7,95 +7,4 @@
     mod tls;
 }
 
-<<<<<<< HEAD
-mod validate;
-
-#[test]
-fn construct() {
-    let _c = Config {
-        version_requirement: semver::VersionReq::STAR,
-        server: ConfigServer {
-            domain: "domain.com".to_string(),
-            client_count_max: 100,
-            system: ConfigServerSystem {
-                user: users::get_user_by_name("root").unwrap(),
-                group: users::get_group_by_name("root").unwrap(),
-                thread_pool: ConfigServerSystemThreadPool {
-                    receiver: 6,
-                    processing: 6,
-                    delivery: 6,
-                },
-            },
-            interfaces: ConfigServerInterfaces {
-                addr: vec!["0.0.0.0:25".parse().expect("valid")],
-                addr_submission: vec!["0.0.0.0:587".parse().expect("valid")],
-                addr_submissions: vec!["0.0.0.0:465".parse().expect("valid")],
-            },
-            logs: ConfigServerLogs {
-                filepath: "/var/log/vsmtp/vsmtp.log".into(),
-                format: "{d} {l} - ".to_string(),
-                level: std::collections::BTreeMap::new(),
-            },
-            queues: ConfigServerQueues {
-                dirpath: "/var/spool/vsmtp".into(),
-                working: ConfigQueueWorking { channel_size: 12 },
-                delivery: ConfigQueueDelivery {
-                    channel_size: 12,
-                    deferred_retry_max: 100,
-                    deferred_retry_period: std::time::Duration::from_millis(30_000),
-                    // dead_file_lifetime: (),
-                },
-            },
-            tls: Some(ConfigServerTls {
-                security_level: TlsSecurityLevel::May,
-                preempt_cipherlist: false,
-                handshake_timeout: std::time::Duration::from_millis(200),
-                protocol_version: vec![rustls::ProtocolVersion::TLSv1_3],
-                certificate: rustls::Certificate(vec![]),
-                private_key: rustls::PrivateKey(vec![]),
-                cipher_suite: vec![],
-            }),
-            smtp: ConfigServerSMTP {
-                rcpt_count_max: 1000,
-                disable_ehlo: false,
-                required_extension: vec![],
-                error: ConfigServerSMTPError {
-                    soft_count: 5,
-                    hard_count: 10,
-                    delay: std::time::Duration::from_millis(500),
-                },
-                timeout_client: ConfigServerSMTPTimeoutClient {
-                    connect: std::time::Duration::from_secs(5 * 60),
-                    helo: std::time::Duration::from_secs(5 * 60),
-                    mail_from: std::time::Duration::from_secs(5 * 60),
-                    rcpt_to: std::time::Duration::from_secs(5 * 60),
-                    data: std::time::Duration::from_secs(5 * 60),
-                },
-                codes: std::collections::BTreeMap::new(),
-                auth: Some(ConfigServerSMTPAuth {
-                    enable_dangerous_mechanism_in_clair: false,
-                    mechanisms: vec![],
-                    attempt_count_max: -1,
-                    must_be_authenticated: false,
-                }),
-            },
-            dns: ConfigServerDNS::default(),
-            r#virtual: vec![],
-        },
-        app: ConfigApp {
-            dirpath: "/var/spool/vsmtp/app".into(),
-            vsl: ConfigAppVSL {
-                filepath: "/etc/vsmtp/rules/main.vsl".into(),
-            },
-            logs: ConfigAppLogs {
-                filepath: "/var/log/vsmtp/app.log".into(),
-                level: log::LevelFilter::Info,
-                format: "{d} - {m}{n}".to_string(),
-            },
-            services: std::collections::BTreeMap::new(),
-        },
-    };
-}
-=======
-mod validate;
->>>>>>> b74b133b
+mod validate;