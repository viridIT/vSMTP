//! vSMTP configuration

#![doc(html_no_source)]
#![deny(missing_docs)]
//
#![warn(clippy::all)]
#![warn(clippy::pedantic)]
#![warn(clippy::nursery)]
#![warn(clippy::cargo)]
//
#![allow(clippy::doc_markdown)]

/*
 * vSMTP mail transfer agent
 * Copyright (C) 2022 viridIT SAS
 *
 * This program is free software: you can redistribute it and/or modify it under
 * the terms of the GNU General Public License as published by the Free Software
 * Foundation, either version 3 of the License, or any later version.
 *
 *  This program is distributed in the hope that it will be useful, but WITHOUT
 * ANY WARRANTY; without even the implied warranty of MERCHANTABILITY or FITNESS
 * FOR A PARTICULAR PURPOSE.  See the GNU General Public License for more details.
 *
 * You should have received a copy of the GNU General Public License along with
 * this program. If not, see https://www.gnu.org/licenses/.
 *
*/

/// targets for log! macro
pub mod log_channel {
    /// receiver system
    pub const RECEIVER: &str = "receiver";
    /// server's rule
    pub const SRULES: &str = "rules";
    /// application side's rule
    pub const URULES: &str = "user_rules";
    /// delivery system
    pub const DELIVER: &str = "deliver";
}

#[cfg(test)]
mod tests;

mod parser {
    pub mod semver;
    pub mod socket_addr;
    pub mod syst_group;
    pub mod syst_user;
    pub mod tls_certificate;
    pub mod tls_private_key;
    pub mod tls_protocol_version;
}

/// The configuration builder for programmatically instantiating
pub mod builder {
    mod wants;
    mod with;

    #[doc(hidden)]
    pub mod validate;
    pub use wants::*;
    pub use with::*;
}
<<<<<<< HEAD
=======
#[doc(hidden)]
pub mod log4rs_helper;
#[doc(hidden)]
pub mod rustls_helper;
#[doc(hidden)]
pub mod trust_dns_helper;
>>>>>>> fc61720f

mod log4rs_helper;
mod rustls_helper;

mod config;
mod default;

pub use config::*;
pub use log4rs_helper::get_log4rs_config;
pub use rustls_helper::get_rustls_config;

/// Re-exported dependencies
pub mod re {
    pub use log4rs;
    pub use rustls;
    // NOTE: this one should not be re-exported (because tests only)
    pub use rustls_pemfile;
    pub use users;
}

use builder::{Builder, WantsVersion};
use vsmtp_common::re::anyhow;

use crate::builder::WantsValidate;

impl Config {
    ///
    #[must_use]
    pub const fn builder() -> Builder<WantsVersion> {
        Builder {
            state: WantsVersion(()),
        }
    }

    /// Parse a [ServerConfig] with [TOML] format
    ///
    /// # Errors
    ///
    /// * data is not a valid [TOML]
    /// * one field is unknown
    /// * the version requirement are not fulfilled
    /// * a mandatory field is not provided (no default value)
    ///
    /// # Panics
    ///
    /// * if the field `user` or `group` are missing, the default value `vsmtp`
    ///   will be used, if no such user/group exist, builder will panic
    ///
    /// [TOML]: https://github.com/toml-lang/toml
    pub fn from_toml(input: &str) -> anyhow::Result<Self> {
        #[derive(serde::Serialize, serde::Deserialize)]
        struct VersionRequirement {
            #[serde(
                serialize_with = "crate::parser::semver::serialize",
                deserialize_with = "crate::parser::semver::deserialize"
            )]
            version_requirement: semver::VersionReq,
        }

        let req = toml::from_str::<VersionRequirement>(input)?;
        let pkg_version = semver::Version::parse(env!("CARGO_PKG_VERSION"))?;

        if !req.version_requirement.matches(&pkg_version) {
            anyhow::bail!(
                "Version requirement not fulfilled: expected '{}' but got '{}'",
                req.version_requirement,
                env!("CARGO_PKG_VERSION")
            );
        }

        toml::from_str::<Self>(input)
            .map(Builder::<WantsValidate>::ensure)
            .map_err(anyhow::Error::new)?
    }
}<|MERGE_RESOLUTION|>--- conflicted
+++ resolved
@@ -62,18 +62,10 @@
     pub use wants::*;
     pub use with::*;
 }
-<<<<<<< HEAD
-=======
-#[doc(hidden)]
-pub mod log4rs_helper;
-#[doc(hidden)]
-pub mod rustls_helper;
-#[doc(hidden)]
-pub mod trust_dns_helper;
->>>>>>> fc61720f
 
 mod log4rs_helper;
 mod rustls_helper;
+mod trust_dns_helper;
 
 mod config;
 mod default;
@@ -81,6 +73,7 @@
 pub use config::*;
 pub use log4rs_helper::get_log4rs_config;
 pub use rustls_helper::get_rustls_config;
+pub use trust_dns_helper::build_dns;
 
 /// Re-exported dependencies
 pub mod re {
