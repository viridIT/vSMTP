--- conflicted
+++ resolved
@@ -10,7 +10,7 @@
 //
 #![allow(clippy::doc_markdown)]
 
-/**
+/*
  * vSMTP mail transfer agent
  * Copyright (C) 2022 viridIT SAS
  *
@@ -25,30 +25,10 @@
  * You should have received a copy of the GNU General Public License along with
  * this program. If not, see https://www.gnu.org/licenses/.
  *
-**/
+*/
 
-<<<<<<< HEAD
-///
-mod config_builder;
-/// The default values of the configuration
-pub mod default;
-mod parser;
-/// The rust representation of the configuration
-#[allow(clippy::module_name_repetitions)]
-mod server_config;
-
-use anyhow::Context;
-pub use server_config::{InnerSmtpsConfig, ServerConfig, SniKey, TlsSecurityLevel};
-
-/// The external services used in .vsl format
-pub mod service;
-
-#[cfg(test)]
-mod tests;
-=======
 // #[cfg(test)]
 // mod tests;
->>>>>>> 17f92555
 
 /// targets for log! macro
 pub mod log_channel {
@@ -88,51 +68,6 @@
 #[doc(hidden)]
 pub mod log4rs_helper;
 #[doc(hidden)]
-<<<<<<< HEAD
-#[allow(clippy::module_name_repetitions)]
-pub fn get_logger_config(
-    config: &server_config::ServerConfig,
-    no_daemon: bool,
-) -> anyhow::Result<log4rs::Config> {
-    use log4rs::{append, config, encode, Config};
-
-    let app = append::file::FileAppender::builder()
-        .encoder(Box::new(encode::pattern::PatternEncoder::new(
-            "{d} - {m}{n}",
-        )))
-        .build(config.log.file.clone())
-        .context("failed to build system logs")?;
-
-    let user = append::file::FileAppender::builder()
-        .encoder(Box::new(encode::pattern::PatternEncoder::new(
-            config
-                .rules
-                .logs
-                .format
-                .as_ref()
-                .unwrap_or(&"{d} - {m}{n}".to_string()),
-        )))
-        .build(config.rules.logs.file.clone())
-        .context("failed to build app logs")?;
-
-    let mut builder = Config::builder();
-    let mut root = config::Root::builder();
-
-    if no_daemon {
-        builder = builder.appender(
-            config::Appender::builder().build(
-                "stdout",
-                Box::new(
-                    append::console::ConsoleAppender::builder()
-                        .encoder(Box::new(encode::pattern::PatternEncoder::new(
-                            "{d(%Y-%m-%d %H:%M:%S)} {h({l:<5} {I})} ((line:{L:<3})) $ {m}{n}",
-                        )))
-                        .build(),
-                ),
-            ),
-        );
-        root = root.appender("stdout");
-=======
 pub mod rustls_helper;
 
 pub use parser::{tls_certificate, tls_private_key};
@@ -150,7 +85,6 @@
         Builder {
             state: WantsVersion(()),
         }
->>>>>>> 17f92555
     }
 
     /// Parse a [ServerConfig] with [TOML] format
