--- conflicted
+++ resolved
@@ -1,12 +1,4 @@
-<<<<<<< HEAD
-use std::str::FromStr;
-
-use crate::rule_state::RuleState;
-use crate::tests::helpers::get_default_config;
-/**
-=======
 /*
->>>>>>> 4267dd09
  * vSMTP mail transfer agent
  * Copyright (C) 2022 viridIT SAS
  *
@@ -24,6 +16,8 @@
 */
 use std::str::FromStr;
 
+use crate::rule_state::RuleState;
+use crate::tests::helpers::get_default_config;
 use crate::{rule_engine::RuleEngine, tests::helpers::get_default_state};
 use vsmtp_common::auth::Mechanism;
 use vsmtp_common::re::serde_json;
@@ -420,28 +414,16 @@
 }
 
 #[test]
-<<<<<<< HEAD
-fn test_server_name() {
+fn test_in_domain_and_server_name() {
     let (mut state, config) = get_default_state("./tmp/app");
-=======
-fn test_in_domain_and_server_name() {
-    let (mut state, mut config) = get_default_state("./tmp/app");
-    config.server.domain = "testserver.com".to_string();
->>>>>>> 4267dd09
-
     let re = RuleEngine::new(&config, &Some(root_example!["actions/utils.vsl"])).unwrap();
+
     assert_eq!(re.run_when(&mut state, &StateSMTP::Connect), Status::Accept);
 }
 
 #[test]
-<<<<<<< HEAD
-fn test_in_domain() {
+fn test_in_domain_and_server_name_sni() {
     let mut config = get_default_config("./tmp/app");
-=======
-fn test_in_domain_and_server_name_sni() {
-    let (mut state, mut config) = get_default_state("./tmp/app");
-    config.server.domain = "testserver.com".to_string();
->>>>>>> 4267dd09
     config.server.r#virtual = std::collections::BTreeMap::from_iter([
         ("example.com".to_string(), ConfigServerVirtual::new()),
         ("doe.com".to_string(), ConfigServerVirtual::new()),
@@ -449,10 +431,7 @@
     ]);
 
     let re = RuleEngine::new(&config, &Some(root_example!["actions/utils.vsl"])).unwrap();
-<<<<<<< HEAD
     let mut state = RuleState::new(&config, &re);
 
-=======
->>>>>>> 4267dd09
     assert_eq!(re.run_when(&mut state, &StateSMTP::PreQ), Status::Accept);
 }