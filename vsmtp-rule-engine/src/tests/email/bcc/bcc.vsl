--- conflicted
+++ resolved
@@ -1,6 +1,3 @@
-<<<<<<< HEAD
-fn invalid_object(obj) {
-=======
 /*
  * vSMTP mail transfer agent
  * Copyright (C) 2022 viridIT SAS
@@ -17,8 +14,8 @@
  * this program. If not, see https://www.gnu.org/licenses/.
  *
 */
-fn invalid_object(ctx, obj) {
->>>>>>> 4267dd09
+
+fn invalid_object(obj) {
     try {
         bcc(obj);
         return deny();
