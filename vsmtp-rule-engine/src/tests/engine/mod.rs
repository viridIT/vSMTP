/*
 * vSMTP mail transfer agent
 * Copyright (C) 2022 viridIT SAS
 *
 * This program is free software: you can redistribute it and/or modify it under
 * the terms of the GNU General Public License as published by the Free Software
 * Foundation, either version 3 of the License, or any later version.
 *
 * This program is distributed in the hope that it will be useful, but WITHOUT
 * ANY WARRANTY; without even the implied warranty of MERCHANTABILITY or FITNESS
 * FOR A PARTICULAR PURPOSE.  See the GNU General Public License for more details.
 *
 * You should have received a copy of the GNU General Public License along with
 * this program. If not, see https://www.gnu.org/licenses/.
 *
<<<<<<< HEAD
**/
use crate::{rule_engine::RuleEngine, rule_state::RuleState, tests::helpers::get_default_state};
=======
*/
use crate::{
    rule_engine::{RuleEngine, RuleState},
    tests::helpers::get_default_state,
};
>>>>>>> 4267dd09
use vsmtp_common::{mail_context::ConnectionContext, state::StateSMTP, status::Status};

#[test]
fn test_engine_errors() {
    let re = RuleEngine::new(
        &vsmtp_config::Config::default(),
        &Some(rules_path!["error_handling", "main.vsl"]),
    )
    .unwrap();
    let (mut state, _) = get_default_state("./tmp/app");

    assert_eq!(
        re.run_when(&mut state, &StateSMTP::Connect),
        Status::Deny(None)
    );
    assert_eq!(
        re.run_when(&mut state, &StateSMTP::Helo),
        Status::Deny(None)
    );
    assert_eq!(
        re.run_when(&mut state, &StateSMTP::MailFrom),
        Status::Deny(None)
    );
    assert_eq!(
        re.run_when(&mut state, &StateSMTP::RcptTo),
        Status::Deny(None)
    );
}

#[test]
#[ignore]
// TODO: module errors are parsed at compile time now.
fn test_engine_rules_syntax() {
    let re = RuleEngine::new(
        &vsmtp_config::Config::default(),
        &Some(rules_path!["syntax", "main.vsl"]),
    )
    .unwrap();
    let (mut state, _) = get_default_state("./tmp/app");

    assert_eq!(re.run_when(&mut state, &StateSMTP::Connect), Status::Accept);
    assert_eq!(re.run_when(&mut state, &StateSMTP::Helo), Status::Next);
    assert_eq!(re.run_when(&mut state, &StateSMTP::MailFrom), Status::Next);
    assert_eq!(re.run_when(&mut state, &StateSMTP::RcptTo), Status::Next);
    assert_eq!(re.run_when(&mut state, &StateSMTP::PreQ), Status::Next);
    assert_eq!(re.run_when(&mut state, &StateSMTP::PostQ), Status::Next);
}

#[test]
fn test_rule_state() {
    let config = vsmtp_config::Config::builder()
        .with_version_str("<1.0.0")
        .unwrap()
        .with_server_name_and_client_count("testserver.com", 32)
        .with_user_group_and_default_system("root", "root")
        .unwrap()
        .with_ipv4_localhost()
        .with_default_logs_settings()
        .with_spool_dir_and_default_queues("./tmp/delivery")
        .without_tls_support()
        .with_default_smtp_options()
        .with_default_smtp_error_handler()
        .with_default_smtp_codes()
        .without_auth()
        .with_default_app()
        .with_vsl("./src/tests/empty_main.vsl")
        .with_default_app_logs()
        .without_services()
        .with_system_dns()
        .without_virtual_entries()
        .validate()
        .unwrap();

    let rule_engine = RuleEngine::from_script(&config, "#{}").unwrap();
    let state = RuleState::new(&config, &rule_engine);
    let state_with_context = RuleState::with_context(
        &config,
        &rule_engine,
        vsmtp_common::mail_context::MailContext {
            connection: ConnectionContext {
                timestamp: std::time::SystemTime::now(),
                credentials: None,
                is_authenticated: false,
                is_secured: false,
                server_name: "testserver.com".to_string(),
            },
            client_addr: std::net::SocketAddr::new(
                std::net::IpAddr::V4(std::net::Ipv4Addr::new(127, 0, 0, 1)),
                25,
            ),
            envelop: vsmtp_common::envelop::Envelop {
                helo: "test".to_string(),
                mail_from: vsmtp_common::addr!("a@a.a"),
                rcpt: vec![],
            },
            body: vsmtp_common::mail_context::Body::Empty,
            metadata: None,
        },
    );

    assert_eq!(
        state.context().read().unwrap().client_addr.ip(),
        std::net::IpAddr::V4(std::net::Ipv4Addr::new(0, 0, 0, 0))
    );
    assert_eq!(
        state_with_context
            .context()
            .read()
            .unwrap()
            .client_addr
            .ip(),
        std::net::IpAddr::V4(std::net::Ipv4Addr::new(127, 0, 0, 1))
    );
}<|MERGE_RESOLUTION|>--- conflicted
+++ resolved
@@ -13,16 +13,8 @@
  * You should have received a copy of the GNU General Public License along with
  * this program. If not, see https://www.gnu.org/licenses/.
  *
-<<<<<<< HEAD
-**/
+*/
 use crate::{rule_engine::RuleEngine, rule_state::RuleState, tests::helpers::get_default_state};
-=======
-*/
-use crate::{
-    rule_engine::{RuleEngine, RuleState},
-    tests::helpers::get_default_state,
-};
->>>>>>> 4267dd09
 use vsmtp_common::{mail_context::ConnectionContext, state::StateSMTP, status::Status};
 
 #[test]
