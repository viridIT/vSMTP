--- conflicted
+++ resolved
@@ -1,7 +1,3 @@
-<<<<<<< HEAD
-fn generic_error() {
-    print(ctx().mail_timestamp);
-=======
 /*
  * vSMTP mail transfer agent
  * Copyright (C) 2022 viridIT SAS
@@ -18,9 +14,9 @@
  * this program. If not, see https://www.gnu.org/licenses/.
  *
 */
-fn generic_error(ctx) {
-    print(ctx.timestamp);
->>>>>>> 4267dd09
+
+fn generic_error() {
+    print(ctx().mail_timestamp);
 }
 
 fn throw_error() {
