/**
 * vSMTP mail transfer agent
 * Copyright (C) 2022 viridIT SAS
 *
 * This program is free software: you can redistribute it and/or modify it under
 * the terms of the GNU General Public License as published by the Free Software
 * Foundation, either version 3 of the License, or any later version.
 *
 *  This program is distributed in the hope that it will be useful, but WITHOUT
 * ANY WARRANTY; without even the implied warranty of MERCHANTABILITY or FITNESS
 * FOR A PARTICULAR PURPOSE.  See the GNU General Public License for more details.
 *
 * You should have received a copy of the GNU General Public License along with
 * this program. If not, see https://www.gnu.org/licenses/.
 *
**/
use crate::{
    rule_engine::{RuleEngine, RuleState},
    tests::helpers::get_default_state,
};
use vsmtp_common::{address::Address, collection, mail_context::Body, status::Status};
use vsmtp_config::{Config, Service};

#[test]
fn test_status() {
    let re = RuleEngine::new(&Some(rules_path!["status", "main.vsl"])).unwrap();
    let mut state = get_default_state();

    assert_eq!(re.run_when(&mut state, "connect"), Status::Accept);
}

#[test]
fn test_time() {
    let re = RuleEngine::new(&Some(rules_path!["time", "main.vsl"])).unwrap();
    let mut state = get_default_state();

    state.add_data("time", std::time::SystemTime::UNIX_EPOCH);

    assert_eq!(re.run_when(&mut state, "connect"), Status::Accept);
}

#[test]
fn test_socket() {
    let re = RuleEngine::new(&Some(rules_path!["socket", "main.vsl"])).unwrap();
    let mut state = get_default_state();

    state.add_data(
        "custom_socket",
        <std::net::SocketAddr as std::str::FromStr>::from_str("127.0.0.1:25")
            .expect("could not build socket"),
    );

    assert_eq!(re.run_when(&mut state, "connect"), Status::Accept);
}

#[test]
fn test_address() {
    let re = RuleEngine::new(&Some(rules_path!["address", "main.vsl"])).unwrap();
    let mut state = get_default_state();

    state.get_context().write().unwrap().envelop.mail_from =
        Address::try_from("mail.from@test.net").expect("could not parse address");

    assert_eq!(re.run_when(&mut state, "connect"), Status::Accept);
}

#[test]
fn test_objects() {
    let re = RuleEngine::new(&Some(rules_path!["objects", "main.vsl"])).unwrap();
    let mut state = get_default_state();

    assert_eq!(re.run_when(&mut state, "connect"), Status::Next);
}

#[test]
fn test_services() {
    let re = RuleEngine::new(&Some(rules_path!["service", "main.vsl"])).unwrap();

    let config = Config::builder()
        .with_version_str("<1.0.0")
        .unwrap()
<<<<<<< HEAD
        .with_rfc_port("test.server.com", "root", "root", None)
        .without_log()
        .without_smtps()
        .with_default_smtp()
        .with_delivery("./tmp/delivery", "none")
        .with_rules(
            "./tmp/nothing",
            vec![Service::UnixShell {
                name: "shell".to_string(),
                timeout: std::time::Duration::from_secs(2),
                user: None,
                group: None,
                command: "echo".to_string(),
                args: Some("test".to_string()),
            }],
        )
        .with_default_reply_codes()
        .build()
        .expect("could not build the default rule state");
=======
        .with_server_name("testserver.com")
        .with_user_group_and_default_system("root", "root")
        .with_ipv4_localhost()
        .with_default_logs_settings()
        .with_spool_dir_and_default_queues("./tmp/delivery")
        .without_tls_support()
        .with_default_smtp_options()
        .with_default_smtp_error_handler()
        .with_default_smtp_codes()
        .with_app_at_location("./tmp/app")
        .with_vsl("./tmp/nothing")
        .with_default_app_logs()
        .with_services(collection! {"shell".to_string() => Service::UnixShell {
            timeout: std::time::Duration::from_secs(2),
            user: None,
            group: None,
            command: "echo".to_string(),
            args: Some("test".to_string()),
        }})
        .validate()
        .unwrap();
>>>>>>> 17f92555

    let mut state = RuleState::new(&config);

    state.get_context().write().unwrap().body = Body::Raw(String::default());

    assert_eq!(re.run_when(&mut state, "connect"), Status::Accept);
}<|MERGE_RESOLUTION|>--- conflicted
+++ resolved
@@ -79,27 +79,6 @@
     let config = Config::builder()
         .with_version_str("<1.0.0")
         .unwrap()
-<<<<<<< HEAD
-        .with_rfc_port("test.server.com", "root", "root", None)
-        .without_log()
-        .without_smtps()
-        .with_default_smtp()
-        .with_delivery("./tmp/delivery", "none")
-        .with_rules(
-            "./tmp/nothing",
-            vec![Service::UnixShell {
-                name: "shell".to_string(),
-                timeout: std::time::Duration::from_secs(2),
-                user: None,
-                group: None,
-                command: "echo".to_string(),
-                args: Some("test".to_string()),
-            }],
-        )
-        .with_default_reply_codes()
-        .build()
-        .expect("could not build the default rule state");
-=======
         .with_server_name("testserver.com")
         .with_user_group_and_default_system("root", "root")
         .with_ipv4_localhost()
@@ -121,7 +100,6 @@
         }})
         .validate()
         .unwrap();
->>>>>>> 17f92555
 
     let mut state = RuleState::new(&config);
 
