<<<<<<< HEAD
/*
=======
use std::fmt::Display;

/**
>>>>>>> 341c443a
 * vSMTP mail transfer agent
 * Copyright (C) 2022 viridIT SAS
 *
 * This program is free software: you can redistribute it and/or modify it under
 * the terms of the GNU General Public License as published by the Free Software
 * Foundation, either version 3 of the License, or any later version.
 *
 * This program is distributed in the hope that it will be useful, but WITHOUT
 * ANY WARRANTY; without even the implied warranty of MERCHANTABILITY or FITNESS
 * FOR A PARTICULAR PURPOSE.  See the GNU General Public License for more details.
 *
 * You should have received a copy of the GNU General Public License along with
 * this program. If not, see https://www.gnu.org/licenses/.
 *
*/
use vsmtp_common::{
    address::Address,
    re::{addr, anyhow, log},
    status::InfoPacket,
};

/// Objects are rust's representation of rule engine variables.
/// multiple types are supported.
#[derive(Debug, Clone)]
pub enum Object {
    /// ip v4 address. (a.b.c.d)
    Ip4(std::net::Ipv4Addr),
    /// ip v6 address. (x:x:x:x:x:x:x:x)
    Ip6(std::net::Ipv6Addr),
    /// an ip v4 range. (a.b.c.d/range)
    Rg4(iprange::IpRange<ipnet::Ipv4Net>),
    /// an ip v6 range. (x:x:x:x:x:x:x:x/range)
    Rg6(iprange::IpRange<ipnet::Ipv6Net>),
    /// an email address (jones@foo.com)
    Address(Address),
    /// a valid fully qualified domain name (foo.com)
    Fqdn(String),
    /// a regex (^[a-z0-9.]+@foo.com$)
    Regex(regex::Regex),
    /// the content of a file.
    File(Vec<Object>),
    /// a group of objects declared inline.
    Group(Vec<std::sync::Arc<Object>>),
    /// a user.
    Identifier(String),
    /// a simple string.
    Str(String),
    /// a custom smtp reply code.
    Code(InfoPacket),
}

impl PartialEq for Object {
    fn eq(&self, other: &Self) -> bool {
        match (self, other) {
            (Self::Ip4(l0), Self::Ip4(r0)) => l0 == r0,
            (Self::Ip6(l0), Self::Ip6(r0)) => l0 == r0,
            (Self::Rg4(l0), Self::Rg4(r0)) => l0 == r0,
            (Self::Rg6(l0), Self::Rg6(r0)) => l0 == r0,
            (Self::Address(l0), Self::Address(r0)) => l0 == r0,
            (Self::Fqdn(l0), Self::Fqdn(r0)) => l0 == r0,
            (Self::File(l0), Self::File(r0)) => l0 == r0,
            (Self::Group(l0), Self::Group(r0)) => l0 == r0,
            (Self::Identifier(l0), Self::Identifier(r0)) | (Self::Str(l0), Self::Str(r0)) => {
                l0 == r0
            }
            _ => false,
        }
    }
}

impl Object {
    /// get a specific value from a rhai map and convert it to a specific type.
    /// returns an error if the cast failed.
    pub(crate) fn value<S, T>(
        map: &std::collections::BTreeMap<S, rhai::Dynamic>,
        key: &str,
    ) -> anyhow::Result<T>
    where
        S: std::str::FromStr + std::cmp::Ord,
        T: Clone + 'static,
    {
        match map.get(
            &S::from_str(key)
                .map_err(|_| anyhow::anyhow!("failed to get {key} key from an object"))?,
        ) {
            Some(value) => value.clone().try_cast::<T>().ok_or_else(|| {
                anyhow::anyhow!("{} is not of type {}.", key, std::any::type_name::<T>())
            }),
            None => anyhow::bail!("'{}' key not found in object.", key),
        }
    }

    /// create an object from a raw rhai Map data structure.
    /// this map must have the "value" and "type" keys to be parsed
    /// successfully.
    #[allow(clippy::too_many_lines)]
    pub(crate) fn from<S>(
        map: &std::collections::BTreeMap<S, rhai::Dynamic>,
    ) -> anyhow::Result<Self>
    where
        S: std::fmt::Debug + std::str::FromStr + std::cmp::Ord + 'static,
    {
        let t = Self::value::<S, String>(map, "type")?;

        match t.as_str() {
            "ip4" => Ok(Self::Ip4(
                <std::net::Ipv4Addr as std::str::FromStr>::from_str(&Self::value::<S, String>(
                    map, "value",
                )?)?,
            )),

            "ip6" => Ok(Self::Ip6(
                <std::net::Ipv6Addr as std::str::FromStr>::from_str(&Self::value::<S, String>(
                    map, "value",
                )?)?,
            )),

            "rg4" => Ok(Self::Rg4(
                [Self::value::<S, String>(map, "value")?.parse::<ipnet::Ipv4Net>()?]
                    .into_iter()
                    .collect(),
            )),

            "rg6" => Ok(Self::Rg6(
                [Self::value::<S, String>(map, "value")?.parse::<ipnet::Ipv6Net>()?]
                    .into_iter()
                    .collect(),
            )),

            "fqdn" => {
                let value = Self::value::<S, String>(map, "value")?;
                match addr::parse_domain_name(&value) {
                    Ok(domain) => Ok(Self::Fqdn(domain.to_string())),
                    Err(_) => anyhow::bail!("'{}' is not a valid fqdn.", value),
                }
            }

            "address" => {
                let value = Self::value::<S, String>(map, "value")?;
                Ok(Self::Address(Address::try_from(value)?))
            }

            "ident" => Ok(Self::Identifier(Self::value::<S, String>(map, "value")?)),

            "string" => Ok(Self::Str(Self::value::<S, String>(map, "value")?)),

            "regex" => Ok(Self::Regex(<regex::Regex as std::str::FromStr>::from_str(
                &Self::value::<S, String>(map, "value")?,
            )?)),

            // the file object as an extra "content_type" parameter.
            "file" => {
                let value = Self::value::<S, String>(map, "value")?;
                let content_type = Self::value::<S, String>(map, "content_type")?;
                let reader = std::io::BufReader::new(std::fs::File::open(&value)?);
                let mut content = Vec::with_capacity(20);

                for line in std::io::BufRead::lines(reader) {
                    match line {
                        Ok(line) => match content_type.as_str() {
                            "ip4" => content.push(Self::Ip4(
                                <std::net::Ipv4Addr as std::str::FromStr>::from_str(&line)?,
                            )),
                            "ip6" => content.push(Self::Ip6(
                                <std::net::Ipv6Addr as std::str::FromStr>::from_str(&line)?,
                            )),
                            "fqdn" => match addr::parse_domain_name(&line) {
                                Ok(domain) => content.push(Self::Fqdn(domain.to_string())),
                                Err(_) => anyhow::bail!("'{}' is not a valid fqdn.", value),
                            },
                            "address" => {
                                content.push(Self::Address(Address::try_from(line)?));
                            }
                            "string" => content.push(Self::Str(line)),
                            "ident" => content.push(Self::Identifier(line)),
                            "regex" => content.push(Self::Regex(
                                <regex::Regex as std::str::FromStr>::from_str(&line)?,
                            )),
                            _ => {}
                        },
                        Err(error) => log::error!("couldn't read line in '{}': {}", value, error),
                    };
                }

                Ok(Self::File(content))
            }

            "group" => {
                let mut group = vec![];
                let elements = Self::value::<S, rhai::Array>(map, "value")?;
                let name = Self::value::<S, String>(map, "name")?;

                for element in elements {
                    group.push(
                        element
                            .clone()
                            .try_cast::<std::sync::Arc<Self>>()
                            .ok_or_else(|| {
                                anyhow::anyhow!(
                                    "the element '{:?}' inside the '{}' group is not an object",
                                    element,
                                    name
                                )
                            })?,
                    );
                }

                Ok(Self::Group(group))
            }

            "code" => {
                if let Ok(code) = Self::value::<S, String>(map, "value") {
                    Ok(Self::Code(InfoPacket::Str(code)))
                } else {
                    Ok(Self::Code(InfoPacket::Code {
                        base: Self::value::<S, i64>(map, "base")?,
                        enhanced: Self::value::<S, String>(map, "enhanced")?,
                        text: Self::value::<S, String>(map, "text")?,
                    }))
                }
            }
            _ => anyhow::bail!("'{}' is an unknown object type.", t),
        }
    }

    /// get the type of the object.
    #[must_use]
    pub const fn as_str(&self) -> &str {
        match self {
            Object::Ip4(_) => "ip4",
            Object::Ip6(_) => "ip6",
            Object::Rg4(_) => "rg4",
            Object::Rg6(_) => "rg6",
            Object::Address(_) => "address",
            Object::Fqdn(_) => "fqdn",
            Object::Regex(_) => "regex",
            Object::File(_) => "file",
            Object::Group(_) => "group",
            Object::Identifier(_) => "identifier",
            Object::Str(_) => "string",
            Object::Code(_) => "code",
        }
    }
}

impl Display for Object {
    fn fmt(&self, f: &mut std::fmt::Formatter<'_>) -> std::fmt::Result {
        write!(
            f,
            "{}",
            match self {
                Object::Ip4(ip) => ip.to_string(),
                Object::Ip6(ip) => ip.to_string(),
                Object::Rg4(range) => format!("{range:?}"),
                Object::Rg6(range) => format!("{range:?}"),
                Object::Address(addr) => addr.to_string(),
                Object::Fqdn(fqdn) => fqdn.clone(),
                Object::Regex(regex) => regex.to_string(),
                Object::File(file) => format!("{file:?}"),
                Object::Group(group) => format!("{group:?}"),
                Object::Identifier(string) | Object::Str(string) => string.clone(),
                Object::Code(InfoPacket::Str(message)) => message.clone(),
                Object::Code(InfoPacket::Code {
                    base,
                    enhanced,
                    text,
                }) => format!("{base} {enhanced} {text}"),
            }
        )
    }
}

#[cfg(test)]
mod test {

    use super::Object;

    #[test]
    #[allow(clippy::too_many_lines)]
    fn test_from() {
        let ip4 = Object::from(&rhai::Map::from_iter([
            ("name".into(), rhai::Dynamic::from("ip4".to_string())),
            ("type".into(), rhai::Dynamic::from("ip4".to_string())),
            ("value".into(), rhai::Dynamic::from("127.0.0.1".to_string())),
        ]))
        .unwrap();

        let ip6 = Object::from(&rhai::Map::from_iter([
            ("ip6".into(), rhai::Dynamic::from("ip6".to_string())),
            ("type".into(), rhai::Dynamic::from("ip6".to_string())),
            (
                "value".into(),
                rhai::Dynamic::from("2001:0db8:0000:85a3:0000:0000:ac1f:8001".to_string()),
            ),
        ]))
        .unwrap();

        let rg4 = Object::from(&rhai::Map::from_iter([
            ("name".into(), rhai::Dynamic::from("rg4".to_string())),
            ("type".into(), rhai::Dynamic::from("rg4".to_string())),
            (
                "value".into(),
                rhai::Dynamic::from("192.168.0.0/24".to_string()),
            ),
        ]))
        .unwrap();

        let rg6 = Object::from(&rhai::Map::from_iter([
            ("name".into(), rhai::Dynamic::from("rg6".to_string())),
            ("type".into(), rhai::Dynamic::from("rg6".to_string())),
            (
                "value".into(),
                rhai::Dynamic::from("2001:db8:1234::/48".to_string()),
            ),
        ]))
        .unwrap();

        let fqdn = Object::from(&rhai::Map::from_iter([
            ("name".into(), rhai::Dynamic::from("fqdn".to_string())),
            ("type".into(), rhai::Dynamic::from("fqdn".to_string())),
            (
                "value".into(),
                rhai::Dynamic::from("example.com".to_string()),
            ),
        ]))
        .unwrap();

        let address = Object::from(&rhai::Map::from_iter([
            ("name".into(), rhai::Dynamic::from("address".to_string())),
            ("type".into(), rhai::Dynamic::from("address".to_string())),
            (
                "value".into(),
                rhai::Dynamic::from("john@doe.com".to_string()),
            ),
        ]))
        .unwrap();

        let identifier = Object::from(&rhai::Map::from_iter([
            ("name".into(), rhai::Dynamic::from("ident".to_string())),
            ("type".into(), rhai::Dynamic::from("ident".to_string())),
            ("value".into(), rhai::Dynamic::from("john".to_string())),
        ]))
        .unwrap();

        let string = Object::from(&rhai::Map::from_iter([
            ("name".into(), rhai::Dynamic::from("string".to_string())),
            ("type".into(), rhai::Dynamic::from("string".to_string())),
            (
                "value".into(),
                rhai::Dynamic::from("a text string".to_string()),
            ),
        ]))
        .unwrap();

        let regex = Object::from(&rhai::Map::from_iter([
            ("name".into(), rhai::Dynamic::from("regex".to_string())),
            ("type".into(), rhai::Dynamic::from("regex".to_string())),
            (
                "value".into(),
                rhai::Dynamic::from("^[a-z0-9.]+.com$".to_string()),
            ),
        ]))
        .unwrap();

        // TODO: test all possible content types.
        let file = Object::from(&rhai::Map::from_iter([
            ("name".into(), rhai::Dynamic::from("file".to_string())),
            ("type".into(), rhai::Dynamic::from("file".to_string())),
            (
                "content_type".into(),
                rhai::Dynamic::from("address".to_string()),
            ),
            (
                "value".into(),
                rhai::Dynamic::from("./src/tests/types/address/whitelist.txt".to_string()),
            ),
        ]))
        .unwrap();

        let group = Object::from(&rhai::Map::from_iter([
            ("name".into(), rhai::Dynamic::from("group".to_string())),
            ("type".into(), rhai::Dynamic::from("group".to_string())),
            (
                "value".into(),
                rhai::Dynamic::from(rhai::Array::from_iter([
                    rhai::Dynamic::from(std::sync::Arc::new(ip4.clone())),
                    rhai::Dynamic::from(std::sync::Arc::new(rg6.clone())),
                    rhai::Dynamic::from(std::sync::Arc::new(fqdn.clone())),
                ])),
            ),
        ]))
        .unwrap();

        let code = Object::from(&rhai::Map::from_iter([
            ("name".into(), rhai::Dynamic::from("code".to_string())),
            ("type".into(), rhai::Dynamic::from("code".to_string())),
            ("base".into(), rhai::Dynamic::from(550_i64)),
            ("enhanced".into(), rhai::Dynamic::from("5.7.2".to_string())),
            (
                "text".into(),
                rhai::Dynamic::from("nice to meet you, client".to_string()),
            ),
        ]))
        .unwrap();

        Object::from(&rhai::Map::from_iter([
            (
                "name".into(),
                rhai::Dynamic::from("inline code".to_string()),
            ),
            ("type".into(), rhai::Dynamic::from("code".to_string())),
            ("value".into(), rhai::Dynamic::from("250 ok".to_string())),
        ]))
        .unwrap();

        println!(
            "{}, {}, {}, {}, {}, {}, {}, {}, {}, {}, {}, {}",
            ip4.as_str(),
            ip6.as_str(),
            rg4.as_str(),
            rg6.as_str(),
            fqdn.as_str(),
            address.as_str(),
            identifier.as_str(),
            string.as_str(),
            regex.as_str(),
            file.as_str(),
            group.as_str(),
            code.as_str(),
        );
    }
}<|MERGE_RESOLUTION|>--- conflicted
+++ resolved
@@ -1,10 +1,6 @@
-<<<<<<< HEAD
+use std::fmt::Display;
+
 /*
-=======
-use std::fmt::Display;
-
-/**
->>>>>>> 341c443a
  * vSMTP mail transfer agent
  * Copyright (C) 2022 viridIT SAS
  *
@@ -20,6 +16,7 @@
  * this program. If not, see https://www.gnu.org/licenses/.
  *
 */
+
 use vsmtp_common::{
     address::Address,
     re::{addr, anyhow, log},
