--- conflicted
+++ resolved
@@ -1,6 +1,3 @@
-<<<<<<< HEAD
-use rhai::exported_module;
-=======
 /*
  * vSMTP mail transfer agent
  * Copyright (C) 2022 viridIT SAS
@@ -17,8 +14,7 @@
  * this program. If not, see https://www.gnu.org/licenses/.
  *
 */
->>>>>>> 4267dd09
-use rhai::EvalAltResult;
+use rhai::{exported_module, EvalAltResult};
 
 pub(crate) mod actions;
 pub(crate) mod mail_context;
