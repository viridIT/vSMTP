--- conflicted
+++ resolved
@@ -132,7 +132,7 @@
 
     #[rhai_fn(global, return_raw)]
     pub fn new_address(addr: &str) -> EngineResult<Address> {
-        Address::try_from(addr.to_string()).map_err(|error| error.to_string().into())
+        Address::try_from(addr).map_err(|error| error.to_string().into())
     }
 
     #[rhai_fn(global, name = "to_string", pure)]
@@ -312,13 +312,8 @@
     }
 
     #[rhai_fn(global, name = "contains", return_raw, pure)]
-<<<<<<< HEAD
     pub fn string_in_rcpt(this: &mut Vec<vsmtp_common::rcpt::Rcpt>, s: &str) -> EngineResult<bool> {
-        let addr = Address::new(s)
-=======
-    pub fn string_in_rcpt(this: &mut Rcpt, s: &str) -> EngineResult<bool> {
-        let addr = Address::try_from(s.to_string())
->>>>>>> 5c746d3e
+        let addr = Address::try_from(s)
             .map_err::<Box<EvalAltResult>, _>(|_| format!("'{}' is not an address", s).into())?;
         Ok(this.iter().any(|rcpt| rcpt.address == addr))
     }
