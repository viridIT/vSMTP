--- conflicted
+++ resolved
@@ -16,7 +16,6 @@
 **/
 use vsmtp_common::{mail_context::MailContext, re::anyhow};
 
-<<<<<<< HEAD
 pub mod bcc;
 pub mod headers;
 pub mod logging;
@@ -25,733 +24,6 @@
 pub mod transports;
 pub mod utils;
 pub mod write;
-=======
-#[doc(hidden)]
-#[allow(dead_code)]
-#[rhai::plugin::export_module]
-pub mod actions {
-    /// the transaction if forced accepted, skipping rules of next stages and going the pre-queue
-    #[must_use]
-    pub const fn faccept() -> Status {
-        Status::Faccept
-    }
-
-    /// the transaction if accepted, skipping rules to the next stage
-    #[must_use]
-    pub const fn accept() -> Status {
-        Status::Accept
-    }
-
-    /// the transaction continue to execute rule for that stage
-    #[must_use]
-    pub const fn next() -> Status {
-        Status::Next
-    }
-
-    /// the transaction is denied, reply error to clients
-    #[must_use]
-    pub const fn deny() -> Status {
-        Status::Deny
-    }
-
-    #[must_use]
-    pub fn send(message: &str) -> Status {
-        Status::Send(vsmtp_common::status::SendPacket::Str(message.to_string()))
-    }
-
-    ///
-    pub fn log(level: &str, message: &str) {
-        match level {
-            "trace" => log::trace!(target: APP, "{}", message),
-            "debug" => log::debug!(target: APP, "{}", message),
-            "info" => log::info!(target: APP, "{}", message),
-            "warn" => log::warn!(target: APP, "{}", message),
-            "error" => log::error!(target: APP, "{}", message),
-            unknown => log::warn!(
-                target: APP,
-                "'{}' is not a valid log level. Original message: '{}'",
-                unknown,
-                message
-            ),
-        }
-    }
-
-    // TODO: not yet functional, the relayer cannot connect to servers.
-    /// send a mail from a template.
-    #[rhai_fn(return_raw)]
-    pub fn send_mail(from: &str, to: rhai::Array, path: &str, relay: &str) -> EngineResult<()> {
-        // TODO: email could be cached using an object. (obj mail "my_mail" "/path/to/mail")
-        let email = std::fs::read_to_string(path).map_err::<Box<EvalAltResult>, _>(|err| {
-            format!("vsl::send_mail failed, email path to send unavailable: {err:?}").into()
-        })?;
-
-        let envelop = lettre::address::Envelope::new(
-            Some(from.parse().map_err::<Box<EvalAltResult>, _>(|err| {
-                format!("vsl::send_mail from parsing failed: {err:?}").into()
-            })?),
-            to.into_iter()
-                // NOTE: address that couldn't be converted will be silently dropped.
-                .filter_map(|rcpt| {
-                    rcpt.try_cast::<String>()
-                        .and_then(|s| s.parse::<lettre::Address>().map(Some).unwrap_or(None))
-                })
-                .collect(),
-        )
-        .map_err::<Box<EvalAltResult>, _>(|err| {
-            format!("vsl::send_mail envelop parsing failed {err:?}").into()
-        })?;
-
-        match lettre::Transport::send_raw(
-            &lettre::SmtpTransport::relay(relay)
-                .map_err::<Box<EvalAltResult>, _>(|err| {
-                    format!("vsl::send_mail failed to connect to relay: {err:?}").into()
-                })?
-                .build(),
-            &envelop,
-            email.as_bytes(),
-        ) {
-            Ok(_) => Ok(()),
-            Err(err) => Err(format!("vsl::send_mail failed to send: {err:?}").into()),
-        }
-    }
-
-    // TODO: use UsersCache to optimize user lookup.
-    /// use the user cache to check if a user exists on the system.
-    #[must_use]
-    pub fn user_exist(name: &str) -> bool {
-        vsmtp_config::re::users::get_user_by_name(name).is_some()
-    }
-
-    /// execute the service named @service_name from the vSMTP configuration definition
-    #[allow(clippy::needless_pass_by_value)]
-    #[rhai_fn(global, return_raw)]
-    pub fn run_service(
-        srv: &mut std::sync::Arc<ServerAPI>,
-        ctx: std::sync::Arc<std::sync::RwLock<MailContext>>,
-        service_name: &str,
-    ) -> EngineResult<ServiceResult> {
-        crate::service::run(
-            srv.config
-                .app
-                .services
-                .get(service_name)
-                .ok_or_else::<Box<EvalAltResult>, _>(|| {
-                    format!("No service in config named: '{service_name}'").into()
-                })?,
-            &*ctx
-                .read()
-                .map_err::<Box<EvalAltResult>, _>(|e| e.to_string().into())?,
-        )
-        .map_err::<Box<EvalAltResult>, _>(|e| e.to_string().into())
-    }
-
-    /// change the sender of the mail
-    #[rhai_fn(global, return_raw)]
-    pub fn rewrite_mail_from(
-        this: &mut std::sync::Arc<std::sync::RwLock<MailContext>>,
-        new_addr: &str,
-    ) -> EngineResult<()> {
-        let new_addr =
-            Address::try_from(new_addr.to_string()).map_err::<Box<EvalAltResult>, _>(|_| {
-                format!(
-                    "could not rewrite mail_from with '{}' because it is not valid address",
-                    new_addr,
-                )
-                .into()
-            })?;
-
-        let email = &mut this
-            .write()
-            .map_err::<Box<EvalAltResult>, _>(|e| e.to_string().into())?;
-
-        email.envelop.mail_from = new_addr.clone();
-
-        match &mut email.body {
-            Body::Empty => Err("failed to rewrite mail_from: the email has not been received yet. Use this method in postq or later.".into()),
-            Body::Raw(_) => Err("failed to rewrite mail_from: the email has not been parsed yet. Use this method in postq or later.".into()),
-            Body::Parsed(body) => {
-                body.rewrite_mail_from(new_addr.full());
-                Ok(())
-            },
-        }
-    }
-
-    /// change a recipient of the mail
-    #[rhai_fn(global, return_raw)]
-    pub fn rewrite_rcpt(
-        this: &mut std::sync::Arc<std::sync::RwLock<MailContext>>,
-        old_addr: &str,
-        new_addr: &str,
-    ) -> EngineResult<()> {
-        let old_addr =
-            Address::try_from(old_addr.to_string()).map_err::<Box<EvalAltResult>, _>(|_| {
-                format!(
-                    "could not rewrite address '{}' because it is not valid address",
-                    old_addr,
-                )
-                .into()
-            })?;
-
-        let new_addr =
-            Address::try_from(new_addr.to_string()).map_err::<Box<EvalAltResult>, _>(|_| {
-                format!(
-                    "could not rewrite address '{}' with '{}' because it is not valid address",
-                    old_addr, new_addr,
-                )
-                .into()
-            })?;
-
-        let email = &mut this
-            .write()
-            .map_err::<Box<EvalAltResult>, _>(|e| e.to_string().into())?;
-
-        if let Body::Empty | Body::Raw(_) = &email.body {
-            return Err("failed to rewrite rcpt: the email has not been received or parsed yet. Use this method in postq or later.".into());
-        }
-
-        if let Some(index) = email
-            .envelop
-            .rcpt
-            .iter()
-            .position(|rcpt| rcpt.address == old_addr)
-        {
-            email
-                .envelop
-                .rcpt
-                .push(vsmtp_common::rcpt::Rcpt::new(new_addr.clone()));
-            email.envelop.rcpt.swap_remove(index);
-
-            match &mut email.body {
-                Body::Parsed(body) => {
-                    body.rewrite_rcpt(old_addr.full(), new_addr.full());
-                    Ok(())
-                }
-                _ => unreachable!(),
-            }
-        } else {
-            Err(format!(
-                "could not rewrite address '{}' because it does not resides in rcpt.",
-                old_addr
-            )
-            .into())
-        }
-    }
-
-    /// add a recipient to the mail
-    #[rhai_fn(global, return_raw)]
-    pub fn add_rcpt(
-        this: &mut std::sync::Arc<std::sync::RwLock<MailContext>>,
-        new_addr: &str,
-    ) -> EngineResult<()> {
-        let new_addr = Address::try_from(new_addr.to_string()).map_err(|_| {
-            format!(
-                "'{}' could not be converted to a valid rcpt address",
-                new_addr
-            )
-        })?;
-
-        let email = &mut this
-            .write()
-            .map_err::<Box<EvalAltResult>, _>(|e| e.to_string().into())?;
-
-        email
-            .envelop
-            .rcpt
-            .push(vsmtp_common::rcpt::Rcpt::new(new_addr.clone()));
-
-        match &mut email.body {
-            Body::Empty => Err("failed to rewrite rcpt: the email has not been received yet. Use this method in postq or later.".into()),
-            Body::Raw(_) => Err("failed to rewrite rcpt: the email has not been parsed yet. Use this method in postq or later.".into()),
-            Body::Parsed(body) => {
-                body.add_rcpt(new_addr.full());
-                Ok(())
-            },
-        }
-    }
-
-    /// remove a recipient to the mail
-    #[rhai_fn(global, return_raw)]
-    pub fn remove_rcpt(
-        this: &mut std::sync::Arc<std::sync::RwLock<MailContext>>,
-        addr: &str,
-    ) -> EngineResult<()> {
-        let addr = Address::try_from(addr.to_string())
-            .map_err(|_| format!("{} could not be converted to a valid rcpt address", addr))?;
-
-        let email = &mut this
-            .write()
-            .map_err::<Box<EvalAltResult>, _>(|e| e.to_string().into())?;
-
-        if let Body::Empty | Body::Raw(_) = &email.body {
-            return Err("failed to remove rcpt: the email has not been received or parsed yet. Use this method in postq or later.".into());
-        }
-
-        if let Some(index) = email
-            .envelop
-            .rcpt
-            .iter()
-            .position(|rcpt| rcpt.address == addr)
-        {
-            email.envelop.rcpt.remove(index);
-            match &mut email.body {
-                Body::Parsed(body) => body.remove_rcpt(addr.full()),
-                _ => unreachable!(),
-            };
-            Ok(())
-        } else {
-            Err(format!(
-                "could not remove address '{}' because it does not resides in rcpt.",
-                addr
-            )
-            .into())
-        }
-    }
-
-    /// write the current email to a specified folder.
-    #[rhai_fn(global, return_raw)]
-    pub fn write(
-        srv: &mut std::sync::Arc<ServerAPI>,
-        mut ctx: std::sync::Arc<std::sync::RwLock<MailContext>>,
-        dir: &str,
-    ) -> EngineResult<()> {
-        let mut dir =
-            create_app_folder(&srv.config, Some(dir)).map_err::<Box<EvalAltResult>, _>(|err| {
-                format!(
-                    "failed to write email at {}/{dir}: {err}",
-                    srv.config.app.dirpath.display()
-                )
-                .into()
-            })?;
-
-        dir.push(format!("{}.eml", message_id(&mut ctx)?));
-
-        match std::fs::OpenOptions::new()
-            .create(true)
-            .write(true)
-            .open(&dir)
-        {
-            Ok(file) => {
-                let mut writer = std::io::LineWriter::new(file);
-
-                match &ctx
-                    .read()
-                    .map_err::<Box<EvalAltResult>, _>(|e| e.to_string().into())?
-                    .body
-                {
-                    Body::Empty => {
-                        return Err(
-                            "failed to write email: the body has not been received yet.".into()
-                        )
-                    }
-                    Body::Raw(raw) => std::io::Write::write_all(&mut writer, raw.as_bytes()),
-                    Body::Parsed(email) => {
-                        std::io::Write::write_all(&mut writer, email.to_raw().as_bytes())
-                    }
-                }
-            }
-            .map_err(|err| format!("failed to write email at {dir:?}: {err}").into()),
-            Err(err) => Err(format!("failed to write email at {dir:?}: {err}").into()),
-        }
-    }
-
-    /// write the content of the current email with it's metadata in a json file.
-    #[rhai_fn(global, return_raw)]
-    pub fn dump(
-        srv: &mut std::sync::Arc<ServerAPI>,
-        mut ctx: std::sync::Arc<std::sync::RwLock<MailContext>>,
-        dir: &str,
-    ) -> EngineResult<()> {
-        let mut dir =
-            create_app_folder(&srv.config, Some(dir)).map_err::<Box<EvalAltResult>, _>(|err| {
-                format!(
-                    "failed to dump email at {}/{dir}: {err}",
-                    srv.config.app.dirpath.display()
-                )
-                .into()
-            })?;
-
-        dir.push(format!("{}.json", message_id(&mut ctx)?));
-
-        match std::fs::OpenOptions::new()
-            .create(true)
-            .write(true)
-            .open(&dir)
-        {
-            Ok(mut file) => std::io::Write::write_all(
-                &mut file,
-                serde_json::to_string_pretty(
-                    &*ctx
-                        .read()
-                        .map_err::<Box<EvalAltResult>, _>(|e| e.to_string().into())?,
-                )
-                .map_err::<Box<EvalAltResult>, _>(|err| {
-                    format!("failed to dump email at {dir:?}: {err}").into()
-                })?
-                .as_bytes(),
-            )
-            .map_err(|err| format!("failed to dump email at {dir:?}: {err}").into()),
-            Err(err) => Err(format!("failed to dump email at {dir:?}: {err}").into()),
-        }
-    }
-
-    #[rhai_fn(global, get = "app_dir")]
-    pub fn app_dir(srv: &mut std::sync::Arc<ServerAPI>) -> String {
-        format!("{}", srv.config.app.dirpath.display())
-    }
-
-    /// dump the current email into a quarantine queue, skipping delivery.
-    /// the email is written in the specified app directory, inside the "queue" folder.
-    #[allow(clippy::needless_pass_by_value)]
-    #[rhai_fn(global, return_raw)]
-    pub fn quarantine(
-        srv: &mut std::sync::Arc<ServerAPI>,
-        mut ctx: std::sync::Arc<std::sync::RwLock<MailContext>>,
-        queue: &str,
-    ) -> EngineResult<Status> {
-        disable_delivery_all(&mut ctx)?;
-
-        let mut path = create_app_folder(&srv.config, Some(queue))
-            .map_err::<Box<EvalAltResult>, _>(|err| {
-                format!(
-                    "failed to dump email at {}/{queue}: {err}",
-                    srv.config.app.dirpath.display()
-                )
-                .into()
-            })?;
-
-        path.push(format!("{}.json", message_id(&mut ctx)?));
-
-        let ctx = ctx.read().map_err::<Box<EvalAltResult>, _>(|_| {
-            "failed to quarantine email: mail context poisoned".into()
-        })?;
-
-        match std::fs::OpenOptions::new()
-            .create(true)
-            .append(true)
-            .open(path)
-        {
-            Ok(mut file) => {
-                std::io::Write::write_all(
-                    &mut file,
-                    serde_json::to_string_pretty(&*ctx)
-                        .map_err::<Box<EvalAltResult>, _>(|err| {
-                            format!("failed to quarantine email: {err:?}").into()
-                        })?
-                        .as_bytes(),
-                )
-                .map_err::<Box<EvalAltResult>, _>(|err| {
-                    format!("failed to quarantine email: {err:?}").into()
-                })?;
-
-                Ok(Status::Deny)
-            }
-            Err(err) => Err(format!("failed to quarantine email: {err:?}").into()),
-        }
-    }
-
-    /// set the delivery method to "Forward" for a single recipient.
-    #[rhai_fn(global, return_raw)]
-    pub fn forward(
-        this: &mut std::sync::Arc<std::sync::RwLock<MailContext>>,
-        rcpt: &str,
-        forward: &str,
-    ) -> EngineResult<()> {
-        set_transport_for(
-            &mut *this
-                .write()
-                .map_err::<Box<EvalAltResult>, _>(|_| "rule engine mutex poisoned".into())?,
-            rcpt,
-            &vsmtp_common::transfer::Transfer::Forward(forward.to_string()),
-        )
-        .map_err(|err| err.to_string().into())
-    }
-
-    /// set the delivery method to "Forward" for all recipients.
-    #[rhai_fn(global, return_raw)]
-    pub fn forward_all(
-        this: &mut std::sync::Arc<std::sync::RwLock<MailContext>>,
-        forward: &str,
-    ) -> EngineResult<()> {
-        set_transport(
-            &mut *this
-                .write()
-                .map_err::<Box<EvalAltResult>, _>(|_| "rule engine mutex poisoned".into())?,
-            &vsmtp_common::transfer::Transfer::Forward(forward.to_string()),
-        );
-
-        Ok(())
-    }
-
-    /// set the delivery method to "Deliver" for a single recipient.
-    #[rhai_fn(global, return_raw)]
-    pub fn deliver(
-        this: &mut std::sync::Arc<std::sync::RwLock<MailContext>>,
-        rcpt: &str,
-    ) -> EngineResult<()> {
-        set_transport_for(
-            &mut *this
-                .write()
-                .map_err::<Box<EvalAltResult>, _>(|_| "rule engine mutex poisoned".into())?,
-            rcpt,
-            &vsmtp_common::transfer::Transfer::Deliver,
-        )
-        .map_err(|err| err.to_string().into())
-    }
-
-    /// set the delivery method to "Deliver" for all recipients.
-    #[rhai_fn(global, return_raw)]
-    pub fn deliver_all(
-        this: &mut std::sync::Arc<std::sync::RwLock<MailContext>>,
-    ) -> EngineResult<()> {
-        set_transport(
-            &mut *this
-                .write()
-                .map_err::<Box<EvalAltResult>, _>(|_| "rule engine mutex poisoned".into())?,
-            &vsmtp_common::transfer::Transfer::Deliver,
-        );
-
-        Ok(())
-    }
-
-    /// set the delivery method to "Mbox" for a single recipient.
-    #[rhai_fn(global, return_raw)]
-    pub fn mbox(
-        this: &mut std::sync::Arc<std::sync::RwLock<MailContext>>,
-        rcpt: &str,
-    ) -> EngineResult<()> {
-        set_transport_for(
-            &mut *this
-                .write()
-                .map_err::<Box<EvalAltResult>, _>(|_| "rule engine mutex poisoned".into())?,
-            rcpt,
-            &vsmtp_common::transfer::Transfer::Mbox,
-        )
-        .map_err(|err| err.to_string().into())
-    }
-
-    /// set the delivery method to "Mbox" for all recipients.
-    #[rhai_fn(global, return_raw)]
-    pub fn mbox_all(this: &mut std::sync::Arc<std::sync::RwLock<MailContext>>) -> EngineResult<()> {
-        set_transport(
-            &mut *this
-                .write()
-                .map_err::<Box<EvalAltResult>, _>(|_| "rule engine mutex poisoned".into())?,
-            &vsmtp_common::transfer::Transfer::Mbox,
-        );
-
-        Ok(())
-    }
-
-    /// set the delivery method to "Maildir" for a single recipient.
-    #[rhai_fn(global, return_raw)]
-    pub fn maildir(
-        this: &mut std::sync::Arc<std::sync::RwLock<MailContext>>,
-        rcpt: &str,
-    ) -> EngineResult<()> {
-        set_transport_for(
-            &mut *this
-                .write()
-                .map_err::<Box<EvalAltResult>, _>(|_| "rule engine mutex poisoned".into())?,
-            rcpt,
-            &vsmtp_common::transfer::Transfer::Maildir,
-        )
-        .map_err(|err| err.to_string().into())
-    }
-
-    /// set the delivery method to "Maildir" for all recipients.
-    #[rhai_fn(global, return_raw)]
-    pub fn maildir_all(
-        this: &mut std::sync::Arc<std::sync::RwLock<MailContext>>,
-    ) -> EngineResult<()> {
-        set_transport(
-            &mut *this
-                .write()
-                .map_err::<Box<EvalAltResult>, _>(|_| "rule engine mutex poisoned".into())?,
-            &vsmtp_common::transfer::Transfer::Maildir,
-        );
-
-        Ok(())
-    }
-
-    /// remove the delivery method for a specific recipient.
-    #[rhai_fn(global, return_raw)]
-    pub fn disable_delivery(
-        this: &mut std::sync::Arc<std::sync::RwLock<MailContext>>,
-        rcpt: &str,
-    ) -> EngineResult<()> {
-        set_transport_for(
-            &mut *this
-                .write()
-                .map_err::<Box<EvalAltResult>, _>(|_| "rule engine mutex poisoned".into())?,
-            rcpt,
-            &vsmtp_common::transfer::Transfer::None,
-        )
-        .map_err(|err| err.to_string().into())
-    }
-
-    /// remove the delivery method for all recipient.
-    #[rhai_fn(global, return_raw)]
-    pub fn disable_delivery_all(
-        this: &mut std::sync::Arc<std::sync::RwLock<MailContext>>,
-    ) -> EngineResult<()> {
-        set_transport(
-            &mut *this
-                .write()
-                .map_err::<Box<EvalAltResult>, _>(|_| "rule engine mutex poisoned".into())?,
-            &vsmtp_common::transfer::Transfer::None,
-        );
-
-        Ok(())
-    }
-
-    /// check if a given header exists in the top level headers.
-    #[rhai_fn(global, return_raw, pure)]
-    pub fn has_header(
-        this: &mut std::sync::Arc<std::sync::RwLock<MailContext>>,
-        header: &str,
-    ) -> EngineResult<bool> {
-        Ok(this
-            .read()
-            .map_err::<Box<EvalAltResult>, _>(|e| e.to_string().into())?
-            .body
-            .get_header(header)
-            .is_some())
-    }
-
-    /// return the value of a header if it exists. Otherwise, returns an empty string.
-    #[rhai_fn(global, return_raw)]
-    pub fn get_header(
-        this: &mut std::sync::Arc<std::sync::RwLock<MailContext>>,
-        header: &str,
-    ) -> EngineResult<String> {
-        Ok(this
-            .read()
-            .map_err::<Box<EvalAltResult>, _>(|e| e.to_string().into())?
-            .body
-            .get_header(header)
-            .map(std::string::ToString::to_string)
-            .unwrap_or_default())
-    }
-
-    /// add a header to the raw or parsed email contained in ctx.
-    #[rhai_fn(global, return_raw)]
-    pub fn add_header(
-        this: &mut std::sync::Arc<std::sync::RwLock<MailContext>>,
-        header: &str,
-        value: &str,
-    ) -> EngineResult<()> {
-        this.write()
-            .map_err::<Box<EvalAltResult>, _>(|e| e.to_string().into())?
-            .body
-            .add_header(header, value);
-
-        Ok(())
-    }
-
-    /// set a header to the raw or parsed email contained in ctx.
-    #[rhai_fn(global, return_raw)]
-    pub fn set_header(
-        this: &mut std::sync::Arc<std::sync::RwLock<MailContext>>,
-        header: &str,
-        value: &str,
-    ) -> EngineResult<()> {
-        this.write()
-            .map_err::<Box<EvalAltResult>, _>(|e| e.to_string().into())?
-            .body
-            .set_header(header, value);
-        Ok(())
-    }
-
-    /// add a recipient to the list recipient using a raw string.
-    #[rhai_fn(global, name = "bcc", return_raw)]
-    pub fn bcc_str(
-        this: &mut std::sync::Arc<std::sync::RwLock<MailContext>>,
-        bcc: &str,
-    ) -> EngineResult<()> {
-        this.write()
-            .map_err::<Box<EvalAltResult>, _>(|e| e.to_string().into())?
-            .envelop
-            .rcpt
-            .push(vsmtp_common::rcpt::Rcpt::new(
-                Address::try_from(bcc.to_string()).map_err(|_| {
-                    format!("'{}' could not be converted to a valid rcpt address", bcc)
-                })?,
-            ));
-
-        Ok(())
-    }
-
-    /// add a recipient to the list recipient using an address.
-    #[rhai_fn(global, name = "bcc", return_raw)]
-    pub fn bcc_addr(
-        this: &mut std::sync::Arc<std::sync::RwLock<MailContext>>,
-        bcc: Address,
-    ) -> EngineResult<()> {
-        this.write()
-            .map_err::<Box<EvalAltResult>, _>(|e| e.to_string().into())?
-            .envelop
-            .rcpt
-            .push(vsmtp_common::rcpt::Rcpt::new(bcc));
-
-        Ok(())
-    }
-
-    /// add a recipient to the list recipient using an object.
-    #[allow(clippy::needless_pass_by_value)]
-    #[rhai_fn(global, name = "bcc", return_raw)]
-    pub fn bcc_object(
-        this: &mut std::sync::Arc<std::sync::RwLock<MailContext>>,
-        bcc: std::sync::Arc<Object>,
-    ) -> EngineResult<()> {
-        this.write()
-            .map_err::<Box<EvalAltResult>, _>(|e| e.to_string().into())?
-            .envelop
-            .rcpt
-            .push(match &*bcc {
-                Object::Address(addr) => vsmtp_common::rcpt::Rcpt::new(addr.clone()),
-                Object::Str(string) => vsmtp_common::rcpt::Rcpt::new(
-                    Address::try_from(string.clone()).map_err(|_| {
-                        format!(
-                            "'{}' could not be converted to a valid rcpt address",
-                            string
-                        )
-                    })?,
-                ),
-                other => {
-                    return Err(format!(
-                        "'{}' could not be converted to a valid rcpt address",
-                        other.to_string()
-                    )
-                    .into())
-                }
-            });
-
-        Ok(())
-    }
-}
-
-/// set the transport method of a single recipient.
-fn set_transport_for(
-    ctx: &mut MailContext,
-    search: &str,
-    method: &vsmtp_common::transfer::Transfer,
-) -> anyhow::Result<()> {
-    ctx.envelop
-        .rcpt
-        .iter_mut()
-        .find(|rcpt| rcpt.address.full() == search)
-        .ok_or_else(|| anyhow::anyhow!("could not find rcpt '{}'", search))
-        .map(|rcpt| rcpt.transfer_method = method.clone())
-}
-
-/// set the transport method of all recipients.
-fn set_transport(ctx: &mut MailContext, method: &vsmtp_common::transfer::Transfer) {
-    ctx.envelop
-        .rcpt
-        .iter_mut()
-        .for_each(|rcpt| rcpt.transfer_method = method.clone());
-}
->>>>>>> e6965d6f
 
 /// create a folder at `[app.dirpath]` if needed, or just create the app folder.
 fn create_app_folder(
@@ -773,18 +45,8 @@
 #[cfg(test)]
 mod test {
 
-<<<<<<< HEAD
     use super::create_app_folder;
-    use vsmtp_common::mail_context::MailContext;
-=======
-    use super::{create_app_folder, set_transport, set_transport_for};
-    use vsmtp_common::{
-        address::Address,
-        mail_context::{ConnectionContext, MailContext},
-        rcpt::Rcpt,
-        transfer::Transfer,
-    };
->>>>>>> e6965d6f
+    use vsmtp_common::mail_context::{ConnectionContext, MailContext};
     use vsmtp_config::Config;
 
     pub fn get_default_context() -> MailContext {
