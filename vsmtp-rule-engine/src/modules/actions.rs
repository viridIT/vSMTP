/**
 * vSMTP mail transfer agent
 * Copyright (C) 2022 viridIT SAS
 *
 * This program is free software: you can redistribute it and/or modify it under
 * the terms of the GNU General Public License as published by the Free Software
 * Foundation, either version 3 of the License, or any later version.
 *
 *  This program is distributed in the hope that it will be useful, but WITHOUT
 * ANY WARRANTY; without even the implied warranty of MERCHANTABILITY or FITNESS
 * FOR A PARTICULAR PURPOSE.  See the GNU General Public License for more details.
 *
 * You should have received a copy of the GNU General Public License along with
 * this program. If not, see https://www.gnu.org/licenses/.
 *
**/
use crate::modules::mail_context::mail_context::message_id;
use crate::modules::EngineResult;
use crate::obj::Object;
use crate::server_api::ServerAPI;
use crate::service::ServiceResult;
use rhai::plugin::{
    mem, Dynamic, EvalAltResult, FnAccess, FnNamespace, ImmutableString, Module, NativeCallContext,
    PluginFunction, Position, RhaiResult, TypeId,
};
use vsmtp_common::address::Address;
use vsmtp_common::mail_context::Body;
use vsmtp_common::mail_context::MailContext;
use vsmtp_common::status::Status;
use vsmtp_config::log_channel::URULES;
use vsmtp_config::service::Service;

#[doc(hidden)]
#[allow(dead_code)]
#[rhai::plugin::export_module]
pub mod actions {

    /// the transaction if forced accepted, skipping rules of next stages and going the pre-queue
    #[must_use]
    pub const fn faccept() -> Status {
        Status::Faccept
    }

    /// the transaction if accepted, skipping rules to the next stage
    #[must_use]
    pub const fn accept() -> Status {
        Status::Accept
    }

    /// the transaction continue to execute rule for that stage
    #[must_use]
    pub const fn next() -> Status {
        Status::Next
    }

    /// the transaction is denied, reply error to clients
    #[must_use]
    pub const fn deny() -> Status {
        Status::Deny
    }

    ///
    pub fn log(level: &str, message: &str) {
        match level {
            "trace" => log::trace!(target: URULES, "{}", message),
            "debug" => log::debug!(target: URULES, "{}", message),
            "info" => log::info!(target: URULES, "{}", message),
            "warn" => log::warn!(target: URULES, "{}", message),
            "error" => log::error!(target: URULES, "{}", message),
            unknown => log::warn!(
                target: URULES,
                "'{}' is not a valid log level. Original message: '{}'",
                unknown,
                message
            ),
        }
    }

    // TODO: not yet functional, the relayer cannot connect to servers.
    /// send a mail from a template.
    #[rhai_fn(return_raw)]
    pub fn send_mail(
        from: &str,
        to: rhai::Array,
        path: &str,
        relay: &str,
    ) -> Result<(), Box<EvalAltResult>> {
        // TODO: email could be cached using an object. (obj mail "my_mail" "/path/to/mail")
        let email = std::fs::read_to_string(path).map_err::<Box<EvalAltResult>, _>(|err| {
            format!("vsl::send_mail failed, email path to send unavailable: {err:?}").into()
        })?;

        let envelop = lettre::address::Envelope::new(
            Some(from.parse().map_err::<Box<EvalAltResult>, _>(|err| {
                format!("vsl::send_mail from parsing failed: {err:?}").into()
            })?),
            to.into_iter()
                // NOTE: address that couldn't be converted will be silently dropped.
                .filter_map(|rcpt| {
                    rcpt.try_cast::<String>()
                        .and_then(|s| s.parse::<lettre::Address>().map(Some).unwrap_or(None))
                })
                .collect(),
        )
        .map_err::<Box<EvalAltResult>, _>(|err| {
            format!("vsl::send_mail envelop parsing failed {err:?}").into()
        })?;

        match lettre::Transport::send_raw(
            &lettre::SmtpTransport::relay(relay)
                .map_err::<Box<EvalAltResult>, _>(|err| {
                    format!("vsl::send_mail failed to connect to relay: {err:?}").into()
                })?
                .build(),
            &envelop,
            email.as_bytes(),
        ) {
            Ok(_) => Ok(()),
            Err(err) => Err(format!("vsl::send_mail failed to send: {err:?}").into()),
        }
    }

    // TODO: use UsersCache to optimize user lookup.
    /// use the user cache to check if a user exists on the system.
    #[must_use]
    pub fn user_exist(name: &str) -> bool {
        users::get_user_by_name(name).is_some()
    }

    /// execute the service named @service_name from the vSMTP configuration definition
    #[allow(clippy::needless_pass_by_value)]
    #[rhai_fn(global, return_raw)]
    pub fn run_service(
        this: &mut std::sync::Arc<std::sync::RwLock<ServerAPI>>,
        ctx: std::sync::Arc<std::sync::RwLock<MailContext>>,
        service_name: &str,
    ) -> EngineResult<ServiceResult> {
        let server = this
            .read()
            .map_err::<Box<EvalAltResult>, _>(|e| e.to_string().into())?;

        crate::service::run(
            server
                .config
                .rules
                .services
                .iter()
                .find(|s| match s {
                    Service::UnixShell { name, .. } => name == service_name,
                })
                .ok_or_else::<Box<EvalAltResult>, _>(|| {
                    format!("No service in config named: '{service_name}'").into()
                })?,
            &*ctx
                .read()
                .map_err::<Box<EvalAltResult>, _>(|e| e.to_string().into())?,
        )
        .map_err::<Box<EvalAltResult>, _>(|e| e.to_string().into())
    }

    /// change the sender of the mail
    #[rhai_fn(global, return_raw)]
    pub fn rewrite_mail_from(
        this: &mut std::sync::Arc<std::sync::RwLock<MailContext>>,
        new_addr: &str,
    ) -> EngineResult<()> {
<<<<<<< HEAD
        let new_addr = Address::new(new_addr).map_err::<Box<EvalAltResult>, _>(|_| {
=======
        let addr = Address::try_from(addr.to_string()).map_err::<Box<EvalAltResult>, _>(|_| {
>>>>>>> 5c746d3e
            format!(
                "could not rewrite mail_from with '{}' because it is not valid address",
                new_addr,
            )
            .into()
        })?;

        let email = &mut this
            .write()
            .map_err::<Box<EvalAltResult>, _>(|e| e.to_string().into())?;

        email.envelop.mail_from = new_addr.clone();

        match &mut email.body {
            Body::Empty => Err("failed to rewrite mail_from: the email has not been received yet. Use this method in postq or later.".into()),
            Body::Raw(_) => Err("failed to rewrite mail_from: the email has not been parsed yet. Use this method in postq or later.".into()),
            Body::Parsed(body) => {
                body.rewrite_mail_from(new_addr.full());
                Ok(())
            },
        }
    }

    /// change a recipient of the mail
    #[rhai_fn(global, return_raw)]
    pub fn rewrite_rcpt(
        this: &mut std::sync::Arc<std::sync::RwLock<MailContext>>,
        old_addr: &str,
        new_addr: &str,
    ) -> EngineResult<()> {
<<<<<<< HEAD
        let old_addr = Address::new(old_addr).map_err::<Box<EvalAltResult>, _>(|_| {
            format!(
                "could not rewrite address '{}' because it is not valid address",
                old_addr,
            )
            .into()
        })?;

        let new_addr = Address::new(new_addr).map_err::<Box<EvalAltResult>, _>(|_| {
=======
        let index =
            Address::try_from(index.to_string()).map_err::<Box<EvalAltResult>, _>(|_| {
                format!(
                    "could not rewrite address '{}' because it is not valid address",
                    index,
                )
                .into()
            })?;

        let addr = Address::try_from(addr.to_string()).map_err::<Box<EvalAltResult>, _>(|_| {
>>>>>>> 5c746d3e
            format!(
                "could not rewrite address '{}' with '{}' because it is not valid address",
                old_addr, new_addr,
            )
            .into()
        })?;

        let email = &mut this
            .write()
            .map_err::<Box<EvalAltResult>, _>(|e| e.to_string().into())?;

        if let Body::Empty | Body::Raw(_) = &email.body {
            return Err("failed to rewrite rcpt: the email has not been received or parsed yet. Use this method in postq or later.".into());
        }

        if let Some(index) = email
            .envelop
            .rcpt
            .iter()
            .position(|rcpt| rcpt.address == old_addr)
        {
            email
                .envelop
                .rcpt
                .push(vsmtp_common::rcpt::Rcpt::new(new_addr.clone()));
            email.envelop.rcpt.swap_remove(index);

            match &mut email.body {
                Body::Parsed(body) => {
                    body.rewrite_rcpt(old_addr.full(), new_addr.full());
                    Ok(())
                },
                _ => unreachable!()
            }
        } else {
            Err(format!(
                "could not rewrite address '{}' because it does not resides in rcpt.",
                old_addr
            )
            .into())
        }
    }

    /// add a recipient to the mail
    #[rhai_fn(global, return_raw)]
    pub fn add_rcpt(
        this: &mut std::sync::Arc<std::sync::RwLock<MailContext>>,
        new_addr: &str,
    ) -> EngineResult<()> {
<<<<<<< HEAD
        let new_addr = Address::new(new_addr).map_err(|_| {
            format!(
                "'{}' could not be converted to a valid rcpt address",
                new_addr
            )
        })?;
=======
        let new_addr = Address::try_from(rcpt.to_string())
            .map_err(|_| format!("'{}' could not be converted to a valid rcpt address", rcpt))?;
>>>>>>> 5c746d3e

        let email = &mut this
            .write()
            .map_err::<Box<EvalAltResult>, _>(|e| e.to_string().into())?;

        email
            .envelop
            .rcpt
            .push(vsmtp_common::rcpt::Rcpt::new(new_addr.clone()));

        match &mut email.body {
            Body::Empty => Err("failed to rewrite rcpt: the email has not been received yet. Use this method in postq or later.".into()),
            Body::Raw(_) => Err("failed to rewrite rcpt: the email has not been parsed yet. Use this method in postq or later.".into()),
            Body::Parsed(body) => {
                body.add_rcpt(new_addr.full());
                Ok(())
            },
        }
    }

    /// remove a recipient to the mail
    #[rhai_fn(global, return_raw)]
    pub fn remove_rcpt(
        this: &mut std::sync::Arc<std::sync::RwLock<MailContext>>,
        addr: &str,
    ) -> EngineResult<()> {
<<<<<<< HEAD
        let addr = Address::new(addr)
            .map_err(|_| format!("{} could not be converted to a valid rcpt address", addr))?;
=======
        let addr = Address::try_from(rcpt.to_string())
            .map_err(|_| format!("{} could not be converted to a valid rcpt address", rcpt))?;
>>>>>>> 5c746d3e

        let email = &mut this
            .write()
            .map_err::<Box<EvalAltResult>, _>(|e| e.to_string().into())?;

        if let Body::Empty | Body::Raw(_) = &email.body {
            return Err("failed to remove rcpt: the email has not been received or parsed yet. Use this method in postq or later.".into());
        }

        if let Some(index) = email
            .envelop
            .rcpt
            .iter()
            .position(|rcpt| rcpt.address == addr)
        {
            email.envelop.rcpt.remove(index);
            match &mut email.body {
                Body::Parsed(body) => body.remove_rcpt(addr.full()),
                _ => unreachable!(),
            };
            Ok(())
        } else {
            Err(format!(
                "could not remove address '{}' because it does not resides in rcpt.",
                addr
            )
            .into())
        }
    }

    /// write the current email to a specified folder.
    #[rhai_fn(global, return_raw)]
    pub fn write(
        this: &mut std::sync::Arc<std::sync::RwLock<MailContext>>,
        dir: &str,
    ) -> EngineResult<()> {
        match std::fs::OpenOptions::new().create(true).write(true).open(
            std::path::PathBuf::from_iter([dir, &format!("{}.eml", message_id(this)?)]),
        ) {
            Ok(file) => {
                let mut writer = std::io::LineWriter::new(file);

                match &this
                    .read()
                    .map_err::<Box<EvalAltResult>, _>(|e| e.to_string().into())?
                    .body
                {
                    Body::Empty => {
                        return Err(
                            "failed to write email: the body has not been received yet.".into()
                        )
                    }
                    Body::Raw(raw) => std::io::Write::write_all(&mut writer, raw.as_bytes()),
                    Body::Parsed(email) => {
                        std::io::Write::write_all(&mut writer, email.to_raw().as_bytes())
                    }
                }
            }
            .map_err(|err| format!("failed to write email at '{}': {:?}", dir, err).into()),
            Err(err) => Err(format!("failed to write email at '{}': {:?}", dir, err).into()),
        }
    }

    /// write the content of the current email in a json file.
    /// NOTE: it would be great not having all those 'map_err'.
    #[rhai_fn(global, return_raw)]
    pub fn dump(
        this: &mut std::sync::Arc<std::sync::RwLock<MailContext>>,
        dir: &str,
    ) -> EngineResult<()> {
        match std::fs::OpenOptions::new().create(true).write(true).open(
            std::path::PathBuf::from_iter([dir, &format!("{}.dump.json", message_id(this)?)]),
        ) {
            Ok(mut file) => std::io::Write::write_all(
                &mut file,
                serde_json::to_string_pretty(
                    &*this
                        .read()
                        .map_err::<Box<EvalAltResult>, _>(|e| e.to_string().into())?,
                )
                .map_err::<Box<EvalAltResult>, _>(|err| {
                    format!("failed to dump email at '{}': {:?}", dir, err).into()
                })?
                .as_bytes(),
            )
            .map_err(|err| format!("failed to dump email at '{}': {:?}", dir, err).into()),
            Err(err) => Err(format!("failed to dump email at '{}': {:?}", dir, err).into()),
        }
    }

    // TODO: unfinished, queue parameter should point to a folder specified in toml config.
    /// dump the current email into a quarantine queue, skipping delivery.
    #[allow(clippy::needless_pass_by_value)]
    #[rhai_fn(global, return_raw)]
    pub fn quarantine(
        this: &mut std::sync::Arc<std::sync::RwLock<MailContext>>,
        queue: &str,
    ) -> EngineResult<()> {
        match std::fs::OpenOptions::new()
            .create(true)
            .append(true)
            .open(queue)
        {
            Ok(mut file) => {
                disable_delivery(this)?;

                std::io::Write::write_all(
                    &mut file,
                    serde_json::to_string_pretty(&*this.read().map_err::<Box<EvalAltResult>, _>(
                        |err| format!("failed to dump email: {err:?}").into(),
                    )?)
                    .map_err::<Box<EvalAltResult>, _>(|err| {
                        format!("failed to dump email: {err:?}").into()
                    })?
                    .as_bytes(),
                )
                .map_err(|err| format!("failed to dump email: {err:?}").into())
            }
            Err(err) => Err(format!("failed to dump email: {err:?}").into()),
        }
    }

    /// set the delivery method
    #[rhai_fn(global, return_raw)]
    pub fn deliver(
        this: &mut std::sync::Arc<std::sync::RwLock<MailContext>>,
        resolver: &str,
    ) -> EngineResult<()> {
        this.write()
            .map_err::<Box<EvalAltResult>, _>(|e| e.to_string().into())?
            .metadata
            .as_mut()
            .ok_or_else::<Box<EvalAltResult>, _>(|| {
                "metadata are not available in this stage".into()
            })?
            .resolver = resolver.to_string();

        Ok(())
    }

    /// remove the delivery method
    #[rhai_fn(global, return_raw)]
    pub fn disable_delivery(
        this: &mut std::sync::Arc<std::sync::RwLock<MailContext>>,
    ) -> EngineResult<()> {
        deliver(this, "none")
    }

    /// check if a given header exists in the top level headers.
    #[rhai_fn(global, return_raw, pure)]
    pub fn has_header(
        this: &mut std::sync::Arc<std::sync::RwLock<MailContext>>,
        header: &str,
    ) -> EngineResult<bool> {
        Ok(
            match &this
                .read()
                .map_err::<Box<EvalAltResult>, _>(|e| e.to_string().into())?
                .body
            {
                Body::Empty => false,
                Body::Raw(raw) => {
                    let mut headers_end = 0;

                    // getting headers from the raw email.
                    for line in raw.lines() {
                        let mut split = line.splitn(2, ':');
                        match (split.next(), split.next()) {
                            // adding one to the index because `\n` is striped using the Lines iterator.
                            (Some(_), Some(_)) => headers_end += line.len() + 1,
                            _ => break,
                        }
                    }

                    raw[0..headers_end].contains(format!("{}: ", header).as_str())
                }
                Body::Parsed(email) => email.headers.iter().any(|(name, _)| header == name),
            },
        )
    }

    /// add a header to the raw or parsed email contained in ctx.
    #[rhai_fn(global, return_raw)]
    pub fn add_header(
        this: &mut std::sync::Arc<std::sync::RwLock<MailContext>>,
        header: &str,
        value: &str,
    ) -> EngineResult<()> {
        match &mut this
            .write()
            .map_err::<Box<EvalAltResult>, _>(|e| e.to_string().into())?
            .body
        {
            Body::Empty => {
                return Err(format!(
                    "failed to add header '{}': the body has not been received yet.",
                    header
                )
                .into())
            }
            Body::Raw(raw) => *raw = format!("{}: {}\n{}", header, value, raw),
            Body::Parsed(email) => email.headers.push((header.to_string(), value.to_string())),
        };

        Ok(())
    }

    /// add a recipient to the list recipient using a raw string.
    #[rhai_fn(global, name = "bcc", return_raw)]
    pub fn bcc_str(
        this: &mut std::sync::Arc<std::sync::RwLock<MailContext>>,
        bcc: &str,
    ) -> EngineResult<()> {
        this.write()
            .map_err::<Box<EvalAltResult>, _>(|e| e.to_string().into())?
            .envelop
            .rcpt
<<<<<<< HEAD
            .push(vsmtp_common::rcpt::Rcpt::new(Address::new(bcc).map_err(
                |_| format!("'{}' could not be converted to a valid rcpt address", bcc),
            )?));
=======
            .insert(Address::try_from(bcc.to_string()).map_err(|_| {
                format!("'{}' could not be converted to a valid rcpt address", bcc)
            })?);
>>>>>>> 5c746d3e

        Ok(())
    }

    /// add a recipient to the list recipient using an address.
    #[rhai_fn(global, name = "bcc", return_raw)]
    pub fn bcc_addr(
        this: &mut std::sync::Arc<std::sync::RwLock<MailContext>>,
        bcc: Address,
    ) -> EngineResult<()> {
        this.write()
            .map_err::<Box<EvalAltResult>, _>(|e| e.to_string().into())?
            .envelop
            .rcpt
            .push(vsmtp_common::rcpt::Rcpt::new(bcc));

        Ok(())
    }

    /// add a recipient to the list recipient using an object.
    #[allow(clippy::needless_pass_by_value)]
    #[rhai_fn(global, name = "bcc", return_raw)]
    pub fn bcc_object(
        this: &mut std::sync::Arc<std::sync::RwLock<MailContext>>,
        bcc: std::sync::Arc<Object>,
    ) -> EngineResult<()> {
        this.write()
            .map_err::<Box<EvalAltResult>, _>(|e| e.to_string().into())?
            .envelop
            .rcpt
<<<<<<< HEAD
            .push(match &*bcc {
                Object::Address(addr) => vsmtp_common::rcpt::Rcpt::new(addr.clone()),
                Object::Str(string) => {
                    vsmtp_common::rcpt::Rcpt::new(Address::new(string.as_str()).map_err(|_| {
                        format!(
                            "'{}' could not be converted to a valid rcpt address",
                            string
                        )
                    })?)
                }
=======
            .insert(match &*bcc {
                Object::Address(addr) => addr.clone(),
                Object::Str(string) => Address::try_from(string.clone()).map_err(|_| {
                    format!(
                        "'{}' could not be converted to a valid rcpt address",
                        string
                    )
                })?,
>>>>>>> 5c746d3e
                other => {
                    return Err(format!(
                        "'{}' could not be converted to a valid rcpt address",
                        other.to_string()
                    )
                    .into())
                }
            });

        Ok(())
    }
}<|MERGE_RESOLUTION|>--- conflicted
+++ resolved
@@ -164,11 +164,7 @@
         this: &mut std::sync::Arc<std::sync::RwLock<MailContext>>,
         new_addr: &str,
     ) -> EngineResult<()> {
-<<<<<<< HEAD
-        let new_addr = Address::new(new_addr).map_err::<Box<EvalAltResult>, _>(|_| {
-=======
-        let addr = Address::try_from(addr.to_string()).map_err::<Box<EvalAltResult>, _>(|_| {
->>>>>>> 5c746d3e
+        let new_addr = Address::try_from(new_addr).map_err::<Box<EvalAltResult>, _>(|_| {
             format!(
                 "could not rewrite mail_from with '{}' because it is not valid address",
                 new_addr,
@@ -199,8 +195,7 @@
         old_addr: &str,
         new_addr: &str,
     ) -> EngineResult<()> {
-<<<<<<< HEAD
-        let old_addr = Address::new(old_addr).map_err::<Box<EvalAltResult>, _>(|_| {
+        let old_addr = Address::try_from(old_addr).map_err::<Box<EvalAltResult>, _>(|_| {
             format!(
                 "could not rewrite address '{}' because it is not valid address",
                 old_addr,
@@ -208,19 +203,7 @@
             .into()
         })?;
 
-        let new_addr = Address::new(new_addr).map_err::<Box<EvalAltResult>, _>(|_| {
-=======
-        let index =
-            Address::try_from(index.to_string()).map_err::<Box<EvalAltResult>, _>(|_| {
-                format!(
-                    "could not rewrite address '{}' because it is not valid address",
-                    index,
-                )
-                .into()
-            })?;
-
-        let addr = Address::try_from(addr.to_string()).map_err::<Box<EvalAltResult>, _>(|_| {
->>>>>>> 5c746d3e
+        let new_addr = Address::try_from(new_addr).map_err::<Box<EvalAltResult>, _>(|_| {
             format!(
                 "could not rewrite address '{}' with '{}' because it is not valid address",
                 old_addr, new_addr,
@@ -252,8 +235,8 @@
                 Body::Parsed(body) => {
                     body.rewrite_rcpt(old_addr.full(), new_addr.full());
                     Ok(())
-                },
-                _ => unreachable!()
+                }
+                _ => unreachable!(),
             }
         } else {
             Err(format!(
@@ -270,17 +253,12 @@
         this: &mut std::sync::Arc<std::sync::RwLock<MailContext>>,
         new_addr: &str,
     ) -> EngineResult<()> {
-<<<<<<< HEAD
-        let new_addr = Address::new(new_addr).map_err(|_| {
+        let new_addr = Address::try_from(new_addr).map_err(|_| {
             format!(
                 "'{}' could not be converted to a valid rcpt address",
                 new_addr
             )
         })?;
-=======
-        let new_addr = Address::try_from(rcpt.to_string())
-            .map_err(|_| format!("'{}' could not be converted to a valid rcpt address", rcpt))?;
->>>>>>> 5c746d3e
 
         let email = &mut this
             .write()
@@ -307,13 +285,8 @@
         this: &mut std::sync::Arc<std::sync::RwLock<MailContext>>,
         addr: &str,
     ) -> EngineResult<()> {
-<<<<<<< HEAD
-        let addr = Address::new(addr)
+        let addr = Address::try_from(addr)
             .map_err(|_| format!("{} could not be converted to a valid rcpt address", addr))?;
-=======
-        let addr = Address::try_from(rcpt.to_string())
-            .map_err(|_| format!("{} could not be converted to a valid rcpt address", rcpt))?;
->>>>>>> 5c746d3e
 
         let email = &mut this
             .write()
@@ -531,15 +504,11 @@
             .map_err::<Box<EvalAltResult>, _>(|e| e.to_string().into())?
             .envelop
             .rcpt
-<<<<<<< HEAD
-            .push(vsmtp_common::rcpt::Rcpt::new(Address::new(bcc).map_err(
-                |_| format!("'{}' could not be converted to a valid rcpt address", bcc),
-            )?));
-=======
-            .insert(Address::try_from(bcc.to_string()).map_err(|_| {
-                format!("'{}' could not be converted to a valid rcpt address", bcc)
-            })?);
->>>>>>> 5c746d3e
+            .push(vsmtp_common::rcpt::Rcpt::new(
+                Address::try_from(bcc).map_err(|_| {
+                    format!("'{}' could not be converted to a valid rcpt address", bcc)
+                })?,
+            ));
 
         Ok(())
     }
@@ -570,27 +539,16 @@
             .map_err::<Box<EvalAltResult>, _>(|e| e.to_string().into())?
             .envelop
             .rcpt
-<<<<<<< HEAD
             .push(match &*bcc {
                 Object::Address(addr) => vsmtp_common::rcpt::Rcpt::new(addr.clone()),
-                Object::Str(string) => {
-                    vsmtp_common::rcpt::Rcpt::new(Address::new(string.as_str()).map_err(|_| {
+                Object::Str(string) => vsmtp_common::rcpt::Rcpt::new(
+                    Address::try_from(string.as_str()).map_err(|_| {
                         format!(
                             "'{}' could not be converted to a valid rcpt address",
                             string
                         )
-                    })?)
-                }
-=======
-            .insert(match &*bcc {
-                Object::Address(addr) => addr.clone(),
-                Object::Str(string) => Address::try_from(string.clone()).map_err(|_| {
-                    format!(
-                        "'{}' could not be converted to a valid rcpt address",
-                        string
-                    )
-                })?,
->>>>>>> 5c746d3e
+                    })?,
+                ),
                 other => {
                     return Err(format!(
                         "'{}' could not be converted to a valid rcpt address",
