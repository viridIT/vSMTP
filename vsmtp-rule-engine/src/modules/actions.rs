/**
 * vSMTP mail transfer agent
 * Copyright (C) 2022 viridIT SAS
 *
 * This program is free software: you can redistribute it and/or modify it under
 * the terms of the GNU General Public License as published by the Free Software
 * Foundation, either version 3 of the License, or any later version.
 *
 *  This program is distributed in the hope that it will be useful, but WITHOUT
 * ANY WARRANTY; without even the implied warranty of MERCHANTABILITY or FITNESS
 * FOR A PARTICULAR PURPOSE.  See the GNU General Public License for more details.
 *
 * You should have received a copy of the GNU General Public License along with
 * this program. If not, see https://www.gnu.org/licenses/.
 *
**/
use crate::modules::mail_context::mail_context::message_id;
use crate::modules::EngineResult;
use crate::obj::Object;
use crate::server_api::ServerAPI;
use crate::service::ServiceResult;
use rhai::plugin::{
    mem, Dynamic, EvalAltResult, FnAccess, FnNamespace, ImmutableString, Module, NativeCallContext,
    PluginFunction, Position, RhaiResult, TypeId,
};
use vsmtp_common::address::Address;
use vsmtp_common::mail_context::Body;
use vsmtp_common::mail_context::MailContext;
use vsmtp_common::re::anyhow;
use vsmtp_common::re::log;
use vsmtp_common::status::Status;
use vsmtp_config::log_channel::URULES;

#[doc(hidden)]
#[allow(dead_code)]
#[rhai::plugin::export_module]
pub mod actions {
    /// the transaction if forced accepted, skipping rules of next stages and going the pre-queue
    #[must_use]
    pub const fn faccept() -> Status {
        Status::Faccept
    }

    /// the transaction if accepted, skipping rules to the next stage
    #[must_use]
    pub const fn accept() -> Status {
        Status::Accept
    }

    /// the transaction continue to execute rule for that stage
    #[must_use]
    pub const fn next() -> Status {
        Status::Next
    }

    /// the transaction is denied, reply error to clients
    #[must_use]
    pub const fn deny() -> Status {
        Status::Deny
    }

    ///
    pub fn log(level: &str, message: &str) {
        match level {
            "trace" => log::trace!(target: URULES, "{}", message),
            "debug" => log::debug!(target: URULES, "{}", message),
            "info" => log::info!(target: URULES, "{}", message),
            "warn" => log::warn!(target: URULES, "{}", message),
            "error" => log::error!(target: URULES, "{}", message),
            unknown => log::warn!(
                target: URULES,
                "'{}' is not a valid log level. Original message: '{}'",
                unknown,
                message
            ),
        }
    }

    // TODO: not yet functional, the relayer cannot connect to servers.
    /// send a mail from a template.
    #[rhai_fn(return_raw)]
    pub fn send_mail(from: &str, to: rhai::Array, path: &str, relay: &str) -> EngineResult<()> {
        // TODO: email could be cached using an object. (obj mail "my_mail" "/path/to/mail")
        let email = std::fs::read_to_string(path).map_err::<Box<EvalAltResult>, _>(|err| {
            format!("vsl::send_mail failed, email path to send unavailable: {err:?}").into()
        })?;

        let envelop = lettre::address::Envelope::new(
            Some(from.parse().map_err::<Box<EvalAltResult>, _>(|err| {
                format!("vsl::send_mail from parsing failed: {err:?}").into()
            })?),
            to.into_iter()
                // NOTE: address that couldn't be converted will be silently dropped.
                .filter_map(|rcpt| {
                    rcpt.try_cast::<String>()
                        .and_then(|s| s.parse::<lettre::Address>().map(Some).unwrap_or(None))
                })
                .collect(),
        )
        .map_err::<Box<EvalAltResult>, _>(|err| {
            format!("vsl::send_mail envelop parsing failed {err:?}").into()
        })?;

        match lettre::Transport::send_raw(
            &lettre::SmtpTransport::relay(relay)
                .map_err::<Box<EvalAltResult>, _>(|err| {
                    format!("vsl::send_mail failed to connect to relay: {err:?}").into()
                })?
                .build(),
            &envelop,
            email.as_bytes(),
        ) {
            Ok(_) => Ok(()),
            Err(err) => Err(format!("vsl::send_mail failed to send: {err:?}").into()),
        }
    }

    // TODO: use UsersCache to optimize user lookup.
    /// use the user cache to check if a user exists on the system.
    #[must_use]
    pub fn user_exist(name: &str) -> bool {
        vsmtp_config::re::users::get_user_by_name(name).is_some()
    }

    /// execute the service named @service_name from the vSMTP configuration definition
    #[allow(clippy::needless_pass_by_value)]
    #[rhai_fn(global, return_raw)]
    pub fn run_service(
        srv: &mut std::sync::Arc<ServerAPI>,
        ctx: std::sync::Arc<std::sync::RwLock<MailContext>>,
        service_name: &str,
    ) -> EngineResult<ServiceResult> {
        crate::service::run(
            srv.config
                .app
                .services
                .get(service_name)
                .ok_or_else::<Box<EvalAltResult>, _>(|| {
                    format!("No service in config named: '{service_name}'").into()
                })?,
            &*ctx
                .read()
                .map_err::<Box<EvalAltResult>, _>(|e| e.to_string().into())?,
        )
        .map_err::<Box<EvalAltResult>, _>(|e| e.to_string().into())
    }

    /// change the sender of the mail
    #[rhai_fn(global, return_raw)]
    pub fn rewrite_mail_from(
        this: &mut std::sync::Arc<std::sync::RwLock<MailContext>>,
        new_addr: &str,
    ) -> EngineResult<()> {
        let new_addr =
            Address::try_from(new_addr.to_string()).map_err::<Box<EvalAltResult>, _>(|_| {
                format!(
                    "could not rewrite mail_from with '{}' because it is not valid address",
                    new_addr,
                )
                .into()
            })?;

        let email = &mut this
            .write()
            .map_err::<Box<EvalAltResult>, _>(|e| e.to_string().into())?;

        email.envelop.mail_from = new_addr.clone();

        match &mut email.body {
            Body::Empty => Err("failed to rewrite mail_from: the email has not been received yet. Use this method in postq or later.".into()),
            Body::Raw(_) => Err("failed to rewrite mail_from: the email has not been parsed yet. Use this method in postq or later.".into()),
            Body::Parsed(body) => {
                body.rewrite_mail_from(new_addr.full());
                Ok(())
            },
        }
    }

    /// change a recipient of the mail
    #[rhai_fn(global, return_raw)]
    pub fn rewrite_rcpt(
        this: &mut std::sync::Arc<std::sync::RwLock<MailContext>>,
        old_addr: &str,
        new_addr: &str,
    ) -> EngineResult<()> {
        let old_addr =
            Address::try_from(old_addr.to_string()).map_err::<Box<EvalAltResult>, _>(|_| {
                format!(
                    "could not rewrite address '{}' because it is not valid address",
                    old_addr,
                )
                .into()
            })?;

        let new_addr =
            Address::try_from(new_addr.to_string()).map_err::<Box<EvalAltResult>, _>(|_| {
                format!(
                    "could not rewrite address '{}' with '{}' because it is not valid address",
                    old_addr, new_addr,
                )
                .into()
            })?;

        let email = &mut this
            .write()
            .map_err::<Box<EvalAltResult>, _>(|e| e.to_string().into())?;

        if let Body::Empty | Body::Raw(_) = &email.body {
            return Err("failed to rewrite rcpt: the email has not been received or parsed yet. Use this method in postq or later.".into());
        }

        if let Some(index) = email
            .envelop
            .rcpt
            .iter()
            .position(|rcpt| rcpt.address == old_addr)
        {
            email
                .envelop
                .rcpt
                .push(vsmtp_common::rcpt::Rcpt::new(new_addr.clone()));
            email.envelop.rcpt.swap_remove(index);

            match &mut email.body {
                Body::Parsed(body) => {
                    body.rewrite_rcpt(old_addr.full(), new_addr.full());
                    Ok(())
                }
                _ => unreachable!(),
            }
        } else {
            Err(format!(
                "could not rewrite address '{}' because it does not resides in rcpt.",
                old_addr
            )
            .into())
        }
    }

    /// add a recipient to the mail
    #[rhai_fn(global, return_raw)]
    pub fn add_rcpt(
        this: &mut std::sync::Arc<std::sync::RwLock<MailContext>>,
        new_addr: &str,
    ) -> EngineResult<()> {
        let new_addr = Address::try_from(new_addr.to_string()).map_err(|_| {
            format!(
                "'{}' could not be converted to a valid rcpt address",
                new_addr
            )
        })?;

        let email = &mut this
            .write()
            .map_err::<Box<EvalAltResult>, _>(|e| e.to_string().into())?;

        email
            .envelop
            .rcpt
            .push(vsmtp_common::rcpt::Rcpt::new(new_addr.clone()));

        match &mut email.body {
            Body::Empty => Err("failed to rewrite rcpt: the email has not been received yet. Use this method in postq or later.".into()),
            Body::Raw(_) => Err("failed to rewrite rcpt: the email has not been parsed yet. Use this method in postq or later.".into()),
            Body::Parsed(body) => {
                body.add_rcpt(new_addr.full());
                Ok(())
            },
        }
    }

    /// remove a recipient to the mail
    #[rhai_fn(global, return_raw)]
    pub fn remove_rcpt(
        this: &mut std::sync::Arc<std::sync::RwLock<MailContext>>,
        addr: &str,
    ) -> EngineResult<()> {
        let addr = Address::try_from(addr.to_string())
            .map_err(|_| format!("{} could not be converted to a valid rcpt address", addr))?;

        let email = &mut this
            .write()
            .map_err::<Box<EvalAltResult>, _>(|e| e.to_string().into())?;

        if let Body::Empty | Body::Raw(_) = &email.body {
            return Err("failed to remove rcpt: the email has not been received or parsed yet. Use this method in postq or later.".into());
        }

        if let Some(index) = email
            .envelop
            .rcpt
            .iter()
            .position(|rcpt| rcpt.address == addr)
        {
            email.envelop.rcpt.remove(index);
            match &mut email.body {
                Body::Parsed(body) => body.remove_rcpt(addr.full()),
                _ => unreachable!(),
            };
            Ok(())
        } else {
            Err(format!(
                "could not remove address '{}' because it does not resides in rcpt.",
                addr
            )
            .into())
        }
    }

    /// write the current email to a specified folder.
    #[rhai_fn(global, return_raw)]
    pub fn write(
        this: &mut std::sync::Arc<std::sync::RwLock<MailContext>>,
        dir: &str,
    ) -> EngineResult<()> {
        match std::fs::OpenOptions::new().create(true).write(true).open(
            std::path::PathBuf::from_iter([dir, &format!("{}.eml", message_id(this)?)]),
        ) {
            Ok(file) => {
                let mut writer = std::io::LineWriter::new(file);

                match &this
                    .read()
                    .map_err::<Box<EvalAltResult>, _>(|e| e.to_string().into())?
                    .body
                {
                    Body::Empty => {
                        return Err(
                            "failed to write email: the body has not been received yet.".into()
                        )
                    }
                    Body::Raw(raw) => std::io::Write::write_all(&mut writer, raw.as_bytes()),
                    Body::Parsed(email) => {
                        std::io::Write::write_all(&mut writer, email.to_raw().as_bytes())
                    }
                }
            }
            .map_err(|err| format!("failed to write email at '{}': {:?}", dir, err).into()),
            Err(err) => Err(format!("failed to write email at '{}': {:?}", dir, err).into()),
        }
    }

    /// write the content of the current email in a json file.
    /// NOTE: it would be great not having all those 'map_err'.
    #[rhai_fn(global, return_raw)]
    pub fn dump(
        this: &mut std::sync::Arc<std::sync::RwLock<MailContext>>,
        dir: &str,
    ) -> EngineResult<()> {
        match std::fs::OpenOptions::new().create(true).write(true).open(
            std::path::PathBuf::from_iter([dir, &format!("{}.dump.json", message_id(this)?)]),
        ) {
            Ok(mut file) => std::io::Write::write_all(
                &mut file,
                serde_json::to_string_pretty(
                    &*this
                        .read()
                        .map_err::<Box<EvalAltResult>, _>(|e| e.to_string().into())?,
                )
                .map_err::<Box<EvalAltResult>, _>(|err| {
                    format!("failed to dump email at '{}': {:?}", dir, err).into()
                })?
                .as_bytes(),
            )
            .map_err(|err| format!("failed to dump email at '{}': {:?}", dir, err).into()),
            Err(err) => Err(format!("failed to dump email at '{}': {:?}", dir, err).into()),
        }
    }

    /// dump the current email into a quarantine queue, skipping delivery.
    /// the email is written in the specified app directory, inside the "queue" folder.
    #[allow(clippy::needless_pass_by_value)]
    #[rhai_fn(global, return_raw)]
    pub fn quarantine(
        srv: &mut std::sync::Arc<ServerAPI>,
        mut ctx: std::sync::Arc<std::sync::RwLock<MailContext>>,
        queue: &str,
    ) -> EngineResult<()> {
        disable_delivery(&mut ctx)?;

        let ctx = ctx.read().map_err::<Box<EvalAltResult>, _>(|_| {
            "failed to dump email: mail context poisoned".into()
        })?;

        let mut path = srv.config.app.dirpath.join(queue);
        path.push(ctx.metadata.as_ref().unwrap().message_id.as_str());

        match std::fs::OpenOptions::new()
            .create(true)
            .append(true)
            .open(path)
        {
<<<<<<< HEAD
            Ok(mut file) => std::io::Write::write_all(
                &mut file,
                serde_json::to_string_pretty(&*ctx)
=======
            Ok(mut file) => {
                disable_delivery_all(this)?;

                std::io::Write::write_all(
                    &mut file,
                    serde_json::to_string_pretty(&*this.read().map_err::<Box<EvalAltResult>, _>(
                        |err| format!("failed to dump email: {err:?}").into(),
                    )?)
>>>>>>> e31d8b3d
                    .map_err::<Box<EvalAltResult>, _>(|err| {
                        format!("failed to dump email: {err:?}").into()
                    })?
                    .as_bytes(),
            )
            .map_err(|err| format!("failed to dump email: {err:?}").into()),
            Err(err) => Err(format!("failed to dump email: {err:?}").into()),
        }
    }

    /// set the delivery method to "Forward" for a single recipient.
    #[rhai_fn(global, return_raw)]
    pub fn forward(
        this: &mut std::sync::Arc<std::sync::RwLock<MailContext>>,
        rcpt: &str,
        forward: &str,
    ) -> EngineResult<()> {
        set_transport_for(
            &mut *this
                .write()
                .map_err::<Box<EvalAltResult>, _>(|_| "rule engine mutex poisoned".into())?,
            rcpt,
            &vsmtp_common::transfer::Transfer::Forward(forward.to_string()),
        )
        .map_err(|err| err.to_string().into())
    }

    /// set the delivery method to "Forward" for all recipients.
    #[rhai_fn(global, return_raw)]
    pub fn forward_all(
        this: &mut std::sync::Arc<std::sync::RwLock<MailContext>>,
        forward: &str,
    ) -> EngineResult<()> {
        set_transport(
            &mut *this
                .write()
                .map_err::<Box<EvalAltResult>, _>(|_| "rule engine mutex poisoned".into())?,
            &vsmtp_common::transfer::Transfer::Forward(forward.to_string()),
        );

        Ok(())
    }

    /// set the delivery method to "Deliver" for a single recipient.
    #[rhai_fn(global, return_raw)]
    pub fn deliver(
        this: &mut std::sync::Arc<std::sync::RwLock<MailContext>>,
        rcpt: &str,
    ) -> EngineResult<()> {
        set_transport_for(
            &mut *this
                .write()
                .map_err::<Box<EvalAltResult>, _>(|_| "rule engine mutex poisoned".into())?,
            rcpt,
            &vsmtp_common::transfer::Transfer::Deliver,
        )
        .map_err(|err| err.to_string().into())
    }

    /// set the delivery method to "Deliver" for all recipients.
    #[rhai_fn(global, return_raw)]
    pub fn deliver_all(
        this: &mut std::sync::Arc<std::sync::RwLock<MailContext>>,
    ) -> EngineResult<()> {
        set_transport(
            &mut *this
                .write()
                .map_err::<Box<EvalAltResult>, _>(|_| "rule engine mutex poisoned".into())?,
            &vsmtp_common::transfer::Transfer::Deliver,
        );

        Ok(())
    }

    /// set the delivery method to "Mbox" for a single recipient.
    #[rhai_fn(global, return_raw)]
    pub fn mbox(
        this: &mut std::sync::Arc<std::sync::RwLock<MailContext>>,
        rcpt: &str,
    ) -> EngineResult<()> {
        set_transport_for(
            &mut *this
                .write()
                .map_err::<Box<EvalAltResult>, _>(|_| "rule engine mutex poisoned".into())?,
            rcpt,
            &vsmtp_common::transfer::Transfer::Mbox,
        )
        .map_err(|err| err.to_string().into())
    }

    /// set the delivery method to "Mbox" for all recipients.
    #[rhai_fn(global, return_raw)]
    pub fn mbox_all(this: &mut std::sync::Arc<std::sync::RwLock<MailContext>>) -> EngineResult<()> {
        set_transport(
            &mut *this
                .write()
                .map_err::<Box<EvalAltResult>, _>(|_| "rule engine mutex poisoned".into())?,
            &vsmtp_common::transfer::Transfer::Mbox,
        );

        Ok(())
    }

    /// set the delivery method to "Maildir" for a single recipient.
    #[rhai_fn(global, return_raw)]
    pub fn maildir(
        this: &mut std::sync::Arc<std::sync::RwLock<MailContext>>,
        rcpt: &str,
    ) -> EngineResult<()> {
        set_transport_for(
            &mut *this
                .write()
                .map_err::<Box<EvalAltResult>, _>(|_| "rule engine mutex poisoned".into())?,
            rcpt,
            &vsmtp_common::transfer::Transfer::Maildir,
        )
        .map_err(|err| err.to_string().into())
    }

    /// set the delivery method to "Maildir" for all recipients.
    #[rhai_fn(global, return_raw)]
    pub fn maildir_all(
        this: &mut std::sync::Arc<std::sync::RwLock<MailContext>>,
    ) -> EngineResult<()> {
        set_transport(
            &mut *this
                .write()
                .map_err::<Box<EvalAltResult>, _>(|_| "rule engine mutex poisoned".into())?,
            &vsmtp_common::transfer::Transfer::Maildir,
        );

        Ok(())
    }

    /// remove the delivery method for a specific recipient.
    #[rhai_fn(global, return_raw)]
    pub fn disable_delivery(
        this: &mut std::sync::Arc<std::sync::RwLock<MailContext>>,
        rcpt: &str,
    ) -> EngineResult<()> {
        set_transport_for(
            &mut *this
                .write()
                .map_err::<Box<EvalAltResult>, _>(|_| "rule engine mutex poisoned".into())?,
            rcpt,
            &vsmtp_common::transfer::Transfer::None,
        )
        .map_err(|err| err.to_string().into())
    }

    /// remove the delivery method for all recipient.
    #[rhai_fn(global, return_raw)]
    pub fn disable_delivery_all(
        this: &mut std::sync::Arc<std::sync::RwLock<MailContext>>,
    ) -> EngineResult<()> {
        set_transport(
            &mut *this
                .write()
                .map_err::<Box<EvalAltResult>, _>(|_| "rule engine mutex poisoned".into())?,
            &vsmtp_common::transfer::Transfer::None,
        );

        Ok(())
    }

    /// check if a given header exists in the top level headers.
    #[rhai_fn(global, return_raw, pure)]
    pub fn has_header(
        this: &mut std::sync::Arc<std::sync::RwLock<MailContext>>,
        header: &str,
    ) -> EngineResult<bool> {
        Ok(
            match &this
                .read()
                .map_err::<Box<EvalAltResult>, _>(|e| e.to_string().into())?
                .body
            {
                Body::Empty => false,
                Body::Raw(raw) => {
                    let mut headers_end = 0;

                    // getting headers from the raw email.
                    for line in raw.lines() {
                        let mut split = line.splitn(2, ':');
                        match (split.next(), split.next()) {
                            // adding one to the index because `\n` is striped using the Lines iterator.
                            (Some(_), Some(_)) => headers_end += line.len() + 1,
                            _ => break,
                        }
                    }

                    raw[0..headers_end].contains(format!("{}: ", header).as_str())
                }
                Body::Parsed(email) => email.headers.iter().any(|(name, _)| header == name),
            },
        )
    }

    /// add a header to the raw or parsed email contained in ctx.
    #[rhai_fn(global, return_raw)]
    pub fn add_header(
        this: &mut std::sync::Arc<std::sync::RwLock<MailContext>>,
        header: &str,
        value: &str,
    ) -> EngineResult<()> {
        match &mut this
            .write()
            .map_err::<Box<EvalAltResult>, _>(|e| e.to_string().into())?
            .body
        {
            Body::Empty => {
                return Err(format!(
                    "failed to add header '{}': the body has not been received yet.",
                    header
                )
                .into())
            }
            Body::Raw(raw) => *raw = format!("{}: {}\n{}", header, value, raw),
            Body::Parsed(email) => email.headers.push((header.to_string(), value.to_string())),
        };

        Ok(())
    }

    /// add a recipient to the list recipient using a raw string.
    #[rhai_fn(global, name = "bcc", return_raw)]
    pub fn bcc_str(
        this: &mut std::sync::Arc<std::sync::RwLock<MailContext>>,
        bcc: &str,
    ) -> EngineResult<()> {
        this.write()
            .map_err::<Box<EvalAltResult>, _>(|e| e.to_string().into())?
            .envelop
            .rcpt
            .push(vsmtp_common::rcpt::Rcpt::new(
                Address::try_from(bcc.to_string()).map_err(|_| {
                    format!("'{}' could not be converted to a valid rcpt address", bcc)
                })?,
            ));

        Ok(())
    }

    /// add a recipient to the list recipient using an address.
    #[rhai_fn(global, name = "bcc", return_raw)]
    pub fn bcc_addr(
        this: &mut std::sync::Arc<std::sync::RwLock<MailContext>>,
        bcc: Address,
    ) -> EngineResult<()> {
        this.write()
            .map_err::<Box<EvalAltResult>, _>(|e| e.to_string().into())?
            .envelop
            .rcpt
            .push(vsmtp_common::rcpt::Rcpt::new(bcc));

        Ok(())
    }

    /// add a recipient to the list recipient using an object.
    #[allow(clippy::needless_pass_by_value)]
    #[rhai_fn(global, name = "bcc", return_raw)]
    pub fn bcc_object(
        this: &mut std::sync::Arc<std::sync::RwLock<MailContext>>,
        bcc: std::sync::Arc<Object>,
    ) -> EngineResult<()> {
        this.write()
            .map_err::<Box<EvalAltResult>, _>(|e| e.to_string().into())?
            .envelop
            .rcpt
            .push(match &*bcc {
                Object::Address(addr) => vsmtp_common::rcpt::Rcpt::new(addr.clone()),
                Object::Str(string) => vsmtp_common::rcpt::Rcpt::new(
                    Address::try_from(string.clone()).map_err(|_| {
                        format!(
                            "'{}' could not be converted to a valid rcpt address",
                            string
                        )
                    })?,
                ),
                other => {
                    return Err(format!(
                        "'{}' could not be converted to a valid rcpt address",
                        other.to_string()
                    )
                    .into())
                }
            });

        Ok(())
    }
}

/// set the transport method of a single recipient.
fn set_transport_for(
    ctx: &mut MailContext,
    search: &str,
    method: &vsmtp_common::transfer::Transfer,
) -> anyhow::Result<()> {
    ctx.envelop
        .rcpt
        .iter_mut()
        .find(|rcpt| rcpt.address.full() == search)
        .ok_or_else(|| anyhow::anyhow!("could not find rcpt '{}'", search))
        .map(|rcpt| rcpt.transfer_method = method.clone())
}

/// set the transport method of all recipients.
fn set_transport(ctx: &mut MailContext, method: &vsmtp_common::transfer::Transfer) {
    ctx.envelop
        .rcpt
        .iter_mut()
        .for_each(|rcpt| rcpt.transfer_method = method.clone());
}<|MERGE_RESOLUTION|>--- conflicted
+++ resolved
@@ -376,34 +376,31 @@
         mut ctx: std::sync::Arc<std::sync::RwLock<MailContext>>,
         queue: &str,
     ) -> EngineResult<()> {
-        disable_delivery(&mut ctx)?;
+        disable_delivery_all(&mut ctx)?;
 
         let ctx = ctx.read().map_err::<Box<EvalAltResult>, _>(|_| {
             "failed to dump email: mail context poisoned".into()
         })?;
 
         let mut path = srv.config.app.dirpath.join(queue);
-        path.push(ctx.metadata.as_ref().unwrap().message_id.as_str());
+        path.push(
+            ctx.metadata
+                .as_ref()
+                .ok_or_else::<Box<EvalAltResult>, _>(|| {
+                    "metadata are not available in this stage".into()
+                })?
+                .message_id
+                .as_str(),
+        );
 
         match std::fs::OpenOptions::new()
             .create(true)
             .append(true)
             .open(path)
         {
-<<<<<<< HEAD
             Ok(mut file) => std::io::Write::write_all(
                 &mut file,
                 serde_json::to_string_pretty(&*ctx)
-=======
-            Ok(mut file) => {
-                disable_delivery_all(this)?;
-
-                std::io::Write::write_all(
-                    &mut file,
-                    serde_json::to_string_pretty(&*this.read().map_err::<Box<EvalAltResult>, _>(
-                        |err| format!("failed to dump email: {err:?}").into(),
-                    )?)
->>>>>>> e31d8b3d
                     .map_err::<Box<EvalAltResult>, _>(|err| {
                         format!("failed to dump email: {err:?}").into()
                     })?
