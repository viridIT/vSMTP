--- conflicted
+++ resolved
@@ -286,12 +286,7 @@
             .register_custom_syntax_raw("action", parse_action, true, create_action)
             .register_custom_syntax_raw("object", parse_object, true, create_object)
             // NOTE: is their a way to defined iterators directly in modules ?
-<<<<<<< HEAD
-            // TODO: yes, use a package.
-            .register_iterator::<Vec<vsmtp_common::address::Address>>()
-=======
             .register_iterator::<Vec<vsmtp_common::Address>>()
->>>>>>> 4267dd09
             .register_iterator::<Vec<std::sync::Arc<Object>>>();
 
         engine
