/**
 * vSMTP mail transfer agent
 * Copyright (C) 2022 viridIT SAS
 *
 * This program is free software: you can redistribute it and/or modify it under
 * the terms of the GNU General Public License as published by the Free Software
 * Foundation, either version 3 of the License, or any later version.
 *
 *  This program is distributed in the hope that it will be useful, but WITHOUT
 * ANY WARRANTY; without even the implied warranty of MERCHANTABILITY or FITNESS
 * FOR A PARTICULAR PURPOSE.  See the GNU General Public License for more details.
 *
 * You should have received a copy of the GNU General Public License along with
 * this program. If not, see https://www.gnu.org/licenses/.
 *
 **/
use anyhow::Context;
use rhai::module_resolvers::FileModuleResolver;
use rhai::{exported_module, plugin::EvalAltResult, Engine, Scope, AST};
use vsmtp_common::envelop::Envelop;
use vsmtp_common::mail_context::{Body, MailContext};
use vsmtp_common::re::{anyhow, log};
use vsmtp_common::state::StateSMTP;
use vsmtp_common::status::Status;
use vsmtp_config::log_channel::SRULES;
use vsmtp_config::Config;

use crate::dsl::action_parsing::{create_action, parse_action};
use crate::dsl::object_parsing::{create_object, parse_object};
use crate::dsl::rule_parsing::{create_rule, parse_rule};
use crate::error::RuleEngineError;
use crate::modules;
use crate::obj::Object;

use super::server_api::ServerAPI;

const DATE_FORMAT: &[time::format_description::FormatItem<'_>] =
    time::macros::format_description!("[year]-[month]-[day]");
const TIME_FORMAT: &[time::format_description::FormatItem<'_>] =
    time::macros::format_description!("[hour]:[minute]:[second]");

///
pub struct RuleState<'a> {
    scope: Scope<'a>,
    #[allow(unused)]
    server: std::sync::Arc<ServerAPI>,
    mail_context: std::sync::Arc<std::sync::RwLock<MailContext>>,
    skip: Option<Status>,
}

impl<'a> RuleState<'a> {
    /// creates a new rule engine with an empty scope.
    #[must_use]
    pub fn new(config: &Config) -> Self {
        let mut scope = Scope::new();
        let server = std::sync::Arc::new(ServerAPI {
            config: config.clone(),
        });

        let mail_context = std::sync::Arc::new(std::sync::RwLock::new(MailContext {
            connection_timestamp: std::time::SystemTime::now(),
            client_addr: std::net::SocketAddr::new(
                std::net::IpAddr::V4(std::net::Ipv4Addr::new(0, 0, 0, 0)),
                0,
            ),
            envelop: Envelop::default(),
            body: Body::Empty,
            metadata: None,
        }));

        scope
            .push("date", "")
            .push("time", "")
            .push("srv", server.clone())
            .push("ctx", mail_context.clone());

        Self {
            scope,
            server,
            mail_context,
            skip: None,
        }
    }

    #[must_use]
    /// create a RuleState from an existing mail context (f.e. when deserializing a context)
    pub fn with_context(config: &Config, mail_context: MailContext) -> Self {
        let mut scope = Scope::new();
        let server = std::sync::Arc::new(ServerAPI {
            config: config.clone(),
        });
        let mail_context = std::sync::Arc::new(std::sync::RwLock::new(mail_context));

        scope
            .push("date", "")
            .push("time", "")
            .push("srv", server.clone())
            .push("ctx", mail_context.clone());

        Self {
            scope,
            server,
            mail_context,
            skip: None,
        }
    }

    /// add data to the scope of the engine.
    pub(crate) fn add_data<T>(&mut self, name: &'a str, data: T) -> &mut Self
    where
        T: Clone + Send + Sync + 'static,
    {
        self.scope.set_or_push(name, data);
        self
    }

    /// fetch the email context (possibly) mutated by the user's rules.
    #[must_use]
    pub fn get_context(&self) -> std::sync::Arc<std::sync::RwLock<MailContext>> {
        self.mail_context.clone()
    }

    ///
    #[must_use]
    pub const fn skipped(&self) -> Option<Status> {
        self.skip
    }
}

/// a sharable rhai engine.
/// contains an ast representation of the user's parsed .vsl script files
/// and objects parsed from rhai's context to rust's. This way,
/// they can be used directly into rust functions, and the engine
/// doesn't need to evaluate them each call.
/// the engine also stores a user cache that is used to fetch
/// data about system users.
pub struct RuleEngine {
    /// rhai's engine structure.
    pub(super) context: Engine,
    /// ast built from the user's .vsl files.
    pub(super) ast: AST,
    // system user cache, used for retrieving user information. (used in vsl.USER_EXISTS for example)
    // pub(super) users: Mutex<U>,
}

impl RuleEngine {
    /// runs all rules from a stage using the current transaction state.
    pub fn run_when(&self, rule_state: &mut RuleState, smtp_state: &StateSMTP) -> Status {
        if let Some(status) = rule_state.skip {
            return status;
        }

        let now = time::OffsetDateTime::now_utc();

        rule_state
            .add_data(
                "date",
                now.format(&DATE_FORMAT)
                    .unwrap_or_else(|_| String::default()),
            )
            .add_data(
                "time",
                now.format(&TIME_FORMAT)
                    .unwrap_or_else(|_| String::default()),
            );

        let rules = match self
            .context
            .eval_ast_with_scope::<rhai::Map>(&mut rule_state.scope, &self.ast)
        {
            Ok(rules) => rules,
            Err(error) => {
                log::error!(
                    target: SRULES,
                    "smtp_stage '{}' skipped => rule engine failed to evaluate rules:\n\t{}",
                    smtp_state,
                    error
                );
                return Status::Next;
            }
        };

        match self.context.call_fn(
            &mut rule_state.scope,
            &self.ast,
            "run_rules",
            (rules, smtp_state.to_string()),
        ) {
            Ok(status) => {
                log::debug!(
                    target: SRULES,
                    "[{}] evaluated => {:?}.",
                    smtp_state,
                    status
                );

                match status {
                    Status::Faccept | Status::Deny => {
                        log::debug!(
                        target: SRULES,
                        "[{}] the rule engine will skip all rules because of the previous result.",
                        smtp_state
                    );
                        rule_state.skip = Some(status);
                        status
                    }
                    s => s,
                }
            }
            Err(error) => {
                log::error!(
                    target: SRULES,
                    "{}",
                    Self::parse_stage_error(error, smtp_state)
                );
                Status::Next
            }
        }
    }

    fn parse_stage_error(error: Box<EvalAltResult>, smtp_state: &StateSMTP) -> String {
        match *error {
            // NOTE: since all errors are caught and thrown in "run_rules", errors
            //       are always wrapped in ErrorInFunctionCall.
            EvalAltResult::ErrorInFunctionCall(_, _, error, _) => match *error {
                EvalAltResult::ErrorRuntime(error, _) if error.is::<rhai::Map>() => {
                    let error = error.cast::<rhai::Map>();
                    let rule = error
                        .get("rule")
                        .map_or_else(|| "unknown rule".to_string(), ToString::to_string);
                    let error = error.get("message").map_or_else(
                        || "vsl internal unexpected error".to_string(),
                        ToString::to_string,
                    );

                    format!(
                        "stage '{}' skipped => rule engine failed in '{}':\n\t{}",
                        smtp_state, rule, error
                    )
                }
                _ => {
                    format!(
                        "stage '{}' skipped => rule engine failed:\n\t{}",
                        smtp_state, error,
                    )
                }
            },
            // NOTE: all errors are caught in "run_rules", should this code be replaced
            //       with `unreachable!` ?
            _ => {
                format!(
                    "rule engine unexpected error in stage '{}':\n\t{:?}",
                    smtp_state, error
                )
            }
        }
    }

    /// creates a new instance of the rule engine, reading all files in the
    /// `script_path` parameter.
    /// if `script_path` is `None`, an warning is emitted and a deny-all script
    /// is loaded.
    ///
    /// # Errors
    /// * failed to register `script_path` as a valid module folder.
    /// * failed to compile or load any script located at `script_path`.
    pub fn new(config: &Config, script_path: &Option<std::path::PathBuf>) -> anyhow::Result<Self> {
        let mut engine = Self::new_raw(config)?;

        engine.set_module_resolver(match script_path {
            Some(script_path) => FileModuleResolver::new_with_path_and_extension(
                script_path.parent().ok_or_else(|| {
                    anyhow::anyhow!(
                        "File '{}' is not a valid root directory for rules",
                        script_path.display()
                    )
                })?,
                "vsl",
            ),
            None => FileModuleResolver::new_with_extension("vsl"),
        });

        log::debug!(target: SRULES, "compiling rhai scripts ...");

        let ast = if let Some(script_path) = &script_path {
            Self::compile_executor(
                &engine,
                &std::fs::read_to_string(&script_path)
                    .context(format!("Failed to read file: '{}'", script_path.display()))?,
            )
        } else {
            log::warn!(
                target: SRULES,
                "No 'main.vsl' provided in the config, the server will deny any incoming transaction by default.",
            );

            Self::compile_executor(&engine, include_str!("default_rules.rhai"))
        }?;

        log::debug!(target: SRULES, "done.");

        Ok(Self {
            context: engine,
            ast,
        })
    }

    /// create a rhai engine with vsl's configuration.
    fn new_raw(config: &Config) -> anyhow::Result<rhai::Engine> {
        let mut engine = Engine::new();

        let server_config = &vsmtp_common::re::serde_json::to_string(&config.server)
            .context("failed to convert the server configuration to json")?
            .replace('{', "#{");

        let app_config = &vsmtp_common::re::serde_json::to_string(&config.app)
            .context("failed to convert the app configuration to json")?
            .replace('{', "#{");

        let mut vsl_module = rhai::Module::new();
        let mut toml_module = rhai::Module::new();

        // setting up action, mail context & vsl's special types.
        vsl_module
            .combine(exported_module!(modules::actions::actions))
            .combine(exported_module!(modules::types::types))
            .combine(exported_module!(modules::mail_context::mail_context));

        // setting up toml configuration injection.
        toml_module
            .set_var("server", engine.parse_json(server_config, true)?)
            .set_var("app", engine.parse_json(app_config, true)?);

        engine
            .register_static_module("vsl", vsl_module.into())
            .register_static_module("toml", toml_module.into())
            .disable_symbol("eval")
            .on_parse_token(|token, _, _| {
                match token {
                    // remap 'is' operator to '==', it's easier than creating a new operator.
                    // NOTE: warning => "is" is a reserved keyword in rhai's tokens, maybe change to "eq" ?
                    rhai::Token::Reserved(s) if &*s == "is" => rhai::Token::EqualsTo,
                    rhai::Token::Identifier(s) if &*s == "not" => rhai::Token::NotEqualsTo,
                    // Pass through all other tokens unchanged
                    _ => token,
                }
            })
            .register_custom_syntax_raw("rule", parse_rule, true, create_rule)
            .register_custom_syntax_raw("action", parse_action, true, create_action)
            .register_custom_syntax_raw("object", parse_object, true, create_object)
            // NOTE: is their a way to defined iterators directly in modules ?
            .register_iterator::<Vec<vsmtp_common::address::Address>>()
            .register_iterator::<Vec<std::sync::Arc<Object>>>();

        Ok(engine)
    }

    /// compile the rule executor with the given script, and then checks
    /// it with a dry run.
    ///
    /// # Errors
    /// * could not compile the script.
    /// * dry run failed.
    fn compile_executor(engine: &rhai::Engine, script: &str) -> anyhow::Result<rhai::AST> {
        let mut scope = Scope::new();
        scope
            .push("date", "")
            .push("time", "")
            .push("srv", "")
            .push("ctx", "");

        let mut ast = engine
            .compile(include_str!("rule_executor.rhai"))
            .context("failed to load the rule executor")?;

        ast += engine
            .compile_with_scope(&scope, script)
            .context("failed to load script")?;

        engine
            .eval_ast_with_scope::<rhai::Map>(&mut scope, &ast)
            .with_context(|| RuleEngineError::Stage.as_str())?;

        Ok(ast)
    }

    /// create a rule engine instance from a script.
    ///
    /// # Errors
    ///
    /// * failed to compile the script.
<<<<<<< HEAD
    #[cfg(test)]
    pub fn from_script(config: &Config, script: &str) -> anyhow::Result<Self> {
        let engine = Self::new_raw(config)?;
=======
    pub fn from_script(script: &str) -> anyhow::Result<Self> {
        let engine = Self::new_raw();
>>>>>>> c88e1e73

        let ast = Self::compile_executor(&engine, script)?;

        Ok(Self {
            context: engine,
            ast,
        })
    }
}<|MERGE_RESOLUTION|>--- conflicted
+++ resolved
@@ -389,15 +389,8 @@
     /// # Errors
     ///
     /// * failed to compile the script.
-<<<<<<< HEAD
-    #[cfg(test)]
     pub fn from_script(config: &Config, script: &str) -> anyhow::Result<Self> {
         let engine = Self::new_raw(config)?;
-=======
-    pub fn from_script(script: &str) -> anyhow::Result<Self> {
-        let engine = Self::new_raw();
->>>>>>> c88e1e73
-
         let ast = Self::compile_executor(&engine, script)?;
 
         Ok(Self {
